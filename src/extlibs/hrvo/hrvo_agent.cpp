--- conflicted
+++ resolved
@@ -42,19 +42,6 @@
 #include "proto/message_translation/tbots_geometry.h"
 #include "software/geom/vector.h"
 
-<<<<<<< HEAD
-HRVOAgent::HRVOAgent(HRVOSimulator *simulator, const Vector &position,
-                     float neighbor_dist, std::size_t max_neighbors, float radius,
-                     float max_radius_inflation, const Vector &velocity, float max_accel,
-                     AgentPath &path, float pref_speed, float max_speed,
-                     float uncertainty_offset)
-    : Agent(simulator, position, radius, max_radius_inflation, velocity, velocity,
-            max_speed, max_accel, path),
-      max_neighbors_(max_neighbors),
-      neighbor_dist_(neighbor_dist),
-      pref_speed_(pref_speed),
-      uncertainty_offset_(uncertainty_offset)
-=======
 HRVOAgent::HRVOAgent(HRVOSimulator *simulator, const Vector &position, float neighborDist,
                      std::size_t maxNeighbors, float radius, float max_radius_inflation,
                      const Vector &velocity, float maxAccel, AgentPath &path,
@@ -62,11 +49,10 @@
                      RobotId robot_id, TeamSide type)
     : Agent(simulator, position, radius, max_radius_inflation, velocity, velocity,
             maxSpeed, maxAccel, path, robot_id, type),
-      maxNeighbors_(maxNeighbors),
-      neighborDist_(neighborDist),
-      prefSpeed_(prefSpeed),
-      uncertaintyOffset_(uncertaintyOffset)
->>>>>>> 258070e6
+      max_neighbors_(max_neighbors),
+      neighbor_dist_(neighbor_dist),
+      pref_speed_(pref_speed),
+      uncertainty_offset_(uncertainty_offset)
 {
 }
 
