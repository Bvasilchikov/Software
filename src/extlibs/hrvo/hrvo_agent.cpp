/*
 * agent.cpp
 * HRVO Library
 *
 * Copyright 2009 University of North Carolina at Chapel Hill
 *
 * Licensed under the Apache License, Version 2.0 (the "License");
 * you may not use this file except in compliance with the License.
 * You may obtain a copy of the License at
 *
 *     https://www.apache.org/licenses/LICENSE-2.0
 *
 * Unless required by applicable law or agreed to in writing, software
 * distributed under the License is distributed on an "AS IS" BASIS,
 * WITHOUT WARRANTIES OR CONDITIONS OF ANY KIND, either express or implied.
 * See the License for the specific language governing permissions and
 * limitations under the License.
 *
 * Please send all bug reports to <geom@cs.unc.edu>.
 *
 * The authors may be contacted via:
 *
 * Jamie Snape, Jur van den Berg, Stephen J. Guy, and Dinesh Manocha
 * Dept. of Computer Science
 * 201 S. Columbia St.
 * Frederick P. Brooks, Jr. Computer Science Bldg.
 * Chapel Hill, N.C. 27599-3175
 * United States of America
 *
 * <https://gamma.cs.unc.edu/HRVO/>
 */

#include "hrvo_agent.h"

#include <algorithm>
#include <cmath>
#include <iostream>
#include <limits>

#include "kd_tree.h"
#include "path.h"
#include "proto/message_translation/tbots_geometry.h"
#include "software/geom/vector.h"

HRVOAgent::HRVOAgent(HRVOSimulator *simulator, const Vector &position, float neighborDist,
<<<<<<< HEAD
                     std::size_t maxNeighbors, float radius, const Vector &velocity,
                     float maxAccel, AgentPath &path, float prefSpeed, float maxSpeed,
                     float uncertaintyOffset, unsigned int robot_id, TeamSide type)
    : Agent(simulator, position, radius, velocity, velocity, maxSpeed, maxAccel, path,
            robot_id, type),
=======
                     std::size_t maxNeighbors, float radius, float max_radius_inflation,
                     const Vector &velocity, float maxAccel, AgentPath &path,
                     float prefSpeed, float maxSpeed, float uncertaintyOffset)
    : Agent(simulator, position, radius, max_radius_inflation, velocity, velocity,
            maxSpeed, maxAccel, path),
>>>>>>> 7d99eae7
      maxNeighbors_(maxNeighbors),
      neighborDist_(neighborDist),
      prefSpeed_(prefSpeed),
      uncertaintyOffset_(uncertaintyOffset)
{
}

void HRVOAgent::computeNeighbors()
{
    neighbors_.clear();

    if (path.getCurrentPathPoint() == std::nullopt)
    {
        return;
    }

    Vector current_dest = path.getCurrentPathPoint().value().getPosition();

    float new_neighbor_dist =
        std::min(static_cast<double>(neighborDist_),
                 (position_ - current_dest).length() + path.getPathRadius());

    simulator_->getKdTree()->query(this, new_neighbor_dist);
}

VelocityObstacle HRVOAgent::createVelocityObstacle(const Agent &other_agent)
{
    if ((position_ - other_agent.getPosition()).lengthSquared() >
        std::pow(radius_ + other_agent.getRadius(), 2))
    {
        // This Agent is not colliding with other agent
        const float angle =
            (position_ - other_agent.getPosition()).orientation().toRadians();

        // The opening angle of the velocity obstacle
        // opening angle = arcsin((rad_A + rad_B) / distance_BA)
        const float openingAngle =
            std::asin((radius_ + other_agent.getRadius()) /
                      (position_ - other_agent.getPosition()).length());
        // Direction of the two edges of the velocity obstacles
        Vector right_side =
            Vector::createFromAngle(Angle::fromRadians(angle - openingAngle));
        Vector left_side =
            Vector::createFromAngle(Angle::fromRadians(angle + openingAngle));

        const float d = std::sin(2.f * openingAngle);

        // This shifts one side of the velocity obstacle to share the responsibility
        // of avoiding collision with other agent. This assumes that other agent will also
        // be running HRVO
        if ((position_ - other_agent.getPosition())
                .determinant(other_agent.getPrefVelocity() - pref_velocity_) > 0.0f)
        {
            // Relative velocity is in the right half of velocity obstacle (VO)
            // Shift the VO apex to the left so the right side is smaller, making the
            // VO a Hybrid Reciprocal Velocity Obstacle (HRVO)
            const float s =
                0.5f * (other_agent.getVelocity() - velocity_).determinant(left_side) / d;

            Vector apex =
                velocity_ + s * right_side -
                (position_ - other_agent.getPosition())
                    .normalize((uncertaintyOffset_ *
                                (position_ - other_agent.getPosition()).length() /
                                (radius_ + other_agent.getRadius())));
            return VelocityObstacle(apex, right_side, left_side);
        }
        else
        {
            // Relative velocity is in the left half of velocity obstacle (VO)
            // Shift the VO apex to the right so the left side is smaller, making the
            // VO a Hybrid Reciprocal Velocity Obstacle (HRVO)
            const float s =
                0.5f * (other_agent.getVelocity() - velocity_).determinant(right_side) /
                d;

            Vector apex =
                velocity_ + s * left_side -
                (position_ - other_agent.getPosition())
                    .normalize(uncertaintyOffset_ *
                               (position_ - other_agent.getPosition()).length() /
                               (other_agent.getRadius() + radius_));
            return VelocityObstacle(apex, right_side, left_side);
        }
    }
    // This Agent is colliding with other agent
    // Uses Reciprocal Velocity Obstacle (RVO) with the sides being 180 degrees
    // apart from each other
    Vector apex = 0.5f * (other_agent.getVelocity() + velocity_) -
                  (position_ - other_agent.getPosition())
                      .normalize(uncertaintyOffset_ +
                                 0.5f *
                                     (other_agent.getRadius() + radius_ -
                                      (position_ - other_agent.getPosition()).length()) /
                                     simulator_->getTimeStep());
    Vector right_side =
        (other_agent.getPosition() - position_).perpendicular().normalize();
    Vector left_side = -right_side;
    return VelocityObstacle(apex, right_side, left_side);
}

void HRVOAgent::computeNewVelocity()
{
    // Based on The Hybrid Reciprocal Velocity Obstacle paper:
    // https://gamma.cs.unc.edu/HRVO/HRVO-T-RO.pdf
    computePreferredVelocity();
    computeNeighbors();

    velocityObstacles_.clear();
    velocityObstacles_.reserve(neighbors_.size());

    // Create Velocity Obstacles for neighbors
    for (const auto &neighbor : neighbors_)
    {
        std::shared_ptr<Agent> other_agent = simulator_->getAgents()[neighbor.second];
        VelocityObstacle velocity_obstacle = other_agent->createVelocityObstacle(*this);
        velocityObstacles_.push_back(velocity_obstacle);
    }

    candidates_.clear();
    Candidate candidate;
    candidate.velocityObstacle1_ = std::numeric_limits<int>::max();
    candidate.velocityObstacle2_ = std::numeric_limits<int>::max();

    // verifies that the candidate speed is realistic and adds it to the possible
    // candidates
    auto addToCandidateListIfValid = [&](const Candidate &c) {
        if (c.velocity.lengthSquared() < max_speed_ * max_speed_)
        {
            candidates_.insert(
                std::make_pair((pref_velocity_ - c.velocity).lengthSquared(), c));
        }
    };

    // if small enough, add preferred velocity as candidate velocity or a normalized
    // version of it otherwise
    if (pref_velocity_.lengthSquared() < max_speed_ * max_speed_)
    {
        candidate.velocity = pref_velocity_;
    }
    else
    {
        candidate.velocity = pref_velocity_.normalize(max_speed_);
    }

    candidates_.insert(
        std::make_pair((pref_velocity_ - candidate.velocity).lengthSquared(), candidate));

    // this adds candidate points that are projections of the preferred velocity onto the
    // line segment of each obstacle
    for (int i = 0; i < static_cast<int>(velocityObstacles_.size()); ++i)
    {
        const Vector apex_to_pref_velocity =
            pref_velocity_ - velocityObstacles_[i].getApex();

        candidate.velocityObstacle1_ = i;
        candidate.velocityObstacle2_ = i;

        const float dotProduct1 =
            apex_to_pref_velocity.dot(velocityObstacles_[i].getRightSide());
        const float dotProduct2 =
            apex_to_pref_velocity.dot(velocityObstacles_[i].getLeftSide());

        if (dotProduct1 > 0.0f &&
            velocityObstacles_[i].getRightSide().isClockwiseOf(apex_to_pref_velocity))
        {
            candidate.velocity = velocityObstacles_[i].getApex() +
                                 dotProduct1 * velocityObstacles_[i].getRightSide();

            addToCandidateListIfValid(candidate);
        }

        if (dotProduct2 > 0.0f &&
            velocityObstacles_[i].getLeftSide().isCounterClockwiseOf(
                apex_to_pref_velocity))
        {
            candidate.velocity = velocityObstacles_[i].getApex() +
                                 dotProduct2 * velocityObstacles_[i].getLeftSide();

            addToCandidateListIfValid(candidate);
        }
    }

    for (int j = 0; j < static_cast<int>(velocityObstacles_.size()); ++j)
    {
        candidate.velocityObstacle1_ = std::numeric_limits<int>::max();
        candidate.velocityObstacle2_ = j;

        float discriminant =
            max_speed_ * max_speed_ -
            std::pow((velocityObstacles_[j].getApex())
                         .determinant(velocityObstacles_[j].getRightSide()),
                     2.f);

        if (discriminant > 0.0f)
        {
            const float t1 = -(velocityObstacles_[j].getApex().dot(
                                 velocityObstacles_[j].getRightSide())) +
                             std::sqrt(discriminant);
            const float t2 = -(velocityObstacles_[j].getApex().dot(
                                 velocityObstacles_[j].getRightSide())) -
                             std::sqrt(discriminant);

            if (t1 >= 0.0f)
            {
                candidate.velocity = velocityObstacles_[j].getApex() +
                                     t1 * velocityObstacles_[j].getRightSide();
                candidates_.insert(std::make_pair(
                    (pref_velocity_ - candidate.velocity).lengthSquared(), candidate));
            }

            if (t2 >= 0.0f)
            {
                candidate.velocity = velocityObstacles_[j].getApex() +
                                     t2 * velocityObstacles_[j].getRightSide();
                candidates_.insert(std::make_pair(
                    (pref_velocity_ - candidate.velocity).lengthSquared(), candidate));
            }
        }

        discriminant = max_speed_ * max_speed_ -
                       std::pow((velocityObstacles_[j].getApex())
                                    .determinant(velocityObstacles_[j].getLeftSide()),
                                2.f);

        if (discriminant > 0.0f)
        {
            const float t1 = -(velocityObstacles_[j].getApex().dot(
                                 velocityObstacles_[j].getLeftSide())) +
                             std::sqrt(discriminant);
            const float t2 = -(velocityObstacles_[j].getApex().dot(
                                 velocityObstacles_[j].getLeftSide())) -
                             std::sqrt(discriminant);

            if (t1 >= 0.0f)
            {
                candidate.velocity = velocityObstacles_[j].getApex() +
                                     t1 * velocityObstacles_[j].getLeftSide();
                candidates_.insert(std::make_pair(
                    (pref_velocity_ - candidate.velocity).lengthSquared(), candidate));
            }

            if (t2 >= 0.0f)
            {
                candidate.velocity = velocityObstacles_[j].getApex() +
                                     t2 * velocityObstacles_[j].getLeftSide();
                candidates_.insert(std::make_pair(
                    (pref_velocity_ - candidate.velocity).lengthSquared(), candidate));
            }
        }
    }

    // intersection points of all velocity obstacles with each other
    for (int i = 0; i < static_cast<int>(velocityObstacles_.size()) - 1; ++i)
    {
        for (int j = i + 1; j < static_cast<int>(velocityObstacles_.size()); ++j)
        {
            candidate.velocityObstacle1_ = i;
            candidate.velocityObstacle2_ = j;

            float d = (velocityObstacles_[i].getRightSide())
                          .determinant(velocityObstacles_[j].getRightSide());

            if (d != 0.0f)
            {
                const float s =
                    (velocityObstacles_[j].getApex() - velocityObstacles_[i].getApex())
                        .determinant(velocityObstacles_[j].getRightSide()) /
                    d;
                const float t =
                    (velocityObstacles_[j].getApex() - velocityObstacles_[i].getApex())
                        .determinant(velocityObstacles_[i].getRightSide()) /
                    d;

                if (s >= 0.0f && t >= 0.0f)
                {
                    candidate.velocity = velocityObstacles_[i].getApex() +
                                         s * velocityObstacles_[i].getRightSide();
                    addToCandidateListIfValid(candidate);
                }
            }

            d = (velocityObstacles_[i].getLeftSide())
                    .determinant(velocityObstacles_[j].getRightSide());

            if (d != 0.0f)
            {
                const float s =
                    (velocityObstacles_[j].getApex() - velocityObstacles_[i].getApex())
                        .determinant(velocityObstacles_[j].getRightSide()) /
                    d;
                const float t =
                    (velocityObstacles_[j].getApex() - velocityObstacles_[i].getApex())
                        .determinant(velocityObstacles_[i].getLeftSide()) /
                    d;

                if (s >= 0.0f && t >= 0.0f)
                {
                    candidate.velocity = velocityObstacles_[i].getApex() +
                                         s * velocityObstacles_[i].getLeftSide();
                    addToCandidateListIfValid(candidate);
                }
            }

            d = (velocityObstacles_[i].getRightSide())
                    .determinant(velocityObstacles_[j].getLeftSide());

            if (d != 0.0f)
            {
                const float s =
                    (velocityObstacles_[j].getApex() - velocityObstacles_[i].getApex())
                        .determinant(velocityObstacles_[j].getLeftSide()) /
                    d;
                const float t =
                    (velocityObstacles_[j].getApex() - velocityObstacles_[i].getApex())
                        .determinant(velocityObstacles_[i].getRightSide()) /
                    d;

                if (s >= 0.0f && t >= 0.0f)
                {
                    candidate.velocity = velocityObstacles_[i].getApex() +
                                         s * velocityObstacles_[i].getRightSide();
                    addToCandidateListIfValid(candidate);
                }
            }

            d = (velocityObstacles_[i].getLeftSide())
                    .determinant(velocityObstacles_[j].getLeftSide());

            if (d != 0.0f)
            {
                const float s =
                    (velocityObstacles_[j].getApex() - velocityObstacles_[i].getApex())
                        .determinant(velocityObstacles_[j].getLeftSide()) /
                    d;
                const float t =
                    (velocityObstacles_[j].getApex() - velocityObstacles_[i].getApex())
                        .determinant(velocityObstacles_[i].getLeftSide()) /
                    d;

                if (s >= 0.0f && t >= 0.0f)
                {
                    candidate.velocity = velocityObstacles_[i].getApex() +
                                         s * velocityObstacles_[i].getLeftSide();
                    addToCandidateListIfValid(candidate);
                }
            }
        }
    }

    double min_pref_speed = pref_velocity_.length() * MIN_PREF_SPEED_MULTIPLER;

    // corresponds to the velocity obstacle that is furthest away when picking a velocity
    // we might collide with
    int optimal_furthest_away_obstacle = -1;

    new_velocity_ = Vector();

    // Choosing a candidate velocity has these goals:
    // - Pick a velocity as close as possible to the preferred velocity as long as it
    // doesn't lie in any velocity obstacle
    // - Failing the first condition, then choose the best candidate velocity as the new
    // velocity that minimizes collisions with the closest velocity obstacles
    // - Candidate multimap is organized by distance from preferred velocity so we pick
    // the first valid velocity
    for (const auto [dist_to_pref_velocity_sq, candidate] : candidates_)
    {
        std::optional<int> first_intersecting_velocity_obstacle =
            findIntersectingVelocityObstacle(candidate);

        // return as soon as we find a candidate velocity that doesn't intersect anything
        // and is fast
        if (isIdealCandidate(candidate))
        {
            new_velocity_ = candidate.velocity;
            return;
        }

        // if this candidate velocity is flawed, but is better than the one we have so
        // far, store it until we find something better
        // these velocities have one of the following characteristics:
        // - the candidate velocity doesn't intersect any velocity obstacle but is slow
        // - the candidate velocity intersects a velocity obstacle further away than the
        // current best obstacle and is fast
        // - the candidate velocity intersects a velocity obstacle further away than the
        // current best obstacle but is	slow yet still faster than the current best
        // velocity
        if ((!first_intersecting_velocity_obstacle.has_value() &&
             isCandidateSlow(candidate) &&
             isCandidateFasterThanCurrentSpeed(candidate)) ||
            (first_intersecting_velocity_obstacle.has_value() &&
             first_intersecting_velocity_obstacle > optimal_furthest_away_obstacle &&
             isCandidateFast(candidate)) ||
            (first_intersecting_velocity_obstacle.has_value() &&
             first_intersecting_velocity_obstacle > optimal_furthest_away_obstacle &&
             isCandidateSlow(candidate) && isCandidateFasterThanCurrentSpeed(candidate)))
        {
            if (first_intersecting_velocity_obstacle.has_value())
            {
                optimal_furthest_away_obstacle =
                    first_intersecting_velocity_obstacle.value();
            }
            new_velocity_ = candidate.velocity;
        }
    }
}

bool HRVOAgent::isIdealCandidate(const Candidate &candidate) const
{
    return !findIntersectingVelocityObstacle(candidate).has_value() &&
           isCandidateFast(candidate);
}

bool HRVOAgent::isCandidateSlow(const Candidate &candidate) const
{
    double min_pref_speed = std::abs(pref_velocity_.length()) * MIN_PREF_SPEED_MULTIPLER;

    return std::abs(candidate.velocity.length()) < min_pref_speed;
}

bool HRVOAgent::isCandidateFast(const Candidate &candidate) const
{
    return !isCandidateSlow(candidate);
}

bool HRVOAgent::isCandidateFasterThanCurrentSpeed(const Candidate &candidate) const
{
    return std::abs(candidate.velocity.length()) > std::abs(new_velocity_.length());
}

std::optional<int> HRVOAgent::findIntersectingVelocityObstacle(
    const Candidate &candidate) const
{
    for (int j = 0; j < static_cast<int>(velocityObstacles_.size()); ++j)
    {
        if (j != candidate.velocityObstacle1_ && j != candidate.velocityObstacle2_ &&
            velocityObstacles_[j].containsVelocity(candidate.velocity))
        {
            return std::make_optional<int>(j);
        }
    }

    return std::nullopt;
}

void HRVOAgent::computePreferredVelocity()
{
    auto path_point_opt = path.getCurrentPathPoint();

    if (prefSpeed_ <= 0.01f || max_accel_ <= 0.01f || path_point_opt == std::nullopt)
    {
        // Used to avoid edge cases with division by zero
        pref_velocity_ = Vector(0.f, 0.f);
        return;
    }

    Vector goalPosition = path_point_opt.value().getPosition();
    float speedAtGoal   = path_point_opt.value().getSpeed();

    Vector distVectorToGoal = goalPosition - position_;
    auto distToGoal         = static_cast<float>(distVectorToGoal.length());

    // d = (Vf^2 - Vi^2) / 2a
    double startLinearDecelerationDistance =
        std::abs((std::pow(speedAtGoal, 2) - std::pow(prefSpeed_, 2)) /
                 (2 * max_accel_)) *
        decel_dist_multiplier;

    if (distToGoal < startLinearDecelerationDistance)
    {
        // velocity given linear deceleration, distance away from goal, and desired final
        // speed
        // v_pref = sqrt(v_goal^2 + 2 * a * d_remainingToDestination)
        float currPrefSpeed = static_cast<float>(std::sqrt(std::pow(speedAtGoal, 2) +
                                                           2 * max_accel_ * distToGoal)) *
                              decel_pref_speed_multiplier;
        Vector ideal_pref_velocity = distVectorToGoal.normalize(currPrefSpeed);

        // Limit the preferred velocity to the kinematic limits
        const Vector dv = ideal_pref_velocity - velocity_;
        if (dv.length() <= max_accel_ * simulator_->getTimeStep())
        {
            pref_velocity_ = ideal_pref_velocity;
        }
        else
        {
            // Calculate the maximum velocity towards the preferred velocity, given the
            // acceleration constraint
            pref_velocity_ =
                velocity_ + dv.normalize(max_accel_ * simulator_->getTimeStep());
        }
    }
    else
    {
        // Accelerate to preferred speed
        // v_pref = v_now + a * t
        float currPrefSpeed =
            std::min(static_cast<double>(prefSpeed_),
                     velocity_.length() + max_accel_ * simulator_->getTimeStep());
        pref_velocity_ = distVectorToGoal.normalize(currPrefSpeed);
    }
}

void HRVOAgent::insertNeighbor(std::size_t agentNo, float &rangeSq)
{
    std::shared_ptr<Agent> other_agent = simulator_->getAgents()[agentNo];
    auto path_point_opt                = path.getCurrentPathPoint();

    if (path_point_opt == std::nullopt || this == other_agent.get())
    {
        return;
    }

    Vector other_agent_relative_pos = other_agent->getPosition() - position_;
    const float distSq              = other_agent_relative_pos.lengthSquared();

    Vector goal_pos          = path_point_opt.value().getPosition();
    Vector relative_goal_pos = goal_pos - position_;

    // Whether the other robot is with in 45 degrees of the goal, relative to us
    const float forty_five_deg_ratio = 1.f / std::sqrt(2.f);
    bool is_other_agent_in_front =
        relative_goal_pos.normalize().dot(other_agent_relative_pos.normalize()) >
        forty_five_deg_ratio;

    bool is_other_agent_moving_towards_us =
        velocity_.normalize().dot((other_agent->getVelocity()).normalize()) <
        -forty_five_deg_ratio;

    // Whether the other agent is within a 1.5-meter radius of our goal
    bool is_other_agent_near_goal =
        (other_agent->getPosition() - goal_pos).lengthSquared() < 1.5f;

    // Helper lambda function for adding other_agent to list of neighbors
    auto add_other_agent = [&]() {
        if (neighbors_.size() == maxNeighbors_)
        {
            neighbors_.erase(--neighbors_.end());
        }

        neighbors_.insert(std::make_pair(distSq, agentNo));

        if (neighbors_.size() == maxNeighbors_)
        {
            rangeSq = (--neighbors_.end())->first;
        }
    };

    if (distSq < std::pow(radius_ + other_agent->getRadius(), 2))
    {
        // In collision with other agent, so the other neighbors are not important
        neighbors_.clear();
        add_other_agent();
    }
    else if (distSq < rangeSq)
    {
        add_other_agent();
    }
    else if (is_other_agent_in_front && is_other_agent_moving_towards_us &&
             is_other_agent_near_goal)
    {
        // This is an edge case for when the other agent is outside our search range,
        // but is moving towards us from behind our destination, so it is posing a
        // possible threat of collision if we ignore it.
        add_other_agent();
    }
}

std::vector<TbotsProto::VelocityObstacle> HRVOAgent::getVelocityObstaclesAsProto() const
{
    std::vector<TbotsProto::VelocityObstacle> velocity_obstacles;
    for (const VelocityObstacle &vo : velocityObstacles_)
    {
        velocity_obstacles.emplace_back(*createVelocityObstacleProto(vo, getPosition()));
    }
    return velocity_obstacles;
}

std::vector<Circle> HRVOAgent::getCandidateVelocitiesAsCircles(
    const float circle_rad) const
{
    std::vector<Circle> candidate_circles;
    for (auto &candidate : candidates_)
    {
        Vector candidate_pos = position_ + candidate.second.velocity;
        candidate_circles.emplace_back(Circle(Point(candidate_pos), circle_rad));
    }
    return candidate_circles;
}

void HRVOAgent::setPreferredSpeed(float new_pref_speed)
{
    prefSpeed_ = new_pref_speed;
}<|MERGE_RESOLUTION|>--- conflicted
+++ resolved
@@ -43,19 +43,12 @@
 #include "software/geom/vector.h"
 
 HRVOAgent::HRVOAgent(HRVOSimulator *simulator, const Vector &position, float neighborDist,
-<<<<<<< HEAD
-                     std::size_t maxNeighbors, float radius, const Vector &velocity,
-                     float maxAccel, AgentPath &path, float prefSpeed, float maxSpeed,
-                     float uncertaintyOffset, unsigned int robot_id, TeamSide type)
-    : Agent(simulator, position, radius, velocity, velocity, maxSpeed, maxAccel, path,
-            robot_id, type),
-=======
                      std::size_t maxNeighbors, float radius, float max_radius_inflation,
                      const Vector &velocity, float maxAccel, AgentPath &path,
-                     float prefSpeed, float maxSpeed, float uncertaintyOffset)
+                     float prefSpeed, float maxSpeed, float uncertaintyOffset, 
+		     RobotId, TeamSide type)
     : Agent(simulator, position, radius, max_radius_inflation, velocity, velocity,
-            maxSpeed, maxAccel, path),
->>>>>>> 7d99eae7
+            maxSpeed, maxAccel, path, robot_id, type),
       maxNeighbors_(maxNeighbors),
       neighborDist_(neighborDist),
       prefSpeed_(prefSpeed),
