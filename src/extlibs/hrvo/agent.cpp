--- conflicted
+++ resolved
@@ -4,13 +4,9 @@
 #include "extlibs/hrvo/simulator.h"
 
 Agent::Agent(HRVOSimulator *simulator, const Vector &position, float radius,
-<<<<<<< HEAD
-             const Vector &velocity, const Vector &prefVelocity, float maxSpeed,
-             float maxAccel, AgentPath &path, unsigned int robot_id, TeamSide type)
-=======
              float max_radius_inflation, const Vector &velocity,
-             const Vector &prefVelocity, float maxSpeed, float maxAccel, AgentPath &path)
->>>>>>> 7d99eae7
+             const Vector &prefVelocity, float maxSpeed, float maxAccel, AgentPath &path,
+	     unsigned int robot_id, TeamSide type)
     : simulator_(simulator),
       position_(position),
       min_radius_(radius),
@@ -157,7 +153,6 @@
     radius_ = radius;
 }
 
-<<<<<<< HEAD
 RobotId Agent::getRobotId()
 {
     return robot_id;
@@ -166,10 +161,10 @@
 TeamSide Agent::getAgentType()
 {
     return agent_type;
-=======
+}
+
 void Agent::updateRadiusFromVelocity()
 {
     // Linearly increase radius based on the current agent velocity
     radius_ = min_radius_ + max_radius_inflation_ * (velocity_.length() / max_speed_);
->>>>>>> 7d99eae7
 }