#pragma once

#include "agent.h"
#include "simulator.h"
#include "software/geom/vector.h"
#include "software/world/robot_state.h"

/**
 * An agent/robot in the simulation which has linear velocity.
 * This agent will go directly towards its destination, and has no sense of obstacles
 */
class LinearVelocityAgent : public Agent
{
   public:
    /**
     * Constructor
     *
     * @param position              The starting position of this agent.
     * @param radius                The radius of this agent.
     * @param max_radius_inflation  The maximum amount which the radius of this agent can
     * inflate.
     * @param velocity              The initial velocity of this agent.
     * @param max_speed              The maximum speed of this agent.
     * @param max_accel              The maximum acceleration of this agent.
     * @param path                  The path of this agent
     * @param robot_id	  The robot id for this agent.
     * @param type	  	  The team side for this agent (friendly or enemy).
     */
    LinearVelocityAgent(HRVOSimulator *simulator, const Vector &position, float radius,
                        float max_radius_inflation, const Vector &velocity,
<<<<<<< HEAD
                        float max_speed, float max_accel, AgentPath &path);
=======
                        float maxSpeed, float maxAccel, AgentPath &path, RobotId robot_id,
                        TeamSide type);
>>>>>>> 258070e6

    /**
     * Computes the new velocity of this agent.
     */
    void computeNewVelocity() override;

    /**
     * Create the velocity obstacle which other_agent should see for this Agent
     *
     * @param other_agent The Agent which this velocity obstacle is being generated for
     * @return The velocity obstacle which other_agent should see for this Agent
     */
    VelocityObstacle createVelocityObstacle(const Agent &other_agent) override;
};<|MERGE_RESOLUTION|>--- conflicted
+++ resolved
@@ -28,12 +28,8 @@
      */
     LinearVelocityAgent(HRVOSimulator *simulator, const Vector &position, float radius,
                         float max_radius_inflation, const Vector &velocity,
-<<<<<<< HEAD
-                        float max_speed, float max_accel, AgentPath &path);
-=======
-                        float maxSpeed, float maxAccel, AgentPath &path, RobotId robot_id,
+                        float max_speed, float max_accel, AgentPath &path, RobotId robot_id,
                         TeamSide type);
->>>>>>> 258070e6
 
     /**
      * Computes the new velocity of this agent.
