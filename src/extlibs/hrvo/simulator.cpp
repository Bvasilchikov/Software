--- conflicted
+++ resolved
@@ -236,17 +236,6 @@
 
 std::size_t HRVOSimulator::addHRVOAgent(const Vector &position, float agent_radius,
                                         float max_radius_inflation,
-<<<<<<< HEAD
-                                        const Vector &curr_velocity, float max_speed,
-                                        float pref_speed, float max_accel,
-                                        AgentPath &path, float neighbor_dist,
-                                        std::size_t max_neighbors,
-                                        float uncertainty_offset)
-{
-    std::shared_ptr<HRVOAgent> agent = std::make_shared<HRVOAgent>(
-        this, position, neighbor_dist, max_neighbors, agent_radius, max_radius_inflation,
-        curr_velocity, max_accel, path, pref_speed, max_speed, uncertainty_offset);
-=======
                                         const Vector &curr_velocity, float maxSpeed,
                                         float prefSpeed, float maxAccel, AgentPath &path,
                                         float neighborDist, std::size_t maxNeighbors,
@@ -257,7 +246,6 @@
         this, position, neighborDist, maxNeighbors, agent_radius, max_radius_inflation,
         curr_velocity, maxAccel, path, prefSpeed, maxSpeed, uncertaintyOffset, robot_id,
         type);
->>>>>>> 258070e6
     agents.push_back(std::move(agent));
     return agents.size() - 1;
 }
