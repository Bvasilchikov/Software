--- conflicted
+++ resolved
@@ -72,23 +72,8 @@
         if (hrvo_agent.has_value())
         {
             hrvo_agent.value()->setPosition(friendly_robot.position().toVector());
-
-            // only update velocity if time has passed since the last time velocity
-            // was updated. this is to allow sensorfusion to update the actual robot
-            // velocity in world.
-            // todo (#2531): remove 4 multiplier and fix goal keeper moving slowly
-            if (global_time - last_time_velocity_updated >= 4 * time_step)
-            {
-<<<<<<< HEAD
-                Vector velocity = friendly_robot.velocity();
-                hrvo_agent.value()->setVelocity(friendly_robot.velocity());
-                last_time_velocity_updated = global_time;
-=======
-                hrvo_agent.value()->setPosition(friendly_robot.position().toVector());
-                // We do not use velocity feedback for friendly robots as it results
-                // in the robots not being able to accelerate properly.
->>>>>>> 3b091de5
-            }
+            // We do not use velocity feedback for friendly robots as it results
+            // in the robots not being able to accelerate properly.
         }
         else
         {
@@ -132,7 +117,7 @@
         auto hrvo_agent_opt = getFriendlyAgentFromRobotId(robot_id);
         if (hrvo_agent_opt.has_value())
         {
-            auto hrvo_agent = (hrvo_agent_opt.value());
+            auto hrvo_agent = hrvo_agent_opt.value();
             AgentPath path;
 
             if (primitive.has_move())
