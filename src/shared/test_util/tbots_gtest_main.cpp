--- conflicted
+++ resolved
@@ -7,18 +7,11 @@
 #include "proto/parameters.pb.h"
 #include "software/logger/logger.h"
 
-<<<<<<< HEAD
-bool TbotsGtestMain::enable_visualizer   = false;
-bool TbotsGtestMain::run_sim_in_realtime = false;
-bool TbotsGtestMain::stop_ai_on_start    = false;
-std::string TbotsGtestMain::logging_dir  = "";
-=======
 bool TbotsGtestMain::help                = false;
 bool TbotsGtestMain::enable_visualizer   = false;
 bool TbotsGtestMain::run_sim_in_realtime = false;
 bool TbotsGtestMain::stop_ai_on_start    = false;
 std::string TbotsGtestMain::runtime_dir  = "/tmp/tbots/yellow_test";
->>>>>>> b2da8056
 double TbotsGtestMain::test_speed        = 1.0;
 
 
@@ -64,12 +57,7 @@
 
     if (!TbotsGtestMain::help)
     {
-<<<<<<< HEAD
-        TbotsGtestMain::enable_visualizer   = args->getEnableVisualizer()->value();
-        TbotsGtestMain::run_sim_in_realtime = args->getRunSimInRealtime()->value();
-=======
         LoggerSingleton::initializeLogger(TbotsGtestMain::runtime_dir);
->>>>>>> b2da8056
 
         if (TbotsGtestMain::enable_visualizer || TbotsGtestMain::run_sim_in_realtime)
         {
