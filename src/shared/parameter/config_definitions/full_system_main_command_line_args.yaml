include:
    - arduino_config.yaml
---
- string:
    name: backend
    value: ""
    description: >-
        The name of the backend you would like to use. See /software/backend for options
        ex. class WifiBackend this argument would be WifiBackend

- string:
    name: interface
    value: ""
    description: >-
        The interface to send and receive packets over (can be found through ifconfig)

- bool:
    name: headless
    value: False
    description: >-
        Run without the FullSystemGui

- string:
    name: proto_log_output_dir
    value: ""
    description: >-
        The directory to output logged Protobuf data to. Protobufs will not be logged if this
        argument is not used.

- string:
    name: replay_input_dir
    value: ""
    description: >-
        The directory to replay logged data from, if the 'replay' backend is selected. This must
        be the `SensorMsg` folder outputted by `proto_log_output_dir`.

- string:
    name: logging_dir
    value: ""
    description: >-
        The directory to output logs to. Absolute paths are recommended as the working directory
        is inside the bazel-out directory.
<<<<<<< HEAD

- int:
      name: channel
      min: 0
      max: 15
      value: 0
      description: >-
          The multicast channel to join to communicate with the robots

- string:
    name: team_color
    value: "yellow"
    options:
        - "yellow"
        - "blue"
    description: >-
      Which team to play as

- string:
      name: defending_side
      value: "gamecontroller"
      options:
          - "gamecontroller"
          - "negative"
          - "positive"
      description: >-
          Which side to defend
=======
>>>>>>> c26c836b
<|MERGE_RESOLUTION|>--- conflicted
+++ resolved
@@ -40,9 +40,7 @@
     description: >-
         The directory to output logs to. Absolute paths are recommended as the working directory
         is inside the bazel-out directory.
-<<<<<<< HEAD
-
-- int:
+- uint:
       name: channel
       min: 0
       max: 15
@@ -67,6 +65,4 @@
           - "negative"
           - "positive"
       description: >-
-          Which side to defend
-=======
->>>>>>> c26c836b
+          Which side to defend