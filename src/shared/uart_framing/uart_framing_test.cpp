#include "shared/uart_framing/uart_framing.hpp"

#include <gtest/gtest.h>
extern "C"
{
#include "proto/robot_status_msg.nanopb.h"
}

class CobsEncodingTest : public ::testing::TestWithParam<
                             std::tuple<std::vector<uint8_t>, std::vector<uint8_t>>>
{
};

// Returns 0x00 0x01 0x02 0x03 0x04 ... 0xFB 0xFC 0xFD 0xFE 0xFF
static std::vector<uint8_t> generateBigByteVectorToEncode()
{
    std::vector<uint8_t> data;
    for (uint8_t j = 0x00; j < 0xFF; j++)
    {
        data.emplace_back(j);
    }
    data.emplace_back(0xFF);
    return data;
}

// Returns 0x00 0x01 0xFF 0x01 0x02 ... 0xFD 0xFE 0x02 0xFF 0x00
static std::vector<uint8_t> generateBigByteVectorToDecode()
{
    std::vector<uint8_t> data = generateBigByteVectorToEncode();
    std::replace(data.begin(), data.end(), 0x00, 0xFF);
    // insert start and end bytes
    data.insert(data.begin(), START_END_FLAG_BYTE);
    data.emplace_back(START_END_FLAG_BYTE);

    // insert overhead byte
    data.insert(data.begin() + 1, 0x01);

    // insert end overhead byte
    data.insert(data.end() - 2, 0x02);

    return data;
}

TEST_P(CobsEncodingTest, encode_decode_test)
{
    // Check that cobs encodes to the expected value
    auto encoded = cobsEncoding(std::get<0>(GetParam()));
    EXPECT_EQ(encoded, std::get<1>(GetParam()));
    // Check that cobs decodes to the expected value
    auto decoded = std::vector<uint8_t>();
    EXPECT_TRUE(cobsDecoding(encoded, decoded));
    EXPECT_EQ(decoded, std::get<0>(GetParam()));
}

INSTANTIATE_TEST_CASE_P(
    encode_decode_test, CobsEncodingTest,
    ::testing::Values(
        std::make_tuple(std::vector<uint8_t>({0x01}),
                        std::vector<uint8_t>({START_END_FLAG_BYTE, 0x02, 0x01,
                                              START_END_FLAG_BYTE})),
        std::make_tuple(std::vector<uint8_t>({START_END_FLAG_BYTE}),
                        std::vector<uint8_t>({START_END_FLAG_BYTE, 0x01, 0x01,
                                              START_END_FLAG_BYTE})),
        std::make_tuple(std::vector<uint8_t>({0x01, 0x02, 0x03, 0x04}),
                        std::vector<uint8_t>({START_END_FLAG_BYTE, 0x05, 0x01, 0x02, 0x03,
                                              0x04, START_END_FLAG_BYTE})),
        std::make_tuple(std::vector<uint8_t>({START_END_FLAG_BYTE, START_END_FLAG_BYTE,
                                              START_END_FLAG_BYTE, START_END_FLAG_BYTE}),
                        std::vector<uint8_t>({START_END_FLAG_BYTE, 0x01, 0x01, 0x01, 0x01,
                                              0x01, START_END_FLAG_BYTE})),
        std::make_tuple(generateBigByteVectorToEncode(),
                        generateBigByteVectorToDecode())));

class CobsDecodingErrorTest : public ::testing::TestWithParam<std::vector<uint8_t>>
{
};

TEST_P(CobsDecodingErrorTest, decode_error_tests)
{
    auto decoded = std::vector<uint8_t>();
    EXPECT_FALSE(cobsDecoding(GetParam(), decoded));
}

INSTANTIATE_TEST_CASE_P(
    decode_error_tests, CobsDecodingErrorTest,
    ::testing::Values(
        std::vector<uint8_t>({0x01}), std::vector<uint8_t>({0x01, START_END_FLAG_BYTE}),
        std::vector<uint8_t>({0x01, START_END_FLAG_BYTE, 0x01}),
        std::vector<uint8_t>({START_END_FLAG_BYTE, 0x02, START_END_FLAG_BYTE}),
        std::vector<uint8_t>(100, START_END_FLAG_BYTE), std::vector<uint8_t>(100, 0xFF)));

class UartFramingTest : public ::testing::Test
{
   protected:
    void SetUp() override
    {
<<<<<<< HEAD
        test_message = createNanoPbPowerPulseControl(ChickerCommandMode::AUTOCHIPORKICK,
                                                     1, 2, AutoChipOrKickMode::AUTOCHIP,
                                                     3, 4, TbotsProto_Geneva_Slot_LEFT);
=======
        test_message = createNanoPbPowerPulseControl(
            ChickerCommandMode::AUTOCHIPORKICK, 1.0, 2.0, AutoChipOrKickMode::AUTOCHIP,
            3.0, 4.0, TbotsProto_Geneva_Slot_LEFT);
>>>>>>> e4f58377
    }

    TbotsProto_PowerPulseControl test_message;
    const uint16_t TEST_MESSAGE_CRC = 14297;  // From online calculator
};

bool operator==(const TbotsProto_PowerPulseControl& lhs,
                const TbotsProto_PowerPulseControl& rhs)
{
    return serializeToVector(lhs) == serializeToVector(rhs);
}

TEST_F(UartFramingTest, length_and_crc_test)
{
    auto test_frame = createUartFrame(test_message);
    // Check size of frame is the size of the original struct + length and crc fields
    EXPECT_EQ(sizeof(test_frame), sizeof(TbotsProto_PowerFrame));
    // Check fields of frame
    EXPECT_EQ(test_frame.length, TbotsProto_PowerPulseControl_size);
    EXPECT_EQ(test_frame.crc, TEST_MESSAGE_CRC);
    EXPECT_EQ(test_frame.power_msg.power_control, test_message);
    EXPECT_TRUE(verifyLengthAndCrc(test_frame));
}

TEST_F(UartFramingTest, verify_length_and_crc_detect_wrong_length_and_crc_test)
{
    auto test_frame = createUartFrame(test_message);
    EXPECT_TRUE(verifyLengthAndCrc(test_frame));
    test_frame.length = 0;
    EXPECT_FALSE(verifyLengthAndCrc(test_frame));
    test_frame.length = sizeof(test_message);
    test_frame.crc    = 0;
    EXPECT_FALSE(verifyLengthAndCrc(test_frame));
}

TEST_F(UartFramingTest, marshalling_test)
{
    auto test_frame = createUartFrame(test_message);
    auto bytes      = marshallUartPacket(test_frame);
    EXPECT_EQ(bytes.front(), START_END_FLAG_BYTE);
    EXPECT_EQ(bytes.back(), START_END_FLAG_BYTE);
    // Check that size makes sense
    EXPECT_EQ(bytes.size(), TbotsProto_PowerFrame_size + 3 * sizeof(uint8_t));

    TbotsProto_PowerFrame test_frame_unmarshalled = TbotsProto_PowerFrame_init_default;
    EXPECT_TRUE(unmarshalUartPacket(bytes, test_frame_unmarshalled));
    // Check fields of frame
    EXPECT_EQ(test_frame_unmarshalled.length, TbotsProto_PowerPulseControl_size);
    EXPECT_EQ(test_frame_unmarshalled.crc, TEST_MESSAGE_CRC);
    EXPECT_EQ(test_frame_unmarshalled.power_msg.power_control, test_message);
    EXPECT_TRUE(verifyLengthAndCrc(test_frame_unmarshalled));
}<|MERGE_RESOLUTION|>--- conflicted
+++ resolved
@@ -94,15 +94,9 @@
    protected:
     void SetUp() override
     {
-<<<<<<< HEAD
-        test_message = createNanoPbPowerPulseControl(ChickerCommandMode::AUTOCHIPORKICK,
-                                                     1, 2, AutoChipOrKickMode::AUTOCHIP,
-                                                     3, 4, TbotsProto_Geneva_Slot_LEFT);
-=======
         test_message = createNanoPbPowerPulseControl(
             ChickerCommandMode::AUTOCHIPORKICK, 1.0, 2.0, AutoChipOrKickMode::AUTOCHIP,
             3.0, 4.0, TbotsProto_Geneva_Slot_LEFT);
->>>>>>> e4f58377
     }
 
     TbotsProto_PowerPulseControl test_message;
