--- conflicted
+++ resolved
@@ -18,13 +18,8 @@
         .dribbler_width_meters                  = 0.088f,
         .robot_max_speed_m_per_s                = 5.000f,
         .robot_max_ang_speed_rad_per_s          = 56.76f,
-<<<<<<< HEAD
-        .robot_max_acceleration_m_per_s_2       = 5.0f,
-        .robot_max_ang_acceleration_rad_per_s_2 = 1.0f,
-=======
         .robot_max_acceleration_m_per_s_2       = 1.0f,
         .robot_max_ang_acceleration_rad_per_s_2 = 0.2f,
->>>>>>> bc33b47c
         // TODO (#2112): update this
         .indefinite_dribbler_speed_rpm = 10000.0f,
         // TODO (#2112): update this
