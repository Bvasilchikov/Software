#pragma once
#include <math.h>

// Some platformio targets don't support STL, so we can't
// use unordered_map, string, .... We guard all networking stuff with
#ifndef PLATFORMIO_BUILD
#include <string>
#include <unordered_map>

// Networking
// the IPv6 multicast address, only ff02 is important, the rest is random
// see https://en.wikipedia.org/wiki/Solicited-node_multicast_address for why ff02 matters
static const std::unordered_map<int, std::string> ROBOT_MULTICAST_CHANNELS = {
    {0, "ff02::c3d0:42d2:bb00"},  {1, "ff02::c3d0:42d2:bb01"},
    {2, "ff02::c3d0:42d2:bb02"},  {3, "ff02::c3d0:42d2:bb03"},
    {4, "ff02::c3d0:42d2:bb04"},  {5, "ff02::c3d0:42d2:bb05"},
    {6, "ff02::c3d0:42d2:bb06"},  {7, "ff02::c3d0:42d2:bb07"},
    {8, "ff02::c3d0:42d2:bb08"},  {9, "ff02::c3d0:42d2:bb08"},
    {10, "ff02::c3d0:42d2:bb10"}, {11, "ff02::c3d0:42d2:bb11"},
    {12, "ff02::c3d0:42d2:bb12"}, {13, "ff02::c3d0:42d2:bb13"},
    {14, "ff02::c3d0:42d2:bb14"}, {15, "ff02::c3d0:42d2:bb15"}};

// PlotJuggler's default host and port
// Should be updated to your local machine's IP address if
// you want to plot from the robot
static const std::string PLOTJUGGLER_GUI_DEFAULT_HOST        = "127.0.0.1";
static const short unsigned int PLOTJUGGLER_GUI_DEFAULT_PORT = 9870;

#endif  // PLATFORMIO_BUILD

// Redis default server connections properties
#define REDIS_HOST_LENGTH 10
static const char REDIS_DEFAULT_HOST[REDIS_HOST_LENGTH] = "127.0.0.1";
static const short unsigned int REDIS_DEFAULT_PORT      = 6379;

// the port robots are listening to for vision and primitives
static const short unsigned int VISION_PORT    = 42069;
static const short unsigned int PRIMITIVE_PORT = 42070;

// the port the AI receives msgs from the robot
<<<<<<< HEAD
static const short unsigned int ROBOT_STATUS_PORT = 42071;
static const short unsigned int ROBOT_LOGS_PORT   = 42072;
static const short unsigned int SERIALIZED_PROTO_LOGS_PORT = 42073;
=======
static const short unsigned int ROBOT_STATUS_PORT       = 42071;
static const short unsigned int ROBOT_LOGS_PORT         = 42072;
static const short unsigned int HRVO_VISUALIZATION_PORT = 42073;
static const short unsigned int ROBOT_CRASH_PORT        = 42074;
>>>>>>> c280fd5c

// the port to listen to for what side of the field to defend
static const unsigned DEFENDING_SIDE_PORT = 42073;

// maximum transfer unit of the network interface
// this is an int to avoid Wconversion with lwip
static const short unsigned int MAXIMUM_TRANSFER_UNIT_BYTES = 1500;

static const char PROTO_MSG_TYPE_DELIMITER[4] = "!!!";

// This file contains all constants that are shared between our software (AI)
// and firmware code. Since this needs to be compiled by both C and C++, everything
// should be defined in a way that's compatible with C.

/* Game Rules */
// The max allowed speed of the ball, in metres per second
static const double BALL_MAX_SPEED_METERS_PER_SECOND = 6.5;
// The max allowed height of the robots, in metres
static const double ROBOT_MAX_HEIGHT_METERS = 0.15;
// The max allowed radius of the robots, in metres
static const double ROBOT_MAX_RADIUS_METERS = 0.09;
// The distance from the center of the robot to the front face (the flat part), in meters
static const double DIST_TO_FRONT_OF_ROBOT_METERS = 0.07;
// The approximate radius of the ball according to the SSL rulebook
static const double BALL_MAX_RADIUS_METERS = 0.0215;
// According to the rules, 80% of the ball must be seen at all times. Robots may not
// cover more than 20% of the ball
static const double MAX_FRACTION_OF_BALL_COVERED_BY_ROBOT = 0.2;

// The mass of a standard golf ball, as defined by https://en.wikipedia.org/wiki/Golf_ball
static const double BALL_MASS_KG = 0.004593;
// The max allowed speed of the robot when the stop command is issued, in meters per
// second
static const double STOP_COMMAND_ROBOT_MAX_SPEED_METERS_PER_SECOND = 1.5;
// The max allowed speed of the robot before we knock the ball away with the dribbler
static const double DRIBBLE_GET_POSSESSION_MAX_SPEED_METERS_PER_SECOND = 1.5;
// The max allowed speed of the robot before collisions would incur a foul
static const double COLLISION_ALLOWED_ROBOT_MAX_SPEED_METERS_PER_SECOND = 0.5;
// The maximum speed attainable by enemy robots
static const double ENEMY_ROBOT_MAX_SPEED_METERS_PER_SECOND = 3.0;
// The maximum acceleration achievable by enemy robots, in metres per seconds squared.
static const double ENEMY_ROBOT_MAX_ACCELERATION_METERS_PER_SECOND_SQUARED = 4.0;

static const double ACCELERATION_DUE_TO_GRAVITY_METERS_PER_SECOND_SQUARED = 9.81;

/* Unit Conversion */
static const double MILLIMETERS_PER_METER = 1000.0;
static const double METERS_PER_MILLIMETER = 1.0 / 1000.0;
static const double CENTIMETERS_PER_METER = 100.0;
static const double METERS_PER_CENTIMETER = 1.0 / 100.0;

static const double CENTIRADIANS_PER_RADIAN = 100.0;
static const double RADIANS_PER_CENTIRADIAN = 1.0 / 100.0;

static const double NANOSECONDS_PER_MILLISECOND  = 1000000.0;
static const double NANOSECONDS_PER_SECOND       = 1000000000.0;
static const double MICROSECONDS_PER_MILLISECOND = 1000.0;
static const double MICROSECONDS_PER_SECOND      = 1000000.0;
static const double MILLISECONDS_PER_SECOND      = 1000.0;
static const double SECONDS_PER_MICROSECOND      = 1.0 / 1000000.0;
static const double SECONDS_PER_NANOSECOND       = 1.0 / 1000000000.0;
static const double SECONDS_PER_MILLISECOND      = 1.0 / 1000.0;
static const double MILLISECONDS_PER_MICROSECOND = 1.0 / 1000.0;
static const double MILLISECONDS_PER_NANOSECOND  = 1.0 / 1000000.0;
static const double SECONDS_PER_MINUTE           = 60.0;

// The total number of robot ids on one team
static const unsigned int MAX_ROBOT_IDS_PER_SIDE = 8;
// The total number of possible robot ids between two teams
static const unsigned int MAX_ROBOT_IDS = MAX_ROBOT_IDS_PER_SIDE * 2;

// Battery Constants
static const unsigned NUM_CELLS_IN_BATTERY    = 3;
static const unsigned NUM_BATTERIES_IN_SERIES = 2;
static const double MAX_SINGLE_CELL_VOLTAGE   = 4.2;
<<<<<<< HEAD
static const double MIN_SINGLE_CELL_VOLTAGE   = 3.2 + 0.1;  // +0.1v headroom

static const double MIN_BATTERY_VOLTAGE =
    MIN_SINGLE_CELL_VOLTAGE * NUM_CELLS_IN_BATTERY * NUM_BATTERIES_IN_SERIES;
static const double MAX_BATTERY_VOLTAGE =
    MAX_SINGLE_CELL_VOLTAGE * NUM_CELLS_IN_BATTERY * NUM_BATTERIES_IN_SERIES;

// Chick Capacitor Constants
static const double MIN_CAPACITOR_VOLTAGE = 0;
static const double MAX_CAPACITOR_VOLTAGE = 250.0 + 50.0;  // +50v headroom
=======
static const double MIN_SINGLE_CELL_VOLTAGE   = 3.5 + 0.1;  // +0.1v headroom
>>>>>>> c280fd5c

static const double MIN_BATTERY_VOLTAGE =
    MIN_SINGLE_CELL_VOLTAGE * NUM_CELLS_IN_BATTERY * NUM_BATTERIES_IN_SERIES;
static const double MAX_BATTERY_VOLTAGE =
    MAX_SINGLE_CELL_VOLTAGE * NUM_CELLS_IN_BATTERY * NUM_BATTERIES_IN_SERIES;
static const double BATTERY_WARNING_VOLTAGE = MIN_BATTERY_VOLTAGE + 1.0;  // 1V headroom

// Chick Capacitor Constants
static const double MIN_CAPACITOR_VOLTAGE = 0;
static const double MAX_CAPACITOR_VOLTAGE = 250.0 + 50.0;  // +50v headroom

static const unsigned int ROBOT_CHIP_ANGLE_DEGREES = 45;
static const double CHICKER_TIMEOUT                = 3 * MILLISECONDS_PER_SECOND;
// How many robots are allowed in each division
static const unsigned DIV_A_NUM_ROBOTS = 11;
static const unsigned DIV_B_NUM_ROBOTS = 6;

// Kick Spd to Pulse Width Safety Constraint Constants

static const int MAX_KICK_CONSTANT       = 850;
static const double MAX_KICK_COEFFICIENT = 0.4;

// Arduino

// UART baud rate used to communicate between system and arudino
static const long ARDUINO_BAUD_RATE = 115200;

/*
 * each estop message is one byte and is defined as follows
 * bit 0 (least significant bit): estop state, a value of 1 is play, 0 is stop
 * bit 1-7: set to 0
 * any other message received is considered a EstopState::STATUS_ERROR
 */
static const int ESTOP_MESSAGE_SIZE_BYTES = 1;

static const unsigned char ESTOP_PLAY_MSG = 0;
static const unsigned char ESTOP_STOP_MSG = 1;

// Number of times to send a STOP primitive when robot is disconnected from Manual Control
static const unsigned int NUM_TIMES_SEND_STOP = 10;
// How long a robot should receive no RobotStatus messages for until it is considered
// disconnected
static const double DISCONNECT_DURATION_MS = 1 * MILLISECONDS_PER_SECOND;

// product and vendor id for Arduino Uno Rev3 (retrieved from
// http://www.linux-usb.org/usb.ids )
#define ARDUINO_ID_LENGTH 5
static const char ARDUINO_VENDOR_ID[ARDUINO_ID_LENGTH]  = "2341";
static const char ARDUINO_PRODUCT_ID[ARDUINO_ID_LENGTH] = "0043";

// Number of times the control loop should tick per trajectory element
static const unsigned NUM_TICKS_PER_TRAJECTORY_ELEMENT = 4u;
static const unsigned CONTROL_LOOP_HZ                  = 60u;

static const unsigned NUM_GENEVA_ANGLES = 5;<|MERGE_RESOLUTION|>--- conflicted
+++ resolved
@@ -38,16 +38,10 @@
 static const short unsigned int PRIMITIVE_PORT = 42070;
 
 // the port the AI receives msgs from the robot
-<<<<<<< HEAD
-static const short unsigned int ROBOT_STATUS_PORT = 42071;
-static const short unsigned int ROBOT_LOGS_PORT   = 42072;
-static const short unsigned int SERIALIZED_PROTO_LOGS_PORT = 42073;
-=======
 static const short unsigned int ROBOT_STATUS_PORT       = 42071;
 static const short unsigned int ROBOT_LOGS_PORT         = 42072;
 static const short unsigned int HRVO_VISUALIZATION_PORT = 42073;
 static const short unsigned int ROBOT_CRASH_PORT        = 42074;
->>>>>>> c280fd5c
 
 // the port to listen to for what side of the field to defend
 static const unsigned DEFENDING_SIDE_PORT = 42073;
@@ -82,8 +76,6 @@
 // The max allowed speed of the robot when the stop command is issued, in meters per
 // second
 static const double STOP_COMMAND_ROBOT_MAX_SPEED_METERS_PER_SECOND = 1.5;
-// The max allowed speed of the robot before we knock the ball away with the dribbler
-static const double DRIBBLE_GET_POSSESSION_MAX_SPEED_METERS_PER_SECOND = 1.5;
 // The max allowed speed of the robot before collisions would incur a foul
 static const double COLLISION_ALLOWED_ROBOT_MAX_SPEED_METERS_PER_SECOND = 0.5;
 // The maximum speed attainable by enemy robots
@@ -123,20 +115,7 @@
 static const unsigned NUM_CELLS_IN_BATTERY    = 3;
 static const unsigned NUM_BATTERIES_IN_SERIES = 2;
 static const double MAX_SINGLE_CELL_VOLTAGE   = 4.2;
-<<<<<<< HEAD
-static const double MIN_SINGLE_CELL_VOLTAGE   = 3.2 + 0.1;  // +0.1v headroom
-
-static const double MIN_BATTERY_VOLTAGE =
-    MIN_SINGLE_CELL_VOLTAGE * NUM_CELLS_IN_BATTERY * NUM_BATTERIES_IN_SERIES;
-static const double MAX_BATTERY_VOLTAGE =
-    MAX_SINGLE_CELL_VOLTAGE * NUM_CELLS_IN_BATTERY * NUM_BATTERIES_IN_SERIES;
-
-// Chick Capacitor Constants
-static const double MIN_CAPACITOR_VOLTAGE = 0;
-static const double MAX_CAPACITOR_VOLTAGE = 250.0 + 50.0;  // +50v headroom
-=======
 static const double MIN_SINGLE_CELL_VOLTAGE   = 3.5 + 0.1;  // +0.1v headroom
->>>>>>> c280fd5c
 
 static const double MIN_BATTERY_VOLTAGE =
     MIN_SINGLE_CELL_VOLTAGE * NUM_CELLS_IN_BATTERY * NUM_BATTERIES_IN_SERIES;
