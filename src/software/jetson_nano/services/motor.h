--- conflicted
+++ resolved
@@ -150,11 +150,7 @@
      * @param time_to_ramp The time allocated for acceleration in seconds
      *
      */
-<<<<<<< HEAD
-    inline void setTargetRampVelocity(uint8_t motor, double velocity_target,
-=======
     inline double computeRampVelocity(double velocity_target,
->>>>>>> bc33b47c
                                double velocity_current, double time_to_ramp);
 
     /**
