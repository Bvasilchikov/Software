package(default_visibility = ["//visibility:public"])

cc_library(
    name = "motor",
    srcs = ["motor.cpp"],
    hdrs = ["motor.h"],
    deps = [
        "//proto:tbots_cc_proto",
        "//shared:robot_constants",
        "//software/logger",
        "//software/physics:euclidean_to_wheel",
        "//software/util/scoped_timespec_timer",
        "@eigen",
        "@trinamic",
    ],
<<<<<<< HEAD
=======
)

cc_library(
    name = "power",
    srcs = ["power.cpp"],
    hdrs = ["power.h"],
    linkopts = ["-latomic"],  # Necessary due to <atomic> not containing load/store for all sizes
    deps = [
        "//shared/uart_framing",
        "//software/logger",
        "//software/uart:boost_uart_communication",
        "@boost//:asio",
    ],
)

cc_library(
    name = "network",
    srcs = ["network.cpp"],
    hdrs = ["network.h"],
    deps = [
        "//proto:tbots_cc_proto",
        "//shared:robot_constants",
        "//software/logger",
        "//software/networking:threaded_proto_udp_listener",
        "//software/networking:threaded_proto_udp_sender",
        "@boost//:asio",
    ],
>>>>>>> 526573de
)<|MERGE_RESOLUTION|>--- conflicted
+++ resolved
@@ -7,14 +7,13 @@
     deps = [
         "//proto:tbots_cc_proto",
         "//shared:robot_constants",
+        "//software/jetson_nano:gpio",
         "//software/logger",
         "//software/physics:euclidean_to_wheel",
         "//software/util/scoped_timespec_timer",
         "@eigen",
         "@trinamic",
     ],
-<<<<<<< HEAD
-=======
 )
 
 cc_library(
@@ -42,5 +41,4 @@
         "//software/networking:threaded_proto_udp_sender",
         "@boost//:asio",
     ],
->>>>>>> 526573de
 )