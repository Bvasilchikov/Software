package(default_visibility = ["//visibility:public"])

cc_library(
    name = "service",
    hdrs = ["service.h"],
)

cc_library(
    name = "motor",
    srcs = ["motor.cpp"],
    hdrs = ["motor.h"],
    deps = [
        ":service",
        "//proto:tbots_cc_proto",
        "//shared:robot_constants",
        "//software/jetson_nano:gpio",
        "//software/logger",
        "@trinamic",
    ],
)

cc_library(
<<<<<<< HEAD
    name = "redis",
    srcs = ["redis.cpp"],
    hdrs = ["redis.h"],
    deps = [
        ":service",
        "//software/logger",
        "@cpp_redis",
=======
    name = "network",
    srcs = ["network.cpp"],
    hdrs = ["network.h"],
    deps = [
        ":service",
        "//proto:tbots_cc_proto",
        "//shared:robot_constants",
        "//software/logger",
        "//software/networking:threaded_proto_udp_listener",
        "//software/networking:threaded_proto_udp_sender",
        "@boost//:asio",
>>>>>>> 1f15c234
    ],
)<|MERGE_RESOLUTION|>--- conflicted
+++ resolved
@@ -20,15 +20,6 @@
 )
 
 cc_library(
-<<<<<<< HEAD
-    name = "redis",
-    srcs = ["redis.cpp"],
-    hdrs = ["redis.h"],
-    deps = [
-        ":service",
-        "//software/logger",
-        "@cpp_redis",
-=======
     name = "network",
     srcs = ["network.cpp"],
     hdrs = ["network.h"],
@@ -40,6 +31,16 @@
         "//software/networking:threaded_proto_udp_listener",
         "//software/networking:threaded_proto_udp_sender",
         "@boost//:asio",
->>>>>>> 1f15c234
+    ],
+)
+
+cc_library(
+    name = "redis",
+    srcs = ["redis.cpp"],
+    hdrs = ["redis.h"],
+    deps = [
+        ":service",
+        "//software/logger",
+        "@cpp_redis",
     ],
 )