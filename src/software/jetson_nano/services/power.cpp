#include "software/jetson_nano/services/power.h"

#include <boost/bind/bind.hpp>
<<<<<<< HEAD
=======
#include <boost/filesystem.hpp>
>>>>>>> e4f58377
#include <cstdint>

#include "proto/power_frame_msg.nanopb.h"

PowerService::PowerService()
{
    if (!boost::filesystem::exists(DEVICE_SERIAL_PORT))
    {
        LOG(FATAL) << "PLUG THE USB INTO THE JETSON NANO";
    }
    this->uart = std::make_unique<BoostUartCommunication>(BAUD_RATE, DEVICE_SERIAL_PORT);
    this->read_thread = std::thread(boost::bind(&PowerService::continuousRead, this));
}

PowerService::~PowerService()
{
    read_thread.join();
}
<<<<<<< HEAD

void PowerService::continuousRead()
{
    for (;;)
    {
        tick();
    }
}

=======

void PowerService::continuousRead()
{
    for (;;)
    {
        tick();
    }
}

>>>>>>> e4f58377
void PowerService::tick()
{
    std::vector<uint8_t> power_status;
    try
    {
        uart->flushSerialPort(uart->flush_receive);
        power_status = uart->serialRead(READ_BUFFER_SIZE);
    }
    catch (std::exception& e)
    {
        LOG(FATAL) << "Read thread has crashed" << e.what();
    }

    TbotsProto_PowerFrame status_frame = TbotsProto_PowerFrame_init_default;
    if (!unmarshalUartPacket(power_status, status_frame))
    {
        LOG(WARNING) << "Unmarshal failed";
    }
    else
    {
        status = status_frame.power_msg.power_status;
<<<<<<< HEAD
    }

    auto command =
        nanopb_command.load(std::memory_order_relaxed);  // get value atomically
    auto frame                = createUartFrame(command);
    auto power_command_buffer = marshallUartPacket(frame);

    try
    {
        // Write power command
        uart->flushSerialPort(uart->flush_send);
        if (!uart->serialWrite(power_command_buffer))
        {
            LOG(WARNING) << "Writing power command failed.";
        }
    }
    catch (std::exception& e)
    {
        LOG(FATAL) << "ESP32 has disconnected. Power service has crashed" << e.what();
=======
>>>>>>> e4f58377
    }
}

<<<<<<< HEAD
TbotsProto::PowerStatus PowerService::poll(const TbotsProto::PowerControl& command)
{
    // Store msg for later transmission
    nanopb_command = createNanoPbPowerPulseControl(command);
=======
    auto command =
        nanopb_command.load(std::memory_order_relaxed);  // get value atomically
    auto frame                = createUartFrame(command);
    auto power_command_buffer = marshallUartPacket(frame);

    try
    {
        // Write power command
        uart->flushSerialPort(uart->flush_send);
        if (!uart->serialWrite(power_command_buffer))
        {
            LOG(WARNING) << "Writing power command failed.";
        }
    }
    catch (std::exception& e)
    {
        LOG(FATAL) << "ESP32 has disconnected. Power service has crashed" << e.what();
    }
}

TbotsProto::PowerStatus PowerService::poll(const TbotsProto::PowerControl& command,
                                           double kick_coeff, int kick_constant,
                                           int chip_constant)
{
    // Store msg for later transmission
    nanopb_command =
        createNanoPbPowerPulseControl(command, kick_coeff, kick_constant, chip_constant);
>>>>>>> e4f58377
    return *createTbotsPowerStatus(status);
}<|MERGE_RESOLUTION|>--- conflicted
+++ resolved
@@ -1,10 +1,7 @@
 #include "software/jetson_nano/services/power.h"
 
 #include <boost/bind/bind.hpp>
-<<<<<<< HEAD
-=======
 #include <boost/filesystem.hpp>
->>>>>>> e4f58377
 #include <cstdint>
 
 #include "proto/power_frame_msg.nanopb.h"
@@ -23,7 +20,6 @@
 {
     read_thread.join();
 }
-<<<<<<< HEAD
 
 void PowerService::continuousRead()
 {
@@ -33,17 +29,6 @@
     }
 }
 
-=======
-
-void PowerService::continuousRead()
-{
-    for (;;)
-    {
-        tick();
-    }
-}
-
->>>>>>> e4f58377
 void PowerService::tick()
 {
     std::vector<uint8_t> power_status;
@@ -65,37 +50,8 @@
     else
     {
         status = status_frame.power_msg.power_status;
-<<<<<<< HEAD
     }
 
-    auto command =
-        nanopb_command.load(std::memory_order_relaxed);  // get value atomically
-    auto frame                = createUartFrame(command);
-    auto power_command_buffer = marshallUartPacket(frame);
-
-    try
-    {
-        // Write power command
-        uart->flushSerialPort(uart->flush_send);
-        if (!uart->serialWrite(power_command_buffer))
-        {
-            LOG(WARNING) << "Writing power command failed.";
-        }
-    }
-    catch (std::exception& e)
-    {
-        LOG(FATAL) << "ESP32 has disconnected. Power service has crashed" << e.what();
-=======
->>>>>>> e4f58377
-    }
-}
-
-<<<<<<< HEAD
-TbotsProto::PowerStatus PowerService::poll(const TbotsProto::PowerControl& command)
-{
-    // Store msg for later transmission
-    nanopb_command = createNanoPbPowerPulseControl(command);
-=======
     auto command =
         nanopb_command.load(std::memory_order_relaxed);  // get value atomically
     auto frame                = createUartFrame(command);
@@ -123,6 +79,5 @@
     // Store msg for later transmission
     nanopb_command =
         createNanoPbPowerPulseControl(command, kick_coeff, kick_constant, chip_constant);
->>>>>>> e4f58377
     return *createTbotsPowerStatus(status);
 }