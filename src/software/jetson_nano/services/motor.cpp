--- conflicted
+++ resolved
@@ -159,7 +159,6 @@
             << "Indicates that the IC has been reset. All registers have been cleared to reset values."
             << "Attention: DRV_EN must be high to allow clearing reset";
     }
-<<<<<<< HEAD
 
     if (gstat_bitset[1])
     {
@@ -247,6 +246,8 @@
           encoder_calibrated_[BACK_RIGHT_MOTOR_CHIP_SELECT])
         << "Running without encoder calibration can cause serious harm, exiting";
 
+    TbotsProto::MotorStatus motor_status;
+
     int front_right_rpm = tmc4671_getActualVelocity(FRONT_RIGHT_MOTOR_CHIP_SELECT);
     int front_left_rpm  = tmc4671_getActualVelocity(FRONT_LEFT_MOTOR_CHIP_SELECT);
     int back_right_rpm  = tmc4671_getActualVelocity(BACK_RIGHT_MOTOR_CHIP_SELECT);
@@ -256,114 +257,10 @@
         static_cast<double>(front_left_rpm), static_cast<double>(front_right_rpm),
         static_cast<double>(back_left_rpm), static_cast<double>(back_right_rpm)};
 
-    TbotsProto::MotorStatus motor_status;
     motor_status.mutable_front_right()->set_wheel_rpm(front_right_rpm);
     motor_status.mutable_front_left()->set_wheel_rpm(front_left_rpm);
     motor_status.mutable_back_left()->set_wheel_rpm(back_left_rpm);
     motor_status.mutable_back_right()->set_wheel_rpm(back_right_rpm);
-=======
-
-    if (gstat_bitset[1])
-    {
-        LOG(WARNING)
-            << "drv_otpw : Indicates, that the driver temperature has exceeded overtemperature prewarning-level."
-            << "No action is taken. This flag is latched.";
-    }
-
-    if (gstat_bitset[2])
-    {
-        LOG(WARNING)
-            << "drv_ot: Indicates, that the driver has been shut down due to overtemperature."
-            << "This flag can only be cleared when the temperature is below the limit again."
-            << "It is latched for information.";
-    }
-
-    if (gstat_bitset[3])
-    {
-        LOG(WARNING) << "uv_cp: Indicates an undervoltage on the charge pump."
-                     << "The driver is disabled during undervoltage."
-                     << "This flag is latched for information.";
-    }
-
-    if (gstat_bitset[4])
-    {
-        LOG(WARNING) << "shortdet_u: Short to GND detected on phase U."
-                     << "The driver becomes disabled until flag becomes cleared.";
-    }
-
-    if (gstat_bitset[5])
-    {
-        LOG(WARNING) << "s2gu: Short to GND detected on phase U."
-                     << "The driver becomes disabled until flag becomes cleared.";
-    }
-
-    if (gstat_bitset[6])
-    {
-        LOG(WARNING) << "s2vsu: Short to VS detected on phase U."
-                     << "The driver becomes disabled until flag becomes cleared.";
-    }
-
-    if (gstat_bitset[8])
-    {
-        LOG(WARNING) << "shortdet_v: V short counter has triggered at least once.";
-    }
-
-    if (gstat_bitset[9])
-    {
-        LOG(WARNING) << "s2gv: Short to GND detected on phase V."
-                     << "The driver becomes disabled until flag becomes cleared.";
-    }
-
-    if (gstat_bitset[10])
-    {
-        LOG(WARNING) << "s2vsv: Short to VS detected on phase V."
-                     << "The driver becomes disabled until flag becomes cleared.";
-    }
-
-    if (gstat_bitset[12])
-    {
-        LOG(WARNING) << "shortdet_w: short counter has triggered at least once.";
-    }
-
-    if (gstat_bitset[13])
-    {
-        LOG(WARNING) << "s2gw: Short to GND detected on phase W."
-                     << "The driver becomes disabled until flag becomes cleared.";
-    }
-
-    if (gstat_bitset[14])
-    {
-        LOG(WARNING) << "s2vsw: Short to VS detected on phase W."
-                     << "The driver becomes disabled until flag becomes cleared.";
-    }
-
-    return !gstat_bitset.any();
-}
-
-
-TbotsProto::MotorStatus MotorService::poll(const TbotsProto::MotorControl& motor)
-{
-    CHECK(encoder_calibrated_[FRONT_LEFT_MOTOR_CHIP_SELECT] &&
-          encoder_calibrated_[FRONT_RIGHT_MOTOR_CHIP_SELECT] &&
-          encoder_calibrated_[BACK_LEFT_MOTOR_CHIP_SELECT] &&
-          encoder_calibrated_[BACK_RIGHT_MOTOR_CHIP_SELECT])
-        << "Running without encoder calibration can cause serious harm, exiting";
-
-    TbotsProto::MotorStatus motor_status;
-
-    int front_right_rpm = tmc4671_getActualVelocity(FRONT_RIGHT_MOTOR_CHIP_SELECT);
-    int front_left_rpm  = tmc4671_getActualVelocity(FRONT_LEFT_MOTOR_CHIP_SELECT);
-    int back_right_rpm  = tmc4671_getActualVelocity(BACK_RIGHT_MOTOR_CHIP_SELECT);
-    int back_left_rpm   = tmc4671_getActualVelocity(BACK_LEFT_MOTOR_CHIP_SELECT);
-
-    WheelSpace_t current_wheel_speeds = {
-        static_cast<double>(front_left_rpm), static_cast<double>(front_right_rpm),
-        static_cast<double>(back_left_rpm), static_cast<double>(back_right_rpm)};
-
-    motor_status.mutable_front_right()->set_wheel_rpm(front_right_rpm);
-    motor_status.mutable_front_left()->set_wheel_rpm(front_left_rpm);
-    motor_status.mutable_back_left()->set_wheel_rpm(back_left_rpm);
-    motor_status.mutable_back_right()->set_wheel_rpm(back_right_rpm);
 
     EuclideanSpace_t current_euclidean_velocity =
         euclidean_to_four_wheel.getEuclideanVelocity(current_wheel_speeds);
@@ -372,7 +269,6 @@
         static_cast<float>(current_euclidean_velocity[0]));
     motor_status.mutable_local_velocity()->set_y_component_meters(
         static_cast<float>(current_euclidean_velocity[1]));
->>>>>>> d6b8c64b
 
     switch (motor.drive_control_case())
     {
@@ -484,20 +380,11 @@
 // 10 the TMC4671 is selected, when the select bits are 01 the TMC6100 is
 // selected and when they are 11 the encoder is selected. 00 disconnects all
 // 3 chips.
-<<<<<<< HEAD
 //
-=======
->>>>>>> d6b8c64b
 //
 //                                      FRONT LEFT MOTOR
 //                                 CONTROLLER + DRIVER + ENCODER
 //
-<<<<<<< HEAD
-=======
-//                                      FRONT LEFT MOTOR
-//                                 CONTROLLER + DRIVER + ENCODER
-//
->>>>>>> d6b8c64b
 //                    ┌───────┐        ┌───────────────┐
 //                    │       │        │               │
 //                    │  2:4  │  10    │  ┌─────────┐  │
@@ -841,7 +728,6 @@
     // Read the chip ID to validate the SPI connection
     tmc4671_writeInt(motor, TMC4671_CHIPINFO_ADDR, 0x000000000);
     int chip_id = tmc4671_readInt(motor, TMC4671_CHIPINFO_DATA);
-<<<<<<< HEAD
 
     CHECK(0x34363731 == chip_id) << "The TMC4671 of motor "
                                  << static_cast<uint32_t>(motor) << " is not responding";
@@ -849,15 +735,6 @@
     LOG(DEBUG) << "Controller " << std::to_string(motor)
                << " online, responded with: " << chip_id;
 
-=======
-
-    CHECK(0x34363731 == chip_id) << "The TMC4671 of motor "
-                                 << static_cast<uint32_t>(motor) << " is not responding";
-
-    LOG(DEBUG) << "Controller " << std::to_string(motor)
-               << " online, responded with: " << chip_id;
-
->>>>>>> d6b8c64b
     // Configure common controller params
     configurePWM(motor);
     configureADC(motor);
