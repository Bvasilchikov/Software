#include "software/jetson_nano/services/motor.h"

#include <errno.h>
#include <fcntl.h>
#include <getopt.h>
#include <limits.h>
#include <linux/ioctl.h>
#include <linux/spi/spidev.h>
#include <linux/types.h>
#include <stdint.h>
#include <stdio.h>
#include <stdlib.h>
#include <sys/ioctl.h>

#include <bitset>

#include "proto/tbots_software_msgs.pb.h"
#include "shared/constants.h"
#include "software/logger/logger.h"

extern "C"
{
#include "external/trinamic/tmc/ic/TMC4671/TMC4671.h"
#include "external/trinamic/tmc/ic/TMC4671/TMC4671_Variants.h"
#include "external/trinamic/tmc/ic/TMC6100/TMC6100.h"
#include "external/trinamic/tmc/ramp/Ramp.h"
}

// SPI Configs
static const uint32_t SPI_SPEED_HZ    = 2000000;  // 2 Mhz
static const uint8_t SPI_BITS         = 8;
static const uint32_t SPI_MODE        = 0x3u;
static const uint32_t NUM_RETRIES_SPI = 3;

// SPI Chip Selects
static const uint8_t FRONT_LEFT_MOTOR_CHIP_SELECT  = 0;
static const uint8_t FRONT_RIGHT_MOTOR_CHIP_SELECT = 3;
static const uint8_t BACK_LEFT_MOTOR_CHIP_SELECT   = 1;
static const uint8_t BACK_RIGHT_MOTOR_CHIP_SELECT  = 2;
static const uint8_t NUM_DRIVE_MOTORS              = 4;

static const uint8_t DRIBBLER_MOTOR_CHIP_SELECT = 4;

// SPI Trinamic Motor Driver Paths (indexed with chip select above)
static const char* SPI_PATHS[] = {"/dev/spidev0.0", "/dev/spidev0.1", "/dev/spidev0.2",
                                  "/dev/spidev0.3", "/dev/spidev0.4"};

static const char* SPI_CS_DRIVER_TO_CONTROLLER_MUX_0_GPIO = "51";
static const char* SPI_CS_DRIVER_TO_CONTROLLER_MUX_1_GPIO = "76";
static const char* MOTOR_DRIVER_RESET_GPIO                = "168";
static const char* DRIVER_CONTROL_ENABLE_GPIO             = "194";
static const char* HEARTBEAT_GPIO                         = "216";

// TODO Add a comment on this value and compute it from constants
static double MECHANICAL_MPS_PER_ELECTRICAL_RPM = 0.000111;

extern "C"
{
    // We need a static pointer here, because trinamic externs the following two
    // SPI binding functions that we need to interface with their API.
    //
    // The motor service exclusively calls the trinamic API which triggers these
    // functions. The motor service will set this variable in the constructor.
    static MotorService* g_motor_service = NULL;

    uint8_t tmc4671_readwriteByte(uint8_t motor, uint8_t data, uint8_t last_transfer)
    {
        return g_motor_service->tmc4671ReadWriteByte(motor, data, last_transfer);
    }

    uint8_t tmc6100_readwriteByte(uint8_t motor, uint8_t data, uint8_t last_transfer)
    {
        return g_motor_service->tmc6100ReadWriteByte(motor, data, last_transfer);
    }
}

MotorService::MotorService(const RobotConstants_t& robot_constants,
                           int control_loop_frequency_hz)
    : spi_demux_select_0(SPI_CS_DRIVER_TO_CONTROLLER_MUX_0_GPIO, GpioDirection::OUTPUT,
                         GpioState::LOW),
      spi_demux_select_1(SPI_CS_DRIVER_TO_CONTROLLER_MUX_1_GPIO, GpioDirection::OUTPUT,
                         GpioState::LOW),
      driver_control_enable_gpio(DRIVER_CONTROL_ENABLE_GPIO, GpioDirection::OUTPUT,
                                 GpioState::HIGH),
      reset_gpio(MOTOR_DRIVER_RESET_GPIO, GpioDirection::OUTPUT, GpioState::HIGH),
      heartbeat_gpio(HEARTBEAT_GPIO, GpioDirection::OUTPUT, GpioState::HIGH),
      euclidean_to_four_wheel(control_loop_frequency_hz, robot_constants)
{
    robot_constants_ = robot_constants;

    int ret = 0;

    /**
     * Opens SPI File Descriptor
     *
     * @param motor_name The name of the motor the spi path is connected to
     * @param chip_select Which chip select to use
     */
#define OPEN_SPI_FILE_DESCRIPTOR(motor_name, chip_select)                                \
                                                                                         \
    file_descriptors[chip_select] = open(SPI_PATHS[chip_select], O_RDWR);                \
    CHECK(file_descriptors[chip_select] >= 0)                                            \
        << "can't open device: " << #motor_name << "error: " << strerror(errno);         \
                                                                                         \
    ret = ioctl(file_descriptors[chip_select], SPI_IOC_WR_MODE32, &SPI_MODE);            \
    CHECK(ret != -1) << "can't set spi mode for: " << #motor_name                        \
                     << "error: " << strerror(errno);                                    \
                                                                                         \
    ret = ioctl(file_descriptors[chip_select], SPI_IOC_WR_BITS_PER_WORD, &SPI_BITS);     \
    CHECK(ret != -1) << "can't set bits_per_word for: " << #motor_name                   \
                     << "error: " << strerror(errno);                                    \
                                                                                         \
    ret = ioctl(file_descriptors[chip_select], SPI_IOC_WR_MAX_SPEED_HZ, &SPI_SPEED_HZ);  \
    CHECK(ret != -1) << "can't set spi max speed hz for: " << #motor_name                \
                     << "error: " << strerror(errno);

    OPEN_SPI_FILE_DESCRIPTOR(front_left, FRONT_LEFT_MOTOR_CHIP_SELECT)
    OPEN_SPI_FILE_DESCRIPTOR(front_right, FRONT_RIGHT_MOTOR_CHIP_SELECT)
    OPEN_SPI_FILE_DESCRIPTOR(back_left, BACK_LEFT_MOTOR_CHIP_SELECT)
    OPEN_SPI_FILE_DESCRIPTOR(back_right, BACK_RIGHT_MOTOR_CHIP_SELECT)
    OPEN_SPI_FILE_DESCRIPTOR(dribbler, DRIBBLER_MOTOR_CHIP_SELECT)

    // Make this instance available to the static functions above
    g_motor_service = this;

    // Clear faults by resetting all the chips on the motor board
    reset_gpio.setValue(GpioState::LOW);
    usleep(MICROSECONDS_PER_MILLISECOND * 100);

    reset_gpio.setValue(GpioState::HIGH);
    usleep(MICROSECONDS_PER_MILLISECOND * 100);

    //// Drive Motor Setup
    //for (uint8_t motor = 0; motor < NUM_DRIVE_MOTORS; motor++)
    //{
        //startDriver(motor);
        //checkDriverFault(motor);
        //// Start all the controllers as drive motor controllers
        //startController(motor, false);
    //}

    //// Dribbler Motor Setup
    //startDriver(DRIBBLER_MOTOR_CHIP_SELECT);
    //checkDriverFault(DRIBBLER_MOTOR_CHIP_SELECT);
    //startController(DRIBBLER_MOTOR_CHIP_SELECT, true);

    auto curr_vel = -4.0;
    for (int k = 0; k < 20000; k++)
    {
        curr_vel = rampVelocity(5.0, curr_vel, 0.005);
        double curr_velocity = tmc4671_getActualVelocity(FRONT_RIGHT_MOTOR_CHIP_SELECT);
        tmc4671_setTargetVelocity(
                FRONT_LEFT_MOTOR_CHIP_SELECT,
                static_cast<int>(motor.direct_per_wheel_control().front_left_wheel_rpm() *
                    robot_constants_.wheel_rotations_per_motor_rotation));
        usleep(5000);
    }
<<<<<<< HEAD

    // Dribbler Motor Setup
    startDriver(DRIBBLER_MOTOR_CHIP_SELECT);
    checkDriverFault(DRIBBLER_MOTOR_CHIP_SELECT);
    startController(DRIBBLER_MOTOR_CHIP_SELECT, true);

    for (uint8_t motor = 0; motor < NUM_DRIVE_MOTORS; motor++)
    {
        tmc_ramp_init(&velocity_ramps[motor], TMC_RAMP_TYPE_LINEAR);

        tmc_ramp_linear_set_maxVelocity(&velocity_ramps[motor],
                static_cast<uint32_t>(robot_constants.robot_max_speed_m_per_s * 1000));
        tmc_ramp_linear_set_acceleration(
                &velocity_ramps[motor],
                static_cast<uint32_t>(robot_constants.robot_max_acceleration_m_per_s_2 * 1000));

        tmc_ramp_set_enabled(&velocity_ramps[motor], TMC_RAMP_TYPE_LINEAR, true);
        //tmc_ramp_linear_set_precision(&velocity_ramps[motor], 10);
    }

    //for (int k = 0; k < 5000; k++)
    //{
        //tmc_ramp_linear_set_targetVelocity(&velocity_ramps[0], 5000);
        //tmc_ramp_compute(&velocity_ramps[0], TMC_RAMP_TYPE_LINEAR, 1);
        //auto bob = tmc_ramp_get_rampVelocity(&velocity_ramps[0], TMC_RAMP_TYPE_LINEAR);
        //LOG(DEBUG) << "bob: " << bob << " k: " << k;
    //}
    //sleep(50);
        tmc_ramp_linear_set_maxVelocity(
            &velocity_ramps[motor],
            static_cast<uint32_t>(robot_constants.robot_max_speed_m_per_s *
                                  MILLIMETERS_PER_METER));

        tmc_ramp_linear_set_acceleration(
            &velocity_ramps[motor],
            static_cast<uint32_t>(robot_constants.robot_max_acceleration_m_per_s_2 *
                                  MILLIMETERS_PER_METER / MILLISECONDS_PER_SECOND));

        tmc_ramp_set_enabled(&velocity_ramps[motor], TMC_RAMP_TYPE_LINEAR, true);
    }

    for (int k = 0; k < 5000; k++)
    {
        tmc_ramp_linear_set_targetVelocity(&velocity_ramps[0], 5000);
        tmc_ramp_compute(&velocity_ramps[0], TMC_RAMP_TYPE_LINEAR, 1);
        auto bob = tmc_ramp_get_rampVelocity(&velocity_ramps[0], TMC_RAMP_TYPE_LINEAR);
        LOG(DEBUG) << "bob: " << bob << " k: " << k;
    }
    sleep(50);

    setXYTheta(0.0, 0.0, 6.28);
    sleep(1);
    setXYTheta(0.0, 0.0, 0.0);
    sleep(1);

    tmc4671_setTargetVelocity(FRONT_LEFT_MOTOR_CHIP_SELECT, 0);
    tmc4671_setTargetVelocity(FRONT_RIGHT_MOTOR_CHIP_SELECT, 0);
    tmc4671_setTargetVelocity(BACK_LEFT_MOTOR_CHIP_SELECT, 0);
    tmc4671_setTargetVelocity(BACK_RIGHT_MOTOR_CHIP_SELECT, 0);
=======
    for (int k = 0; k < 20000; k++)
    {
        curr_vel = rampVelocity(5.0, curr_vel, 0.005);
        tmc4671_setTargetVelocity(
                FRONT_LEFT_MOTOR_CHIP_SELECT,
                static_cast<int>(motor.direct_per_wheel_control().front_left_wheel_rpm() *
                    robot_constants_.wheel_rotations_per_motor_rotation));
        usleep(5000);
    }
    sleep(50);
>>>>>>> 517b26fc
}

MotorService::~MotorService() {}


void MotorService::setXYTheta(double x, double y, double rad_per_s)
{
    EuclideanSpace_t target_euclidean_velocity = {
        x,
        y,
        rad_per_s,
    };

    WheelSpace_t current_wheel_speeds = {0, 0, 0, 0};
    WheelSpace_t target_speeds        = euclidean_to_four_wheel.getTargetWheelSpeeds(
        target_euclidean_velocity, current_wheel_speeds);

    tmc4671_setTargetVelocity(
        FRONT_RIGHT_MOTOR_CHIP_SELECT,
        static_cast<int>(target_speeds[0] / MECHANICAL_MPS_PER_ELECTRICAL_RPM));
    tmc4671_setTargetVelocity(
        FRONT_LEFT_MOTOR_CHIP_SELECT,
        static_cast<int>(target_speeds[1] / MECHANICAL_MPS_PER_ELECTRICAL_RPM));
    tmc4671_setTargetVelocity(
        BACK_LEFT_MOTOR_CHIP_SELECT,
        static_cast<int>(target_speeds[2] / MECHANICAL_MPS_PER_ELECTRICAL_RPM));
    tmc4671_setTargetVelocity(
        BACK_RIGHT_MOTOR_CHIP_SELECT,
        static_cast<int>(target_speeds[3] / MECHANICAL_MPS_PER_ELECTRICAL_RPM));
}



bool MotorService::checkDriverFault(uint8_t motor)
{
    int gstat = tmc6100_readInt(motor, TMC6100_GSTAT);
    std::bitset<32> gstat_bitset(gstat);

    if (gstat_bitset.any())
    {
        LOG(WARNING) << "======= Faults For Motor " << std::to_string(motor) << "=======";
    }

    if (gstat_bitset[0])
    {
        LOG(WARNING)
            << "Indicates that the IC has been reset. All registers have been cleared to reset values."
            << "Attention: DRV_EN must be high to allow clearing reset";
    }

    if (gstat_bitset[1])
    {
        LOG(WARNING)
            << "drv_otpw : Indicates, that the driver temperature has exceeded overtemperature prewarning-level."
            << "No action is taken. This flag is latched.";
    }

    if (gstat_bitset[2])
    {
        LOG(WARNING)
            << "drv_ot: Indicates, that the driver has been shut down due to overtemperature."
            << "This flag can only be cleared when the temperature is below the limit again."
            << "It is latched for information.";
    }

    if (gstat_bitset[3])
    {
        LOG(WARNING) << "uv_cp: Indicates an undervoltage on the charge pump."
                     << "The driver is disabled during undervoltage."
                     << "This flag is latched for information.";
    }

    if (gstat_bitset[4])
    {
        LOG(WARNING) << "shortdet_u: Short to GND detected on phase U."
                     << "The driver becomes disabled until flag becomes cleared.";
    }

    if (gstat_bitset[5])
    {
        LOG(WARNING) << "s2gu: Short to GND detected on phase U."
                     << "The driver becomes disabled until flag becomes cleared.";
    }

    if (gstat_bitset[6])
    {
        LOG(WARNING) << "s2vsu: Short to VS detected on phase U."
                     << "The driver becomes disabled until flag becomes cleared.";
    }

    if (gstat_bitset[8])
    {
        LOG(WARNING) << "shortdet_v: V short counter has triggered at least once.";
    }

    if (gstat_bitset[9])
    {
        LOG(WARNING) << "s2gv: Short to GND detected on phase V."
                     << "The driver becomes disabled until flag becomes cleared.";
    }

    if (gstat_bitset[10])
    {
        LOG(WARNING) << "s2vsv: Short to VS detected on phase V."
                     << "The driver becomes disabled until flag becomes cleared.";
    }

    if (gstat_bitset[12])
    {
        LOG(WARNING) << "shortdet_w: short counter has triggered at least once.";
    }

    if (gstat_bitset[13])
    {
        LOG(WARNING) << "s2gw: Short to GND detected on phase W."
                     << "The driver becomes disabled until flag becomes cleared.";
    }

    if (gstat_bitset[14])
    {
        LOG(WARNING) << "s2vsw: Short to VS detected on phase W."
                     << "The driver becomes disabled until flag becomes cleared.";
    }

    return !gstat_bitset.any();
}


TbotsProto::MotorStatus MotorService::poll(const TbotsProto::MotorControl& motor)
{
    CHECK(encoder_calibrated_[FRONT_LEFT_MOTOR_CHIP_SELECT] &&
          encoder_calibrated_[FRONT_RIGHT_MOTOR_CHIP_SELECT] &&
          encoder_calibrated_[BACK_LEFT_MOTOR_CHIP_SELECT] &&
          encoder_calibrated_[BACK_RIGHT_MOTOR_CHIP_SELECT])
        << "Running without encoder calibration can cause serious harm, exiting";

    TbotsProto::MotorStatus motor_status;

    int front_right_rpm = tmc4671_getActualVelocity(FRONT_RIGHT_MOTOR_CHIP_SELECT);
    int front_left_rpm  = tmc4671_getActualVelocity(FRONT_LEFT_MOTOR_CHIP_SELECT);
    int back_right_rpm  = tmc4671_getActualVelocity(BACK_RIGHT_MOTOR_CHIP_SELECT);
    int back_left_rpm   = tmc4671_getActualVelocity(BACK_LEFT_MOTOR_CHIP_SELECT);

    WheelSpace_t current_wheel_speeds = {
        static_cast<double>(front_left_rpm), static_cast<double>(front_right_rpm),
        static_cast<double>(back_left_rpm), static_cast<double>(back_right_rpm)};

    motor_status.mutable_front_right()->set_wheel_rpm(front_right_rpm);
    motor_status.mutable_front_left()->set_wheel_rpm(front_left_rpm);
    motor_status.mutable_back_left()->set_wheel_rpm(back_left_rpm);
    motor_status.mutable_back_right()->set_wheel_rpm(back_right_rpm);

    EuclideanSpace_t current_euclidean_velocity =
        euclidean_to_four_wheel.getEuclideanVelocity(current_wheel_speeds);

    motor_status.mutable_local_velocity()->set_x_component_meters(
        static_cast<float>(current_euclidean_velocity[0]));
    motor_status.mutable_local_velocity()->set_y_component_meters(
        static_cast<float>(current_euclidean_velocity[1]));

    switch (motor.drive_control_case())
    {
        case TbotsProto::MotorControl::DriveControlCase::kDirectPerWheelControl:
        {
            tmc4671_setTargetVelocity(
                FRONT_LEFT_MOTOR_CHIP_SELECT,
                static_cast<int>(motor.direct_per_wheel_control().front_left_wheel_rpm() *
                                 robot_constants_.wheel_rotations_per_motor_rotation));
            tmc4671_setTargetVelocity(
                FRONT_RIGHT_MOTOR_CHIP_SELECT,
                static_cast<int>(
                    motor.direct_per_wheel_control().front_right_wheel_rpm() *
                    robot_constants_.wheel_rotations_per_motor_rotation));
            tmc4671_setTargetVelocity(
                BACK_LEFT_MOTOR_CHIP_SELECT,
                static_cast<int>(motor.direct_per_wheel_control().back_left_wheel_rpm() *
                                 robot_constants_.wheel_rotations_per_motor_rotation));
            tmc4671_setTargetVelocity(
                BACK_RIGHT_MOTOR_CHIP_SELECT,
                static_cast<int>(motor.direct_per_wheel_control().back_right_wheel_rpm() *
                                 robot_constants_.wheel_rotations_per_motor_rotation));
            tmc4671_setTargetVelocity(
                DRIBBLER_MOTOR_CHIP_SELECT,
                static_cast<int>(motor.dribbler_speed_rpm() *
                                 robot_constants_.wheel_rotations_per_motor_rotation));
            break;
        }
        case TbotsProto::MotorControl::DriveControlCase::kDirectVelocityControl:
        {
            EuclideanSpace_t target_euclidean_velocity = {
                motor.direct_velocity_control().velocity().x_component_meters(),
                motor.direct_velocity_control().velocity().y_component_meters(),
                motor.direct_velocity_control().angular_velocity().radians_per_second(),
            };

            // This is a linear transformation, we don't need to convert to/from
            // RPM to MPS
            WheelSpace_t target_speeds = euclidean_to_four_wheel.getTargetWheelSpeeds(
                target_euclidean_velocity, current_wheel_speeds);

            tmc4671_setTargetVelocity(FRONT_RIGHT_MOTOR_CHIP_SELECT,
                                      static_cast<int>(target_speeds[0]));
            tmc4671_setTargetVelocity(FRONT_LEFT_MOTOR_CHIP_SELECT,
                                      static_cast<int>(target_speeds[1]));
            tmc4671_setTargetVelocity(BACK_LEFT_MOTOR_CHIP_SELECT,
                                      static_cast<int>(target_speeds[2]));
            tmc4671_setTargetVelocity(BACK_RIGHT_MOTOR_CHIP_SELECT,
                                      static_cast<int>(target_speeds[3]));

            tmc4671_setTargetVelocity(
                DRIBBLER_MOTOR_CHIP_SELECT,
                static_cast<int>(motor.dribbler_speed_rpm() *
                                 robot_constants_.wheel_rotations_per_motor_rotation));

            break;
        }

        case TbotsProto::MotorControl::DriveControlCase::DRIVE_CONTROL_NOT_SET:
        {
            LOG(WARNING) << "Motor service polled with an empty DirectControlPrimitive";
            break;
        }
    }

    // Toggle Hearbeat
    if (heartbeat_state == 1)
    {
        heartbeat_gpio.setValue(GpioState::LOW);
        heartbeat_state = 0;
    }
    else
    {
        heartbeat_gpio.setValue(GpioState::HIGH);
        heartbeat_state = 1;
    }

    return motor_status;
}

void MotorService::spiTransfer(int fd, uint8_t const* tx, uint8_t const* rx, unsigned len)
{
    int ret;

    struct spi_ioc_transfer tr[1];
    memset(tr, 0, sizeof(tr));

    tr[0].tx_buf        = (unsigned long)tx;
    tr[0].rx_buf        = (unsigned long)rx;
    tr[0].len           = len;
    tr[0].delay_usecs   = 0;
    tr[0].speed_hz      = SPI_SPEED_HZ;
    tr[0].bits_per_word = 8;

    ret = ioctl(fd, SPI_IOC_MESSAGE(1), &tr);

    CHECK(ret >= 1) << "SPI Transfer to motor failed, not safe to proceed: errno "
                    << strerror(errno);
}

double MotorService::rampVelocity(double velocity_target, double velocity_current, double time_ramp)
{
    // Calculate velocity delta using kinematic equation: dv = a*t
    double velocity_delta = robot_constants_.robot_max_acceleration_m_per_s_2   * time_ramp; 
    double ramp_velocity = 0;

    // Case: accelerating
    if (velocity_target > velocity_current + velocity_delta)
    {
        ramp_velocity = velocity_current + velocity_delta;
    }
    // Case: deccelerating
    else if (velocity_target < velocity_current - velocity_delta)
    {
        ramp_velocity = velocity_current - velocity_delta;
    }
    // Case: ramping not required, go to target velocity
    else
    {
        ramp_velocity = velocity_target;
    }

    if(std::abs(ramp_velocity) > robot_constants_.robot_max_speed_m_per_s)
    {
        ramp_velocity = std::copysign(robot_constants_.robot_max_speed_m_per_s, ramp_velocity);
    }

    return ramp_velocity;
}



// Both the TMC4671 (the controller) and the TMC6100 (the driver) respect
// the same SPI interface. So when we bind the API, we can use the same
// readWriteByte function, provided that the chip select pin is turning on
// the right chip.
//
// Each TMC4671 controller, TMC6100 driver and encoder group have their chip
// selects coming in from a demux (see diagram below). The demux is controlled
// by two bits {spi_demux_select_0, spi_demux_select_1}. If the bits are
// 10 the TMC4671 is selected, when the select bits are 01 the TMC6100 is
// selected and when they are 11 the encoder is selected. 00 disconnects all
// 3 chips.
//
//
//                                      FRONT LEFT MOTOR
//                                 CONTROLLER + DRIVER + ENCODER
//
//                    ┌───────┐        ┌───────────────┐
//                    │       │        │               │
//                    │  2:4  │  10    │  ┌─────────┐  │
//                    │       ├────────┼──►TMC4671  │  │  B0
//     FRONT_LEFT_CS  │ DEMUX │        │  └─────────┘  │
//     ───────────────►       │        │               │
//                    │       │  01    │  ┌─────────┐  │
//                    │       ├────────┼──►TMC6100  │  │  B1
//                    │       │        │  └─────────┘  │
//                    │       │        │               │
//                    │       │  11    │  ┌─────────┐  │
//                    │       ├────────┼──►ENCODER  │  │  B2
//                    │       │        │  └─────────┘  │
//                    └───▲───┘        │               │
//                        │            └───────────────┘
//                        │
//                spi_demux_sel_0 & 1
//
uint8_t MotorService::tmc4671ReadWriteByte(uint8_t motor, uint8_t data,
                                           uint8_t last_transfer)
{
    spi_demux_select_0.setValue(GpioState::HIGH);
    spi_demux_select_1.setValue(GpioState::LOW);
    return readWriteByte(motor, data, last_transfer);
}

uint8_t MotorService::tmc6100ReadWriteByte(uint8_t motor, uint8_t data,
                                           uint8_t last_transfer)
{
    spi_demux_select_0.setValue(GpioState::LOW);
    spi_demux_select_1.setValue(GpioState::HIGH);
    return readWriteByte(motor, data, last_transfer);
}

uint8_t MotorService::readWriteByte(uint8_t motor, uint8_t data, uint8_t last_transfer)
{
    uint8_t ret_byte = 0;

    if (!transfer_started)
    {
        memset(tx, 0, sizeof(tx));
        memset(rx, 0, sizeof(rx));
        position = 0;

        if (data & TMC_WRITE_BIT)
        {
            // If the transfer started and its a write operation,
            // set the appropriate flags.
            currently_reading = false;
            currently_writing = true;
        }
        else
        {
            // The first byte should contain the address on a read operation.
            // Trigger a transfer (1 byte) and buffer the response (4 bytes)
            tx[position] = data;
            spiTransfer(file_descriptors[motor], tx, rx, 5);

            currently_reading = true;
            currently_writing = false;
        }

        transfer_started = true;
    }

    if (currently_writing)
    {
        // Buffer the data to send out when last_transfer is true.
        tx[position++] = data;
    }

    if (currently_reading)
    {
        // If we are reading, we just need to return the buffered data
        // byte by byte.
        ret_byte = rx[position++];
    }

    if (currently_writing && last_transfer)
    {
        // we have all the bytes for this transfer, lets trigger the transfer and
        // reset state
        spiTransfer(file_descriptors[motor], tx, rx, 5);
        transfer_started = false;
    }

    if (currently_reading && last_transfer)
    {
        // when reading, if last transfer is true, we just need to reset state
        transfer_started = false;
    }

    return ret_byte;
}

void MotorService::writeToDriverOrDieTrying(uint8_t motor, uint8_t address, int32_t value)
{
    int num_retires_left = NUM_RETRIES_SPI;
    int read_value       = 0;

    // The SPI lines have a lot of noise, and sometimes a transfer will fail
    // randomly. So we retry a few times before giving up.
    while (num_retires_left > 0)
    {
        tmc6100_writeInt(motor, address, value);
        read_value = tmc6100_readInt(motor, address);
        if (read_value == value)
        {
            return;
        }
        LOG(DEBUG) << "SPI Transfer to Driver Failed, retrying...";
        num_retires_left--;
    }

    // If we get here, we have failed to write to the driver. We reset
    // the chip to clear any bad values we just wrote and crash so everything stops.
    reset_gpio.setValue(GpioState::LOW);
    CHECK(read_value == value) << "Couldn't write " << value
                               << " to the TMC6100 at address " << address
                               << " at address " << static_cast<uint32_t>(address)
                               << " on motor " << static_cast<uint32_t>(motor)
                               << " received: " << read_value;
}

void MotorService::writeToControllerOrDieTrying(uint8_t motor, uint8_t address,
                                                int32_t value)
{
    int num_retires_left = NUM_RETRIES_SPI;
    int read_value       = 0;

    // The SPI lines have a lot of noise, and sometimes a transfer will fail
    // randomly. So we retry a few times before giving up.
    while (num_retires_left > 0)
    {
        tmc4671_writeInt(motor, address, value);
        read_value = tmc4671_readInt(motor, address);
        if (read_value == value)
        {
            return;
        }
        LOG(DEBUG) << "SPI Transfer to Controller Failed, retrying...";
        num_retires_left--;
    }

    // If we get here, we have failed to write to the controller. We reset
    // the chip to clear any bad values we just wrote and crash so everything stops.
    reset_gpio.setValue(GpioState::LOW);
    CHECK(read_value == value) << "Couldn't write " << value
                               << " to the TMC4671 at address " << address
                               << " at address " << static_cast<uint32_t>(address)
                               << " on motor " << static_cast<uint32_t>(motor)
                               << " received: " << read_value;
}

void MotorService::configurePWM(uint8_t motor)
{
    // Please read the header file and the datasheet for more info
    writeToControllerOrDieTrying(motor, TMC4671_PWM_POLARITIES, 0x00000000);
    writeToControllerOrDieTrying(motor, TMC4671_PWM_MAXCNT, 0x00000F9F);
    writeToControllerOrDieTrying(motor, TMC4671_PWM_BBM_H_BBM_L, 0x00002828);
    writeToControllerOrDieTrying(motor, TMC4671_PWM_SV_CHOP, 0x00000107);
}

void MotorService::configureDrivePI(uint8_t motor)
{
    // Please read the header file and the datasheet for more info
    // These values were calibrated using the TMC-IDE
    writeToControllerOrDieTrying(motor, TMC4671_PID_FLUX_P_FLUX_I, 67109376);
    writeToControllerOrDieTrying(motor, TMC4671_PID_TORQUE_P_TORQUE_I, 67109376);
    writeToControllerOrDieTrying(motor, TMC4671_PID_VELOCITY_P_VELOCITY_I, 52428800);

    // Explicitly disable the position controller
    writeToControllerOrDieTrying(motor, TMC4671_PID_POSITION_P_POSITION_I, 0);

    writeToControllerOrDieTrying(motor, TMC4671_PIDOUT_UQ_UD_LIMITS, 32767);
    writeToControllerOrDieTrying(motor, TMC4671_PID_TORQUE_FLUX_LIMITS, 5000);
    writeToControllerOrDieTrying(motor, TMC4671_PID_ACCELERATION_LIMIT, 1000);
    writeToControllerOrDieTrying(motor, TMC4671_PID_VELOCITY_LIMIT, 45000);
}

void MotorService::configureDribblerPI(uint8_t motor)
{
    // Please read the header file and the datasheet for more info
    // These values were calibrated using the TMC-IDE
    writeToControllerOrDieTrying(motor, TMC4671_PID_FLUX_P_FLUX_I, 39333600);
    writeToControllerOrDieTrying(motor, TMC4671_PID_TORQUE_P_TORQUE_I, 39333600);
    writeToControllerOrDieTrying(motor, TMC4671_PID_VELOCITY_P_VELOCITY_I, 2621448);

    // Explicitly disable the position controller
    writeToControllerOrDieTrying(motor, TMC4671_PID_POSITION_P_POSITION_I, 0);

    writeToControllerOrDieTrying(motor, TMC4671_PIDOUT_UQ_UD_LIMITS, 32767);
    // TODO (#2677) support MAX_FORCE mode. This value can go up to 4.8 amps but we set it
    // to 2 for now (sufficient for INDEFINITE mode).
    writeToControllerOrDieTrying(motor, TMC4671_PID_TORQUE_FLUX_LIMITS, 2000);
    writeToControllerOrDieTrying(motor, TMC4671_PID_ACCELERATION_LIMIT, 40000);
    writeToControllerOrDieTrying(motor, TMC4671_PID_VELOCITY_LIMIT, 15000);
}

void MotorService::configureADC(uint8_t motor)
{
    // ADC configuration
    writeToControllerOrDieTrying(motor, TMC4671_ADC_I_SELECT, 0x18000100);
    writeToControllerOrDieTrying(motor, TMC4671_dsADC_MDEC_B_MDEC_A, 0x014E014E);

    // These values have been calibrated for the TI INA240 current sense amplifier.
    // The scaling is also set to work with both the drive and dribbler motors.
    //
    // If you wish to use the TMC4671+TMC6100-BOB you can use the following values,
    // that work for the AD8418 current sense amplifier
    //
    // TMC4671_ADC_I0_SCALE_OFFSET = 0x010081DD
    // TMC4671_ADC_I1_SCALE_OFFSET = 0x0100818E
    //
    writeToControllerOrDieTrying(motor, TMC4671_ADC_I0_SCALE_OFFSET, 0x000981DD);
    writeToControllerOrDieTrying(motor, TMC4671_ADC_I1_SCALE_OFFSET, 0x0009818E);
}

void MotorService::configureEncoder(uint8_t motor)
{
    // ABN encoder settings
    writeToControllerOrDieTrying(motor, TMC4671_ABN_DECODER_MODE, 0x00000000);
    writeToControllerOrDieTrying(motor, TMC4671_ABN_DECODER_PPR, 0x00001000);
}

void MotorService::configureHall(uint8_t motor)
{
    // Digital hall settings
    writeToControllerOrDieTrying(motor, TMC4671_HALL_MODE, 0x00000000);
    writeToControllerOrDieTrying(motor, TMC4671_HALL_PHI_E_PHI_M_OFFSET, 0x00000000);

    // Feedback selection
    writeToControllerOrDieTrying(motor, TMC4671_PHI_E_SELECTION, TMC4671_PHI_E_HALL);
    writeToControllerOrDieTrying(motor, TMC4671_VELOCITY_SELECTION,
                                 TMC4671_VELOCITY_PHI_E_HAL);
}

void MotorService::calibrateEncoder(uint8_t motor)
{
    LOG(WARNING) << "Calibrating the encoder, ensure the robot is lifted off the ground";

    writeToControllerOrDieTrying(motor, TMC4671_PID_TORQUE_FLUX_LIMITS, 0x000003E8);
    writeToControllerOrDieTrying(motor, TMC4671_PID_TORQUE_P_TORQUE_I, 0x01000100);
    writeToControllerOrDieTrying(motor, TMC4671_PID_FLUX_P_FLUX_I, 0x01000100);

    writeToControllerOrDieTrying(motor, TMC4671_MODE_RAMP_MODE_MOTION, 0x00000008);
    writeToControllerOrDieTrying(motor, TMC4671_ABN_DECODER_PHI_E_PHI_M_OFFSET,
                                 0x00000000);
    writeToControllerOrDieTrying(motor, TMC4671_PHI_E_SELECTION, 0x00000001);
    writeToControllerOrDieTrying(motor, TMC4671_PHI_E_EXT, 0x00000000);
    writeToControllerOrDieTrying(motor, TMC4671_UQ_UD_EXT, 0x000007F0);

    // Wait for the motor to align with the magnetic axis before zeroing
    // out the encoder.
    sleep(1);

    writeToControllerOrDieTrying(motor, TMC4671_ABN_DECODER_COUNT, 0x00000000);
    writeToControllerOrDieTrying(motor, TMC4671_UQ_UD_EXT, 0x00000000);
    writeToControllerOrDieTrying(motor, TMC4671_PHI_E_SELECTION, TMC4671_PHI_E_ABN);

    encoder_calibrated_[motor] = true;
}

void MotorService::runOpenLoopCalibrationRoutine(uint8_t motor, size_t num_samples)
{
    // Some limits
    tmc4671_writeInt(motor, TMC4671_PID_TORQUE_FLUX_LIMITS, 0x000003E8);
    tmc4671_writeInt(motor, TMC4671_PID_TORQUE_P_TORQUE_I, 0x01000100);
    tmc4671_writeInt(motor, TMC4671_PID_FLUX_P_FLUX_I, 0x01000100);

    // Open loop settings
    tmc4671_writeInt(motor, TMC4671_OPENLOOP_MODE, 0x00000000);
    tmc4671_writeInt(motor, TMC4671_OPENLOOP_ACCELERATION, 0x0000003C);
    tmc4671_writeInt(motor, TMC4671_OPENLOOP_VELOCITY_TARGET, 0xFFFFFFFB);

    // Feedback selection
    tmc4671_writeInt(motor, TMC4671_PHI_E_SELECTION, TMC4671_PHI_E_OPEN_LOOP);
    tmc4671_writeInt(motor, TMC4671_UQ_UD_EXT, 0x00000799);

    // Switch to open loop velocity mode
    tmc4671_writeInt(motor, TMC4671_MODE_RAMP_MODE_MOTION, 0x00000008);

    // Rotate right
    tmc4671_writeInt(motor, TMC4671_OPENLOOP_VELOCITY_TARGET, 0x0000004A);

    // Setup CSVs
    LOG(CSV, "encoder_calibration_" + std::to_string(motor) + ".csv")
        << "actual_encoder,estimated_phi\n";
    LOG(CSV, "phase_currents_and_voltages_" + std::to_string(motor) + ".csv")
        << "adc_iv,adc_ux,adc_wy,pwm_iv,pwm_ux,pwm_wy\n";

    // Take samples of the useful registers
    for (size_t num_sample = 0; num_sample < num_samples; num_sample++)
    {
        int estimated_phi  = tmc4671_readInt(motor, TMC4671_OPENLOOP_PHI);
        int actual_encoder = tmc4671_readRegister16BitValue(
            motor, TMC4671_ABN_DECODER_PHI_E_PHI_M, BIT_16_TO_31);

        LOG(CSV, "encoder_calibration_" + std::to_string(motor) + ".csv")
            << actual_encoder << "," << estimated_phi << "\n";

        int16_t adc_v =
            tmc4671_readRegister16BitValue(motor, TMC4671_ADC_IV, BIT_0_TO_15);
        int16_t adc_u =
            tmc4671_readRegister16BitValue(motor, TMC4671_ADC_IWY_IUX, BIT_0_TO_15);
        int16_t adc_w =
            tmc4671_readRegister16BitValue(motor, TMC4671_ADC_IWY_IUX, BIT_16_TO_31);

        tmc4671_writeInt(motor, TMC4671_INTERIM_ADDR, INTERIM_ADDR_PWM_UV);
        int16_t pwm_v =
            tmc4671_readRegister16BitValue(motor, TMC4671_INTERIM_DATA, BIT_0_TO_15);

        tmc4671_writeInt(motor, TMC4671_INTERIM_ADDR, INTERIM_ADDR_PWM_WY_UX);
        int16_t pwm_u =
            tmc4671_readRegister16BitValue(motor, TMC4671_INTERIM_DATA, BIT_0_TO_15);
        int16_t pwm_w =
            tmc4671_readRegister16BitValue(motor, TMC4671_INTERIM_DATA, BIT_16_TO_31);

        LOG(CSV, "phase_currents_and_voltages_" + std::to_string(motor) + ".csv")
            << adc_v << "," << adc_u << "," << adc_w << "," << pwm_v << "," << pwm_u
            << "," << pwm_w << "\n";
    }

    // Stop open loop rotation
    tmc4671_writeInt(motor, TMC4671_OPENLOOP_VELOCITY_TARGET, 0x00000000);
}

void MotorService::startDriver(uint8_t motor)
{
    // Set the drive strength to 0, the weakest it can go as recommended
    // by the TMC4671-TMC6100-BOB datasheet.
    int32_t current_drive_conf = tmc6100_readInt(motor, TMC6100_DRV_CONF);
    writeToDriverOrDieTrying(motor, TMC6100_DRV_CONF,
                             current_drive_conf & (~TMC6100_DRVSTRENGTH_MASK));
    writeToDriverOrDieTrying(motor, TMC6100_GCONF, 0x40);
    LOG(DEBUG) << "Driver " << std::to_string(motor) << " accepted conf";
}

void MotorService::startController(uint8_t motor, bool dribbler)
{
    // Read the chip ID to validate the SPI connection
    tmc4671_writeInt(motor, TMC4671_CHIPINFO_ADDR, 0x000000000);
    int chip_id = tmc4671_readInt(motor, TMC4671_CHIPINFO_DATA);

    CHECK(0x34363731 == chip_id) << "The TMC4671 of motor "
                                 << static_cast<uint32_t>(motor) << " is not responding";

    LOG(DEBUG) << "Controller " << std::to_string(motor)
               << " online, responded with: " << chip_id;

    // Configure common controller params
    configurePWM(motor);
    configureADC(motor);

    if (dribbler)
    {
        // Configure to brushless DC motor with 1 pole pair
        writeToControllerOrDieTrying(motor, TMC4671_MOTOR_TYPE_N_POLE_PAIRS, 0x00030001);
        configureHall(motor);

        configureDribblerPI(motor);
    }
    else
    {
        // Configure to brushless DC motor with 8 pole pairs
        writeToControllerOrDieTrying(motor, TMC4671_MOTOR_TYPE_N_POLE_PAIRS, 0x00030008);
        configureEncoder(motor);

        // Trigger encoder calibration
        // TODO (#2451) Don't call this here, its not safe because it moves the motors
        calibrateEncoder(motor);

        configureDrivePI(motor);
    }
}<|MERGE_RESOLUTION|>--- conflicted
+++ resolved
@@ -130,103 +130,54 @@
     reset_gpio.setValue(GpioState::HIGH);
     usleep(MICROSECONDS_PER_MILLISECOND * 100);
 
-    //// Drive Motor Setup
-    //for (uint8_t motor = 0; motor < NUM_DRIVE_MOTORS; motor++)
-    //{
-        //startDriver(motor);
-        //checkDriverFault(motor);
-        //// Start all the controllers as drive motor controllers
-        //startController(motor, false);
-    //}
-
-    //// Dribbler Motor Setup
-    //startDriver(DRIBBLER_MOTOR_CHIP_SELECT);
-    //checkDriverFault(DRIBBLER_MOTOR_CHIP_SELECT);
-    //startController(DRIBBLER_MOTOR_CHIP_SELECT, true);
-
-    auto curr_vel = -4.0;
-    for (int k = 0; k < 20000; k++)
-    {
-        curr_vel = rampVelocity(5.0, curr_vel, 0.005);
-        double curr_velocity = tmc4671_getActualVelocity(FRONT_RIGHT_MOTOR_CHIP_SELECT);
-        tmc4671_setTargetVelocity(
-                FRONT_LEFT_MOTOR_CHIP_SELECT,
-                static_cast<int>(motor.direct_per_wheel_control().front_left_wheel_rpm() *
-                    robot_constants_.wheel_rotations_per_motor_rotation));
-        usleep(5000);
-    }
-<<<<<<< HEAD
+    // Drive Motor Setup
+    for (uint8_t motor = 0; motor < NUM_DRIVE_MOTORS; motor++)
+    {
+        startDriver(motor);
+        checkDriverFault(motor);
+        // Start all the controllers as drive motor controllers
+        startController(motor, false);
+    }
 
     // Dribbler Motor Setup
     startDriver(DRIBBLER_MOTOR_CHIP_SELECT);
     checkDriverFault(DRIBBLER_MOTOR_CHIP_SELECT);
     startController(DRIBBLER_MOTOR_CHIP_SELECT, true);
 
-    for (uint8_t motor = 0; motor < NUM_DRIVE_MOTORS; motor++)
-    {
-        tmc_ramp_init(&velocity_ramps[motor], TMC_RAMP_TYPE_LINEAR);
-
-        tmc_ramp_linear_set_maxVelocity(&velocity_ramps[motor],
-                static_cast<uint32_t>(robot_constants.robot_max_speed_m_per_s * 1000));
-        tmc_ramp_linear_set_acceleration(
-                &velocity_ramps[motor],
-                static_cast<uint32_t>(robot_constants.robot_max_acceleration_m_per_s_2 * 1000));
-
-        tmc_ramp_set_enabled(&velocity_ramps[motor], TMC_RAMP_TYPE_LINEAR, true);
-        //tmc_ramp_linear_set_precision(&velocity_ramps[motor], 10);
-    }
-
-    //for (int k = 0; k < 5000; k++)
-    //{
-        //tmc_ramp_linear_set_targetVelocity(&velocity_ramps[0], 5000);
-        //tmc_ramp_compute(&velocity_ramps[0], TMC_RAMP_TYPE_LINEAR, 1);
-        //auto bob = tmc_ramp_get_rampVelocity(&velocity_ramps[0], TMC_RAMP_TYPE_LINEAR);
-        //LOG(DEBUG) << "bob: " << bob << " k: " << k;
-    //}
-    //sleep(50);
-        tmc_ramp_linear_set_maxVelocity(
-            &velocity_ramps[motor],
-            static_cast<uint32_t>(robot_constants.robot_max_speed_m_per_s *
-                                  MILLIMETERS_PER_METER));
-
-        tmc_ramp_linear_set_acceleration(
-            &velocity_ramps[motor],
-            static_cast<uint32_t>(robot_constants.robot_max_acceleration_m_per_s_2 *
-                                  MILLIMETERS_PER_METER / MILLISECONDS_PER_SECOND));
-
-        tmc_ramp_set_enabled(&velocity_ramps[motor], TMC_RAMP_TYPE_LINEAR, true);
-    }
-
-    for (int k = 0; k < 5000; k++)
-    {
-        tmc_ramp_linear_set_targetVelocity(&velocity_ramps[0], 5000);
-        tmc_ramp_compute(&velocity_ramps[0], TMC_RAMP_TYPE_LINEAR, 1);
-        auto bob = tmc_ramp_get_rampVelocity(&velocity_ramps[0], TMC_RAMP_TYPE_LINEAR);
-        LOG(DEBUG) << "bob: " << bob << " k: " << k;
-    }
-    sleep(50);
-
-    setXYTheta(0.0, 0.0, 6.28);
-    sleep(1);
-    setXYTheta(0.0, 0.0, 0.0);
-    sleep(1);
+
+    for (int k = 0; k < 1000; k++)
+    {
+        auto curr_vel = static_cast<double>(tmc4671_getActualVelocity(FRONT_RIGHT_MOTOR_CHIP_SELECT)) * MECHANICAL_MPS_PER_ELECTRICAL_RPM;
+        double target_velocity = rampVelocity(5.0, curr_vel, 0.005);
+        LOG(DEBUG) << target_velocity;
+        tmc4671_setTargetVelocity(
+                FRONT_RIGHT_MOTOR_CHIP_SELECT, static_cast<int>(static_cast<double>(target_velocity) / MECHANICAL_MPS_PER_ELECTRICAL_RPM));
+        usleep(5000);
+    }
+    for (int k = 0; k < 1000; k++)
+    {
+        auto curr_vel = static_cast<double>(tmc4671_getActualVelocity(FRONT_RIGHT_MOTOR_CHIP_SELECT)) * MECHANICAL_MPS_PER_ELECTRICAL_RPM;
+        double target_velocity = rampVelocity(-5.0, curr_vel, 0.005);
+        LOG(DEBUG) << target_velocity;
+        tmc4671_setTargetVelocity(
+                FRONT_RIGHT_MOTOR_CHIP_SELECT, static_cast<int>(static_cast<double>(target_velocity) / MECHANICAL_MPS_PER_ELECTRICAL_RPM));
+        usleep(5000);
+    }
+    for (int k = 0; k < 1000; k++)
+    {
+        auto curr_vel = static_cast<double>(tmc4671_getActualVelocity(FRONT_RIGHT_MOTOR_CHIP_SELECT)) * MECHANICAL_MPS_PER_ELECTRICAL_RPM;
+        double target_velocity = rampVelocity(0, curr_vel, 0.005);
+        LOG(DEBUG) << target_velocity;
+        tmc4671_setTargetVelocity(
+                FRONT_RIGHT_MOTOR_CHIP_SELECT, static_cast<int>(static_cast<double>(target_velocity) / MECHANICAL_MPS_PER_ELECTRICAL_RPM));
+        usleep(5000);
+    }
 
     tmc4671_setTargetVelocity(FRONT_LEFT_MOTOR_CHIP_SELECT, 0);
     tmc4671_setTargetVelocity(FRONT_RIGHT_MOTOR_CHIP_SELECT, 0);
     tmc4671_setTargetVelocity(BACK_LEFT_MOTOR_CHIP_SELECT, 0);
     tmc4671_setTargetVelocity(BACK_RIGHT_MOTOR_CHIP_SELECT, 0);
-=======
-    for (int k = 0; k < 20000; k++)
-    {
-        curr_vel = rampVelocity(5.0, curr_vel, 0.005);
-        tmc4671_setTargetVelocity(
-                FRONT_LEFT_MOTOR_CHIP_SELECT,
-                static_cast<int>(motor.direct_per_wheel_control().front_left_wheel_rpm() *
-                    robot_constants_.wheel_rotations_per_motor_rotation));
-        usleep(5000);
-    }
     sleep(50);
->>>>>>> 517b26fc
 }
 
 MotorService::~MotorService() {}
@@ -489,7 +440,7 @@
 double MotorService::rampVelocity(double velocity_target, double velocity_current, double time_ramp)
 {
     // Calculate velocity delta using kinematic equation: dv = a*t
-    double velocity_delta = robot_constants_.robot_max_acceleration_m_per_s_2   * time_ramp; 
+    double velocity_delta = robot_constants_.robot_max_acceleration_m_per_s_2 * time_ramp; 
     double ramp_velocity = 0;
 
     // Case: accelerating
@@ -508,10 +459,10 @@
         ramp_velocity = velocity_target;
     }
 
-    if(std::abs(ramp_velocity) > robot_constants_.robot_max_speed_m_per_s)
-    {
-        ramp_velocity = std::copysign(robot_constants_.robot_max_speed_m_per_s, ramp_velocity);
-    }
+    //if(std::abs(ramp_velocity) > robot_constants_.robot_max_speed_m_per_s)
+    //{
+        //ramp_velocity = std::copysign(robot_constants_.robot_max_speed_m_per_s, ramp_velocity);
+    //}
 
     return ramp_velocity;
 }
