--- conflicted
+++ resolved
@@ -320,14 +320,9 @@
                 motor.direct_velocity_control().angular_velocity().radians_per_second(),
             };
 
-<<<<<<< HEAD
             LOG(DEBUG) << motor.direct_velocity_control().DebugString();
 
-            target_wheel_velocities = euclidean_to_four_wheel.getWheelVelocity(
-                target_euclidean_velocity);
-=======
             target_wheel_velocities = rampWheelVelocity(current_wheel_velocities, target_euclidean_velocity, time_elapsed_since_last_poll_s);
->>>>>>> c2dc539e
 
             break;
         }
@@ -399,29 +394,15 @@
                     << strerror(errno);
 }
 
-<<<<<<< HEAD
-inline void MotorService::setTargetRampVelocity(uint8_t motor, double velocity_target,
-                                         double velocity_current, double time_to_ramp)
-=======
 WheelSpace_t MotorService::rampWheelVelocity(const WheelSpace_t &current_wheel_velocity,
         const EuclideanSpace_t &target_euclidean_velocity, const double &time_to_ramp)
->>>>>>> c2dc539e
 {
     // ramp wheel velocity
     WheelSpace_t ramp_wheel_velocity;
 
-<<<<<<< HEAD
-    // Trinamics PID control is far more accurate than the delayed velocity input we
-    // receive. If we set the ramp velocity with no hysterisis, we will end up not
-    // converging at the target velocity. Allowing 5cm/s of error was experimentally
-    // determined to be sufficient for smooth operation.
-    double velocity_error = 0.05;
-    double ramp_velocity  = 0.0;
-=======
     // calculate max allowable wheel velocity delta using dv = a*t
     auto allowable_wheel_acceleration = static_cast<double>(robot_constants_.robot_max_acceleration_m_per_s_2);
     auto allowable_delta_wheel_velocity = allowable_wheel_acceleration * time_to_ramp;
->>>>>>> c2dc539e
 
     // convert euclidean to wheel velocity
     WheelSpace_t target_wheel_velocity = euclidean_to_four_wheel.getWheelVelocity(target_euclidean_velocity);
@@ -443,11 +424,7 @@
         ramp_wheel_velocity = target_wheel_velocity;
     }
 
-<<<<<<< HEAD
-    tmc4671_writeInt(motor, TMC4671_PID_VELOCITY_TARGET, static_cast<int>(ramp_velocity * ELECTRICAL_RPM_PER_MECHANICAL_MPS));
-=======
     return ramp_wheel_velocity;
->>>>>>> c2dc539e
 }
 
 
