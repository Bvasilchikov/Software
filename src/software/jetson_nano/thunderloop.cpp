--- conflicted
+++ resolved
@@ -1,46 +1,30 @@
 #include "software/jetson_nano/thunderloop.h"
 
-#include "proto/message_translation/tbots_protobuf.h"
+#include <chrono>
+#include <iostream>
+#include <thread>
+
 #include "proto/tbots_software_msgs.pb.h"
 #include "shared/2021_robot_constants.h"
 #include "shared/constants.h"
 #include "software/jetson_nano/primitive_executor.h"
 #include "software/jetson_nano/services/motor.h"
 #include "software/logger/logger.h"
-#include "software/util/scoped_timespec_timer/scoped_timespec_timer.h"
 #include "software/world/robot_state.h"
 
-/**
- * https://rt.wiki.kernel.org/index.php/Squarewave-example
- * using clock_nanosleep of librt
- */
-extern int clock_nanosleep(clockid_t __clock_id, int __flags,
-                           __const struct timespec* __req, struct timespec* __rem);
-
 Thunderloop::Thunderloop(const RobotConstants_t& robot_constants,
-                         const WheelConstants_t& wheel_consants, const int loop_hz)
-    : primitive_executor_(loop_hz, robot_constants)
+                         const WheelConstants_t& wheel_consants)
 {
     robot_id_        = 0;
-    channel_id_      = 0;
-    loop_hz_         = loop_hz;
     robot_constants_ = robot_constants;
     wheel_consants_  = wheel_consants;
 
-<<<<<<< HEAD
-    motor_service_   = std::make_unique<MotorService>(robot_constants, wheel_consants);
-    network_service_ = std::make_unique<NetworkService>(
-        std::string(ROBOT_MULTICAST_CHANNELS[channel_id_]) + "%" + "eth0", VISION_PORT,
-        PRIMITIVE_PORT, ROBOT_STATUS_PORT, true);
-    redis_client_ = std::make_unique<RedisClient>(REDIS_DEFAULT_HOST, REDIS_DEFAULT_PORT);
-=======
     motor_service_ = std::make_unique<MotorService>(robot_constants, wheel_consants);
     redis_service_ = std::make_unique<RedisService>("127.0.0.1", 6379);
 
     // TODO (#2331) remove this once we receive actual vision data
     current_robot_state_ =
         std::make_unique<RobotState>(Point(), Vector(), Angle(), AngularVelocity());
->>>>>>> 097f3237
 }
 
 Thunderloop::~Thunderloop()
@@ -52,132 +36,34 @@
 
 /*
  * Run the main robot loop!
+ *
+ * @param The rate to run the loop
  */
-void Thunderloop::runLoop()
+void Thunderloop::run(unsigned run_at_hz)
 {
-    // Timing
-    struct timespec next_shot;
-    struct timespec poll_time;
-    struct timespec iteration_time;
+    using clock = std::chrono::steady_clock;
 
-    // Input buffer
-    TbotsProto::PrimitiveSet new_primitive_set;
-    TbotsProto::Vision new_vision;
-
-    // Loop interval
-    int interval =
-        static_cast<int>(1.0f / static_cast<float>(loop_hz_) * NANOSECONDS_PER_SECOND);
-
-    // Start the services
-    motor_service_->start();
-
-    // Get current time
-    // Note: CLOCK_MONOTONIC is used over CLOCK_REALTIME since CLOCK_REALTIME can jump
-    // backwards
-    clock_gettime(CLOCK_MONOTONIC, &next_shot);
+    auto next_frame = clock::now();
 
     for (;;)
     {
-        {
-            // Wait until next shot
-            // Note: CLOCK_MONOTONIC is used over CLOCK_REALTIME since CLOCK_REALTIME can
-            // jump backwards
-            clock_nanosleep(CLOCK_MONOTONIC, TIMER_ABSTIME, &next_shot, NULL);
-            ScopedTimespecTimer iteration_timer(&iteration_time);
+        // TODO (#2335) add loop timing introspection and use Preempt-RT (maybe)
+        next_frame += std::chrono::milliseconds(
+            static_cast<int>(MILLISECONDS_PER_SECOND / run_at_hz));
 
-            // Poll network service and grab most recent messages
-            {
-                ScopedTimespecTimer timer(&poll_time);
-                auto result       = network_service_->poll(robot_status_);
-                new_primitive_set = std::get<0>(result);
-                new_vision        = std::get<1>(result);
-            }
+        // TODO (#2331) poll network service and update current_robot_state_
 
-            thunderloop_status_.set_network_service_poll_time_ns(
-                static_cast<unsigned long>(poll_time.tv_nsec));
+        // Execute latest primitive
+        primitive_executor_.startPrimitive(robot_constants_, primitive_);
+        direct_control_ = *primitive_executor_.stepPrimitive(*current_robot_state_);
 
-            // If the primitive msg is new, update the internal buffer
-            // and start the new primitive.
-            if (new_primitive_set.time_sent().epoch_timestamp_seconds() >
-                primitive_set_.time_sent().epoch_timestamp_seconds())
-            {
-                // Save new primitive set
-                primitive_set_ = new_primitive_set;
+        // Poll motor service with wheel velocities and dribbler rpm
+        // TODO (#2332) properly implement, this is just a placeholder
+        drive_units_status_ =
+            *motor_service_->poll(direct_control_.direct_velocity_control(),
+                                  direct_control_.dribbler_speed_rpm());
 
-                // Update primitive executor's primitive set
-                {
-                    ScopedTimespecTimer timer(&poll_time);
-                    primitive_executor_.updatePrimitiveSet(robot_id_, primitive_set_);
-                }
-
-                thunderloop_status_.set_primitive_executor_start_time_ns(
-                    static_cast<unsigned long>(poll_time.tv_nsec));
-            }
-
-<<<<<<< HEAD
-            // TODO (#2495): Replace Vision proto with World proto in Network Service and
-            //               call PrimitiveExecutor::updateWorld
-            // If the vision msg is new, update the internal buffer
-            if (new_vision.time_sent().epoch_timestamp_seconds() >
-                vision_.time_sent().epoch_timestamp_seconds())
-            {
-                // Cache vision
-                vision_ = new_vision;
-=======
-        // TODO (#2331) poll network service and update current_robot_state_
->>>>>>> 097f3237
-
-                // If there is a detection for "this" robot, lets update it
-                if (new_vision.robot_states().count(robot_id_) != 0)
-                {
-                    robot_state_ = new_vision.mutable_robot_states()->at(robot_id_);
-                }
-            }
-
-            // TODO (#2333) poll redis service
-
-            {
-                ScopedTimespecTimer timer(&poll_time);
-                direct_control_ = *primitive_executor_.stepPrimitive(
-                    robot_id_, createRobotState(robot_state_).orientation());
-            }
-            thunderloop_status_.set_primitive_executor_step_time_ns(
-                static_cast<unsigned long>(poll_time.tv_nsec));
-
-            // Run the motor service with the direct_control_ msg
-            {
-                ScopedTimespecTimer timer(&poll_time);
-                drive_units_status_ = *motor_service_->poll(direct_control_);
-            }
-            thunderloop_status_.set_motor_service_poll_time_ns(
-                static_cast<unsigned long>(poll_time.tv_nsec));
-
-            *(robot_status_.mutable_thunderloop_status()) = thunderloop_status_;
-
-            robot_status_.mutable_power_status()->set_capacitor_voltage(200);
-        }
-
-        auto loop_duration =
-            iteration_time.tv_sec * static_cast<int>(NANOSECONDS_PER_SECOND) +
-            iteration_time.tv_nsec;
-        thunderloop_status_.set_iteration_time_ns(loop_duration);
-
-        // Make sure the iteration can fit inside the period of the loop
-        CHECK(loop_duration * static_cast<int>(SECONDS_PER_NANOSECOND) <=
-              (1.0 / loop_hz_))
-            << "Loop takes longer than 1/loop_hz_ seconds";
-
-        // Calculate next shot taking into account how long this iteration took
-        next_shot.tv_nsec += interval - loop_duration;
-        timespecNorm(next_shot);
-    }
-}
-
-void Thunderloop::timespecNorm(struct timespec& ts)
-{
-    while (ts.tv_nsec >= static_cast<int>(NANOSECONDS_PER_SECOND))
-    {
-        ts.tv_nsec -= static_cast<int>(NANOSECONDS_PER_SECOND);
-        ts.tv_sec++;
+        // TODO (#2334) power service poll
+        std::this_thread::sleep_until(next_frame);
     }
 }