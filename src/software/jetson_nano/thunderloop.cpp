--- conflicted
+++ resolved
@@ -74,21 +74,12 @@
     for (;;)
     {
         {
-            //redis_client_->set("/battery_voltage",
-                               //std::to_string(power_status_.battery_voltage()));
-            //redis_client_->set("/cap_voltage",
-                               //std::to_string(power_status_.capacitor_voltage()));
-            //redis_client_->set("/current_draw",
-                               //std::to_string(power_status_.current_draw()));
-
-            //if (power_status_.battery_voltage() < 20.0)
-            //{
-                //LOG(FATAL) << "BATTERY LEVEL TOO LOW, GTFO";
-            //}
-            //else if (power_status_.battery_voltage() < 21.0)
-            //{
-                //LOG(WARNING) << "LOW BATTERY LEVEL!";
-            //}
+            redis_client_->set("/battery_voltage",
+                               std::to_string(power_status_.battery_voltage()));
+            redis_client_->set("/cap_voltage",
+                               std::to_string(power_status_.capacitor_voltage()));
+            redis_client_->set("/current_draw",
+                               std::to_string(power_status_.current_draw()));
 
             if (power_status_.battery_voltage() < 20.0)
             {
@@ -234,11 +225,7 @@
             {
                 ScopedTimespecTimer timer(&poll_time);
                 motor_status_ =
-<<<<<<< HEAD
-                    motor_service_->poll(direct_control_.motor_control(), 1.0 / loop_hz_);
-=======
                     motor_service_->poll(direct_control_.motor_control(), loop_duration_seconds);
->>>>>>> bc33b47c
                 primitive_executor_.updateLocalVelocity(
                     createVector(motor_status_.local_velocity()));
             }
@@ -258,21 +245,10 @@
         thunderloop_status_.set_iteration_time_ns(loop_duration);
 
 
-<<<<<<< HEAD
-
-        // Only print every 5 iterations
-        LOG(DEBUG) << thunderloop_status_.DebugString();
-
-        // Make sure the iteration can fit inside the period of the loop
-        LOG(DEBUG) << "DURATION: " << static_cast<double>(loop_duration) * MILLISECONDS_PER_NANOSECOND;
-        LOG(DEBUG) << "LOOP HZ: " << loop_hz_;
-        LOG(DEBUG) << "EXPECTED DURATION: " << (1.0 / loop_hz_) * MILLISECONDS_PER_SECOND;
-=======
         // LOG(DEBUG) << thunderloop_status_.DebugString();
 
         // Make sure the iteration can fit inside the period of the loop
         loop_duration_seconds = static_cast<double>(loop_duration) * SECONDS_PER_NANOSECOND;
->>>>>>> bc33b47c
 
         // Calculate next shot taking into account how long this iteration took
         next_shot.tv_nsec += interval - loop_duration;
