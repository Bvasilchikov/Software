--- conflicted
+++ resolved
@@ -102,7 +102,6 @@
 
                 // Update primitive executor's primitive set
                 {
-<<<<<<< HEAD
                     primitive_ =
                         new_primitive_set.mutable_robot_primitives()->at(robot_id_);
 
@@ -116,14 +115,7 @@
 
                     thunderloop_status_.set_primitive_executor_start_time_ns(
                         static_cast<unsigned long>(poll_time.tv_nsec));
-=======
-                    ScopedTimespecTimer timer(&poll_time);
-                    primitive_executor_.updatePrimitiveSet(robot_id_, primitive_set_);
->>>>>>> 6df4d9db
                 }
-
-                thunderloop_status_.set_primitive_executor_start_time_ns(
-                    static_cast<unsigned long>(poll_time.tv_nsec));
             }
 
             // TODO (#2495): Replace Vision proto with World proto in Network Service and
@@ -146,7 +138,6 @@
 
             {
                 ScopedTimespecTimer timer(&poll_time);
-<<<<<<< HEAD
 
                 struct timespec result;
                 ScopedTimespecTimer::timespecDiff(&poll_time,
@@ -167,10 +158,6 @@
 
                 direct_control_ =
                     *primitive_executor_.stepPrimitive(createRobotState(robot_state_));
-=======
-                direct_control_ = *primitive_executor_.stepPrimitive(
-                    robot_id_, createRobotState(robot_state_).orientation());
->>>>>>> 6df4d9db
             }
 
             thunderloop_status_.set_primitive_executor_step_time_ns(
