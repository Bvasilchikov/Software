package(default_visibility = ["//visibility:public"])

load("@rules_python//python:defs.bzl", "py_binary")
load("@ansible_deps//:requirements.bzl", "requirement")
load("@bazel_tools//tools/build_defs/pkg:pkg.bzl", "pkg_tar")

py_binary(
    name = "run_ansible",
    srcs = [
        "run_ansible.py",
    ],
    data = [
        ":playbooks",
        ":scripts",
        "//software/jetson_nano:setup_nano",
        "//software/jetson_nano:thunderloop_main",
        "//software/jetson_nano/broadcasts:robot_broadcast_receiver",
        "//software/jetson_nano/broadcasts:robot_broadcast_sender_zip",
        "//software/jetson_nano/display:robot_ui_zip",
        "//software/jetson_nano/linux_configs:device_tree",
<<<<<<< HEAD
        "//software/jetson_nano/linux_configs:extlinux",
        "//software/jetson_nano/linux_configs/systemd:systemd_files",
        "//software/jetson_nano/redis",
        "//software/power:powerloop_tar",
=======
        "//software/jetson_nano/linux_configs/systemd:systemd_files",
        "//software/jetson_nano/redis",
>>>>>>> fe7b981a
    ],
    deps = [
        requirement("ansible"),
    ],
)

filegroup(
    name = "playbooks",
    data = glob([
        "playbooks/**/*.yml",
    ]),
)

filegroup(
    name = "scripts",
    data = glob([
        "scripts/**/*.py",
    ]),
)<|MERGE_RESOLUTION|>--- conflicted
+++ resolved
@@ -18,15 +18,10 @@
         "//software/jetson_nano/broadcasts:robot_broadcast_sender_zip",
         "//software/jetson_nano/display:robot_ui_zip",
         "//software/jetson_nano/linux_configs:device_tree",
-<<<<<<< HEAD
         "//software/jetson_nano/linux_configs:extlinux",
         "//software/jetson_nano/linux_configs/systemd:systemd_files",
         "//software/jetson_nano/redis",
         "//software/power:powerloop_tar",
-=======
-        "//software/jetson_nano/linux_configs/systemd:systemd_files",
-        "//software/jetson_nano/redis",
->>>>>>> fe7b981a
     ],
     deps = [
         requirement("ansible"),
