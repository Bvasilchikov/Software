import argparse
import fcntl
import socket
import struct
import time

from proto.announcement_pb2 import Announcement

BROADCAST_INTERVAL_SECONDS = 2


<<<<<<< HEAD
def get_ip_address(ifname: str) -> str:
    """Uses the Linux SIOCGIFADDR ioctl to find the IP address associated with a
    network interface, given the name of that interface

    :param ifname: the interface to find the IP address associated with
=======
def get_ip_address(interface: str) -> str:
    """Uses the Linux SIOCGIFADDR ioctl to find the IP address associated with a
    network interface, given the name of that interface

    :param interface: the interface to find the IP address associated with
>>>>>>> 90602f0c
    :return: the IP address associated with the given interface

    """
    s = socket.socket(socket.AF_INET, socket.SOCK_DGRAM)
    return socket.inet_ntoa(
        fcntl.ioctl(
            s.fileno(),
            0x8915,  # SIOCGIFADDR
            struct.pack("256s", bytes(interface, "utf-8")[:15]),
        )[20:24]
    )


<<<<<<< HEAD
def get_mac_address(ifname: str) -> str:
    """Uses the Linux SIOCGIFHWADDR ioctl to find the HW/mac address associated
    with a network interface, given the name of that interface

    :param ifname: the interface to find the HW/max address associated with
=======
def get_mac_address(interface: str) -> str:
    """Uses the Linux SIOCGIFHWADDR ioctl to find the HW/mac address associated
    with a network interface, given the name of that interface

    :param interface: the interface to find the HW/max address associated with
>>>>>>> 90602f0c
    :return: the HW/mac address associated with the given interface

    """
    s = socket.socket(socket.AF_INET, socket.SOCK_DGRAM)
    info = fcntl.ioctl(
        s.fileno(),
        0x8927,  # SIOCGIFHWADDR
        struct.pack("256s", bytes(interface, "utf-8")[:15]),
    )
    return ":".join("%02x" % b for b in info[18:24])


def main():
    ap = argparse.ArgumentParser()
    ap.add_argument("-p", "--port", required=True, type=int, help="port to send on")
    ap.add_argument(
        "-if",
        "--interface",
        required=True,
        type=str,
        help="interface to use to get ip and mac addr",
    )
    args = vars(ap.parse_args())

    # Construct a announcement protobuf
    announcement = Announcement()
    announcement.robot_id = 1  # TODO (#2229): read this value from the key-value store
    announcement.ip_addr = get_ip_address(args["interface"])
    announcement.mac_addr = get_mac_address(args["interface"])

    # Send the announcement protobuf on the broadcast ip and specified port
    sender = socket.socket(socket.AF_INET, socket.SOCK_DGRAM, socket.IPPROTO_UDP)
    sender.setsockopt(socket.SOL_SOCKET, socket.SO_BROADCAST, 1)

    print("Starting broadcast..")
    while True:
        sender.sendto(announcement.SerializeToString(), ("<broadcast>", args["port"]))
        print("Sent announcement: ", announcement)
        time.sleep(BROADCAST_INTERVAL_SECONDS)


if __name__ == "__main__":
    main()<|MERGE_RESOLUTION|>--- conflicted
+++ resolved
@@ -9,19 +9,11 @@
 BROADCAST_INTERVAL_SECONDS = 2
 
 
-<<<<<<< HEAD
-def get_ip_address(ifname: str) -> str:
-    """Uses the Linux SIOCGIFADDR ioctl to find the IP address associated with a
-    network interface, given the name of that interface
-
-    :param ifname: the interface to find the IP address associated with
-=======
 def get_ip_address(interface: str) -> str:
     """Uses the Linux SIOCGIFADDR ioctl to find the IP address associated with a
     network interface, given the name of that interface
 
     :param interface: the interface to find the IP address associated with
->>>>>>> 90602f0c
     :return: the IP address associated with the given interface
 
     """
@@ -35,19 +27,11 @@
     )
 
 
-<<<<<<< HEAD
-def get_mac_address(ifname: str) -> str:
-    """Uses the Linux SIOCGIFHWADDR ioctl to find the HW/mac address associated
-    with a network interface, given the name of that interface
-
-    :param ifname: the interface to find the HW/max address associated with
-=======
 def get_mac_address(interface: str) -> str:
     """Uses the Linux SIOCGIFHWADDR ioctl to find the HW/mac address associated
     with a network interface, given the name of that interface
 
     :param interface: the interface to find the HW/max address associated with
->>>>>>> 90602f0c
     :return: the HW/mac address associated with the given interface
 
     """
