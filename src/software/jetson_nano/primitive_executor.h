--- conflicted
+++ resolved
@@ -11,24 +11,16 @@
    public:
     /**
      * Constructor
-     * @param time_step Time step which this primitive executor operates in, in seconds
-     * @param robot_id The id  for the robot which uses this primitive
-     * executor
+     * @param time_step Time step which this primitive executor operates in
      * @param robot_constants The robot constants for the robot which uses this primitive
      * executor
      * @param friendly_team_colour The colour of the friendly team
      * @param robot_id The id of the robot which uses this primitive executor
      */
-<<<<<<< HEAD
-    explicit PrimitiveExecutor(const double time_step, const RobotId robot_id,
-                               const RobotConstants_t &robot_constants,
-                               const TeamColour friendly_team_colour);
-=======
     explicit PrimitiveExecutor(const Duration time_step,
                                const RobotConstants_t &robot_constants,
                                const TeamColour friendly_team_colour,
                                const RobotId robot_id);
->>>>>>> c280fd5c
 
     /**
      * Update primitive executor with a new Primitive Set
@@ -42,11 +34,6 @@
     void setStopPrimitive();
 
     /**
-     * Clear the current primitive
-     **/
-    void clearCurrentPrimitive();
-
-    /**
      * Update primitive executor with a new World
      * @param world_msg Protobuf representation of the current World (World from the
      * perspective of the team which the robot with this Primitive Executor is a member
@@ -57,12 +44,6 @@
     /**
      * Update primitive executor with the current velocity of the robot
      *
-<<<<<<< HEAD
-     * @param local_velocity The local velocity
-     * @param curr_orientation
-     */
-    void updateLocalVelocity(const Vector &local_velocity, const Angle &curr_orientation);
-=======
      * @param local_velocity The current _local_ velocity
      * @param angular_velocity The current angular velocity
      */
@@ -74,7 +55,6 @@
      * @param robot_id The id of the robot which uses this primitive executor
      */
     void setRobotId(RobotId robot_id);
->>>>>>> c280fd5c
 
     /**
      * Steps the current primitive and returns a direct control primitive with the
@@ -82,35 +62,14 @@
      *
      * @returns DirectControlPrimitive The direct control primitive msg
      */
-<<<<<<< HEAD
-    std::unique_ptr<TbotsProto::DirectControlPrimitive> stepPrimitive(
-        const unsigned int robot_id, const RobotState& robot_state);
-
-    /**
-     * Update the robot id of the robot which this primitive executor is running on
-     *
-     * @param robot_id New robot id
-     */
-    void setRobotId(const RobotId robot_id);
-=======
     std::unique_ptr<TbotsProto::DirectControlPrimitive> stepPrimitive();
->>>>>>> c280fd5c
 
    private:
     /*
      * Compute the next target linear _local_ velocity the robot should be at.
      * @returns Vector The target linear _local_ velocity
      */
-<<<<<<< HEAD
-    Vector getTargetLinearVelocity(const Angle& curr_orientation);
-    Vector getTargetLinearVelocity(const TbotsProto::MovePrimitive& move_primitive,
-                                   const RobotState& robot_state);
-    double getTargetLinearSpeed(const TbotsProto::MovePrimitive& move_primitive,
-                                const RobotState& robot_state);
-
-=======
     Vector getTargetLinearVelocity();
->>>>>>> c280fd5c
 
     /*
      * Returns the next target angular velocity the robot
@@ -119,15 +78,7 @@
      */
     AngularVelocity getTargetAngularVelocity();
 
-    RobotId robot_id_;
     TbotsProto::Primitive current_primitive_;
-<<<<<<< HEAD
-    TbotsProto::MovePrimitive move_primitive_;
-    TbotsProto::World current_world_;
-    HRVOSimulator hrvo_simulator_;
-    Angle curr_orientation_;
-    double time_step_;
-=======
     TbotsProto::World current_world_;
     TeamColour friendly_team_colour;
     RobotConstants_t robot_constants_;
@@ -141,5 +92,4 @@
     // Thresholds for when we should update HRVO Simulator's velocity
     static constexpr const double LINEAR_VELOCITY_FEEDBACK_THRESHOLD_M_PER_S    = 1.0;
     static constexpr const double ANGULAR_VELOCITY_FEEDBACK_THRESHOLD_DEG_PER_S = 200.0;
->>>>>>> c280fd5c
 };