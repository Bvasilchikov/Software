package(default_visibility = ["//visibility:public"])

# https://github.com/mum4k/platformio_rules/blob/master/docs/platformio_doc.md
load(
    "@platformio_rules//platformio:platformio.bzl",
    "platformio_library",
    "platformio_project",
)

<<<<<<< HEAD
platformio_project(
    name = "main",
    src = "emergency_stop_main.cc",
    board = "uno",
=======
# bazel run //software/emergency_stop:main to flash the estop
platformio_project(
    name = "main",
    src = "main.cc",
    board = "micro",
>>>>>>> 6df4d9db
    framework = "arduino",
    deps = [
        "//shared:constants_platformio",
    ],
)

cc_library(
    name = "threaded_estop_reader",
    srcs = ["threaded_estop_reader.cpp"],
    hdrs = ["threaded_estop_reader.h"],
    deps = [
        "//shared:constants",
        "//software/logger",
        "//software/uart:uart_communication_interface",
        "//software/util/make_enum",
        "@boost//:asio",
    ],
)

cc_library(
    name = "arduino_util",
    srcs = ["arduino_util.cpp"],
    hdrs = ["arduino_util.h"],
    deps = [
        "//shared:constants",
        "@boost//:filesystem",
        "@boost//:format",
    ],
)

cc_test(
    name = "estop_reader_test",
    srcs = [
        "threaded_estop_reader_test.cpp",
    ],
    deps = [
        ":threaded_estop_reader",
        "//shared/test_util:tbots_gtest_main",
        "//software/uart:mock_uart_communication",
    ],
)<|MERGE_RESOLUTION|>--- conflicted
+++ resolved
@@ -7,18 +7,11 @@
     "platformio_project",
 )
 
-<<<<<<< HEAD
-platformio_project(
-    name = "main",
-    src = "emergency_stop_main.cc",
-    board = "uno",
-=======
 # bazel run //software/emergency_stop:main to flash the estop
 platformio_project(
     name = "main",
     src = "main.cc",
     board = "micro",
->>>>>>> 6df4d9db
     framework = "arduino",
     deps = [
         "//shared:constants_platformio",
