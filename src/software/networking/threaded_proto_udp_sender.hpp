#pragma once

#include <boost/asio.hpp>
#include <boost/bind.hpp>
#include <string>

#include "software/networking/udp_sender.h"

template <class SendProto>
class ThreadedProtoUdpSender
{
   public:
    /**
     * Creates a UdpSender that sends the SendProto over the network on the
     * given address and port.
     *
     * @param ip_address The ip address to send data on
     * (IPv4 in dotted decimal or IPv6 in hex string)
     *  example IPv4: 192.168.0.2
     *  example IPv6: ff02::c3d0:42d2:bb8%wlp4s0 (the interface is specified after %)
     * @param port The port to send SendProto data on
     * @param multicast If true, joins the multicast group of given ip_address
     */
    ThreadedProtoUdpSender(const std::string& ip_address, unsigned short port,
                           bool multicast);

    ~ThreadedProtoUdpSender();

    /**
     * Sends a protobuf message to the initialized ip address and port
     * This function returns after the message has been sent.
     *
     * @param message The protobuf message to send
     */
    void sendProto(const SendProto& message);

    void sendString(const std::string& message);

   private:
    // The io_service that will be used to service all network requests
    boost::asio::io_service io_service;

    std::string data_buffer;
    UdpSender udp_sender;

    // The thread running the io_service in the background. This thread will run for the
    // entire lifetime of the class
    std::thread io_service_thread;
};

template <class SendProtoT>
ThreadedProtoUdpSender<SendProtoT>::ThreadedProtoUdpSender(const std::string& ip_address,
                                                           const unsigned short port,
                                                           bool multicast)
    : io_service(),
      udp_sender(io_service, ip_address, port, multicast),
      io_service_thread([this]() { io_service.run(); })
{
}

template <class SendProtoT>
ThreadedProtoUdpSender<SendProtoT>::~ThreadedProtoUdpSender()
{
    // Stop the io_service. This is safe to call from another thread.
    // https://stackoverflow.com/questions/4808848/boost-asio-stopping-io-service
    // This MUST be done before attempting to join the thread because otherwise the
    // io_service will not stop and the thread will not join
    io_service.stop();

    // Join the io_service_thread so that we wait for it to exit before destructing the
    // thread object. If we do not wait for the thread to finish executing, it will call
    // `std::terminate` when we deallocate the thread object and kill our whole program
    io_service_thread.join();
}

template <class SendProtoT>
void ThreadedProtoUdpSender<SendProtoT>::sendProto(const SendProtoT& message)
{
<<<<<<< HEAD
    udp_sender.sendProto(message);
}

template<class SendProto>
void ThreadedProtoUdpSender<SendProto>::sendString(const std::string &message) {

=======
    message.SerializeToString(&data_buffer);
    udp_sender.sendString(data_buffer);
>>>>>>> c280fd5c
}<|MERGE_RESOLUTION|>--- conflicted
+++ resolved
@@ -76,15 +76,11 @@
 template <class SendProtoT>
 void ThreadedProtoUdpSender<SendProtoT>::sendProto(const SendProtoT& message)
 {
-<<<<<<< HEAD
-    udp_sender.sendProto(message);
+    message.SerializeToString(&data_buffer);
+    udp_sender.sendString(data_buffer);
 }
 
 template<class SendProto>
 void ThreadedProtoUdpSender<SendProto>::sendString(const std::string &message) {
 
-=======
-    message.SerializeToString(&data_buffer);
-    udp_sender.sendString(data_buffer);
->>>>>>> c280fd5c
 }