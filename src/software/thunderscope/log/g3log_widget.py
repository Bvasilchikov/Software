--- conflicted
+++ resolved
@@ -17,7 +17,6 @@
 
         :param buffer_size: The buffer size, set higher for smoother plots.
                             Set lower for more realtime plots. Default is arbitrary
-<<<<<<< HEAD
 
         """
         QWidget.__init__(self)
@@ -25,15 +24,6 @@
         self.console_widget = pg_console.ConsoleWidget()
         self.layout = QVBoxLayout()
 
-=======
-
-        """
-        QWidget.__init__(self)
-
-        self.console_widget = pg_console.ConsoleWidget()
-        self.layout = QVBoxLayout()
-
->>>>>>> dd3dee6e
         # disable input and buttons
         self.console_widget.input.hide()
         self.console_widget.ui.exceptionBtn.hide()
@@ -42,19 +32,11 @@
         # Creates checkbox widget
         self.checkbox_widget = g3logCheckboxes()
         self.log_buffer = ThreadSafeBuffer(buffer_size, RobotLog)
-<<<<<<< HEAD
 
         self.layout.addWidget(self.console_widget)
         self.layout.addWidget(self.checkbox_widget)
         self.setLayout(self.layout)
 
-=======
-
-        self.layout.addWidget(self.console_widget)
-        self.layout.addWidget(self.checkbox_widget)
-        self.setLayout(self.layout)
-
->>>>>>> dd3dee6e
         # LogLevel to string conversion map
         self.log_level_str_map = {
             LogLevel.DEBUG: "DEBUG",
@@ -91,17 +73,9 @@
                 and self.checkbox_widget.fatal_checkbox.isChecked()
             )
         ):
-<<<<<<< HEAD
-            log_str = "{} {} [{}->{}] {}\n".format(
-                log.created_timestamp.epoch_timestamp_seconds,
-                self.log_level_str_map[log.log_level],
-                log.file_name,
-                log.line_number,
-                log.log_msg,
-            )
-=======
-            log_str = f"{log.created_timestamp.epoch_timestamp_seconds} {self.log_level_str_map[log.log_level]} [{log.file_name}->{log.line_number}] {log.log_msg}\n"
->>>>>>> dd3dee6e
+            log_str = f"{log.created_timestamp.epoch_timestamp_seconds}"+\
+                      f"{self.log_level_str_map[log.log_level]}" +\
+                      f"[{log.file_name}->{log.line_number}] {log.log_msg}\n"
             self.console_widget.write(log_str)
         else:
             return