package(default_visibility = ["//visibility:public"])

load("@thunderscope_deps//:requirements.bzl", "requirement")

py_binary(
    name = "thunderscope_main",
    srcs = ["thunderscope_main.py"],
    deps = [
        ":thunderscope",
        "//software/thunderscope:binary_context_managers",
    ],
)

py_library(
    name = "thunderscope",
    srcs = ["thunderscope.py"],
    data = [
        "//software:er_force_simulator_main",
        "//software:py_constants.so",
        "//software:python_bindings.so",
        "//software:unix_full_system",
<<<<<<< HEAD
        "//software/estop:estop_reader.so",
        "//software/networking:networking.so",
=======
>>>>>>> dd3dee6e
    ],
    deps = [
        "//extlibs/er_force_sim/src/protobuf:erforce_py_proto",
        "//proto:software_py_proto",
        "//proto/message_translation:py_tbots_protobuf",
        "//software/networking:threaded_unix_listener_py",
        "//software/networking:threaded_unix_sender_py",
        "//software/thunderscope:binary_context_managers",
        "//software/thunderscope:colors",
        "//software/thunderscope:common_widgets",
        "//software/thunderscope:constants",
        "//software/thunderscope:proto_unix_io",
        "//software/thunderscope:robot_communication",
        "//software/thunderscope/arbitrary_plot:named_value_plotter",
<<<<<<< HEAD
        "//software/thunderscope/common:proto_configuration_widget",
=======
>>>>>>> dd3dee6e
        "//software/thunderscope/field",
        "//software/thunderscope/field:field_layer",
        "//software/thunderscope/field:obstacle_layer",
        "//software/thunderscope/field:passing_layer",
        "//software/thunderscope/field:path_layer",
        "//software/thunderscope/field:simulator_layer",
        "//software/thunderscope/field:validation_layer",
        "//software/thunderscope/field:world_layer",
        "//software/thunderscope/log:g3log_checkboxes",
        "//software/thunderscope/log:g3log_widget",
        "//software/thunderscope/play:playinfo_widget",
        "//software/thunderscope/robot_diagnostics:chicker",
        "//software/thunderscope/robot_diagnostics:drive_and_dribbler_widget",
        requirement("pyqtgraph"),
        requirement("numpy"),
    ],
)

py_library(
    name = "proto_unix_io",
    srcs = ["proto_unix_io.py"],
)

py_library(
    name = "constants",
    srcs = ["constants.py"],
)

py_library(
    name = "colors",
    srcs = ["colors.py"],
)

py_library(
    name = "common_widgets",
    srcs = ["common_widgets.py"],
)

py_library(
    name = "thread_safe_buffer",
    srcs = ["thread_safe_buffer.py"],
)

py_library(
    name = "binary_context_managers",
    srcs = ["binary_context_managers.py"],
)

py_library(
    name = "robot_communication",
    srcs = ["robot_communication.py"],
    data = [
        "//software:py_constants.so",
    ],
    deps = [
        "//software/thunderscope:constants",
    ],
)<|MERGE_RESOLUTION|>--- conflicted
+++ resolved
@@ -19,11 +19,8 @@
         "//software:py_constants.so",
         "//software:python_bindings.so",
         "//software:unix_full_system",
-<<<<<<< HEAD
         "//software/estop:estop_reader.so",
         "//software/networking:networking.so",
-=======
->>>>>>> dd3dee6e
     ],
     deps = [
         "//extlibs/er_force_sim/src/protobuf:erforce_py_proto",
@@ -38,10 +35,7 @@
         "//software/thunderscope:proto_unix_io",
         "//software/thunderscope:robot_communication",
         "//software/thunderscope/arbitrary_plot:named_value_plotter",
-<<<<<<< HEAD
         "//software/thunderscope/common:proto_configuration_widget",
-=======
->>>>>>> dd3dee6e
         "//software/thunderscope/field",
         "//software/thunderscope/field:field_layer",
         "//software/thunderscope/field:obstacle_layer",
