--- conflicted
+++ resolved
@@ -32,11 +32,8 @@
         "//software/thunderscope/field:world_layer",
         "//software/thunderscope/log:g3log_checkboxes",
         "//software/thunderscope/log:g3log_widget",
-<<<<<<< HEAD
         "//software/thunderscope/robot_communication:mobile_gamepad",
-=======
         "//software/thunderscope/play:playinfo_widget",
->>>>>>> 38ea7a3e
         requirement("pyqtgraph"),
         requirement("numpy"),
     ],
