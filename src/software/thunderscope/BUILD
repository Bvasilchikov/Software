--- conflicted
+++ resolved
@@ -8,10 +8,7 @@
     deps = [
         ":thunderscope",
         "//software/thunderscope:binary_context_managers",
-<<<<<<< HEAD
-=======
         "//software/thunderscope/replay:proto_logger",
->>>>>>> b2da8056
     ],
 )
 
@@ -32,18 +29,12 @@
         "//software/networking:threaded_unix_sender_py",
         "//software/thunderscope:binary_context_managers",
         "//software/thunderscope:constants",
-<<<<<<< HEAD
-        "//software/thunderscope:proto_unix_io",
-        "//software/thunderscope:robot_communication",
-        "//software/thunderscope/arbitrary_plot:named_value_plotter",
-=======
         "//software/thunderscope:dock_label_style",
         "//software/thunderscope:proto_unix_io",
         "//software/thunderscope:robot_communication",
         "//software/thunderscope/common:common_widgets",
         "//software/thunderscope/common:proto_configuration_widget",
         "//software/thunderscope/common:proto_plotter",
->>>>>>> b2da8056
         "//software/thunderscope/field",
         "//software/thunderscope/field:field_layer",
         "//software/thunderscope/field:hrvo_layer",
@@ -56,11 +47,8 @@
         "//software/thunderscope/log:g3log_checkboxes",
         "//software/thunderscope/log:g3log_widget",
         "//software/thunderscope/play:playinfo_widget",
-<<<<<<< HEAD
-=======
         "//software/thunderscope/replay:proto_logger",
         "//software/thunderscope/replay:proto_player",
->>>>>>> b2da8056
         "//software/thunderscope/robot_diagnostics:chicker",
         "//software/thunderscope/robot_diagnostics:drive_and_dribbler_widget",
         "//software/thunderscope/robot_diagnostics:robot_view",
@@ -85,13 +73,8 @@
 )
 
 py_library(
-<<<<<<< HEAD
-    name = "common_widgets",
-    srcs = ["common_widgets.py"],
-=======
     name = "dock_label_style",
     srcs = ["dock_label_style.py"],
->>>>>>> b2da8056
 )
 
 py_library(
