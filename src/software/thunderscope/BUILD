package(default_visibility = ["//visibility:public"])

load("@thunderscope_deps//:requirements.bzl", "requirement")

py_binary(
    name = "thunderscope_main",
    srcs = ["thunderscope_main.py"],
    deps = [
        ":thunderscope",
        "//software/thunderscope:binary_context_managers",
        "//software/thunderscope/replay:proto_logger",
    ],
)

py_library(
    name = "thunderscope",
    srcs = ["thunderscope.py"],
    data = [
        "//software:er_force_simulator_main",
        "//software:py_constants.so",
        "//software:python_bindings.so",
        "//software:unix_full_system",
    ],
    deps = [
        "//extlibs/er_force_sim/src/protobuf:erforce_py_proto",
        "//proto:software_py_proto",
        "//proto/message_translation:py_tbots_protobuf",
        "//software/networking:threaded_unix_listener_py",
        "//software/networking:threaded_unix_sender_py",
        "//software/thunderscope:binary_context_managers",
        "//software/thunderscope:colors",
        "//software/thunderscope:common_widgets",
        "//software/thunderscope:constants",
        "//software/thunderscope:proto_unix_io",
        "//software/thunderscope:robot_communication",
<<<<<<< HEAD
        "//software/thunderscope/arbitrary_plot:proto_plotter",
=======
        "//software/thunderscope/arbitrary_plot:named_value_plotter",
        "//software/thunderscope/common:proto_configuration_widget",
>>>>>>> 379b7644
        "//software/thunderscope/field",
        "//software/thunderscope/field:field_layer",
        "//software/thunderscope/field:obstacle_layer",
        "//software/thunderscope/field:passing_layer",
        "//software/thunderscope/field:path_layer",
        "//software/thunderscope/field:simulator_layer",
        "//software/thunderscope/field:validation_layer",
        "//software/thunderscope/field:world_layer",
        "//software/thunderscope/log:g3log_checkboxes",
        "//software/thunderscope/log:g3log_widget",
        "//software/thunderscope/play:playinfo_widget",
        "//software/thunderscope/replay:proto_logger",
        "//software/thunderscope/replay:proto_player",
        "//software/thunderscope/robot_diagnostics:chicker",
        "//software/thunderscope/robot_diagnostics:drive_and_dribbler_widget",
        requirement("pyqtgraph"),
        requirement("numpy"),
    ],
)

py_library(
    name = "proto_unix_io",
    srcs = ["proto_unix_io.py"],
)

py_library(
    name = "constants",
    srcs = ["constants.py"],
)

py_library(
    name = "colors",
    srcs = ["colors.py"],
)

py_library(
    name = "common_widgets",
    srcs = ["common_widgets.py"],
)

py_library(
    name = "thread_safe_buffer",
    srcs = ["thread_safe_buffer.py"],
)

py_library(
    name = "binary_context_managers",
    srcs = ["binary_context_managers.py"],
)

py_library(
    name = "robot_communication",
    srcs = ["robot_communication.py"],
    data = [
        "//software:py_constants.so",
    ],
    deps = [
        "//software/thunderscope:constants",
    ],
)<|MERGE_RESOLUTION|>--- conflicted
+++ resolved
@@ -33,12 +33,9 @@
         "//software/thunderscope:constants",
         "//software/thunderscope:proto_unix_io",
         "//software/thunderscope:robot_communication",
-<<<<<<< HEAD
         "//software/thunderscope/arbitrary_plot:proto_plotter",
-=======
         "//software/thunderscope/arbitrary_plot:named_value_plotter",
         "//software/thunderscope/common:proto_configuration_widget",
->>>>>>> 379b7644
         "//software/thunderscope/field",
         "//software/thunderscope/field:field_layer",
         "//software/thunderscope/field:obstacle_layer",
