--- conflicted
+++ resolved
@@ -26,11 +26,7 @@
         "//software/thunderscope:proto_unix_io",
         "//software/thunderscope:robot_communication",
         "//software/thunderscope/arbitrary_plot:named_value_plotter",
-<<<<<<< HEAD
         "//software/thunderscope/common:proto_configuration_widget",
-        "//software/thunderscope/chicker",
-=======
->>>>>>> 4f1bd69a
         "//software/thunderscope/field",
         "//software/thunderscope/field:field_layer",
         "//software/thunderscope/field:obstacle_layer",
@@ -42,11 +38,8 @@
         "//software/thunderscope/log:g3log_checkboxes",
         "//software/thunderscope/log:g3log_widget",
         "//software/thunderscope/play:playinfo_widget",
-<<<<<<< HEAD
-=======
         "//software/thunderscope/robot_diagnostics:chicker",
         "//software/thunderscope/robot_diagnostics:drive_and_dribbler_widget",
->>>>>>> 4f1bd69a
         requirement("pyqtgraph"),
         requirement("numpy"),
     ],
