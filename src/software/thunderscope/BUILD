package(default_visibility = ["//visibility:public"])

load("@thunderscope_deps//:requirements.bzl", "requirement")

py_binary(
    name = "thunderscope_main",
    srcs = ["thunderscope_main.py"],
    deps = [
        ":config",
        ":constants",
        ":estop_helpers",
        ":thunderscope",
        "//software/thunderscope:binary_context_managers",
        "//software/thunderscope/replay:proto_logger",
        "//software/thunderscope:controller_diagnostics",
    ],
)

py_library(
    name = "thunderscope",
    srcs = ["thunderscope.py"],
    data = [
        "thunderscope-logo.png",
        "//software:er_force_simulator_main",
        "//software:py_constants.so",
        "//software:python_bindings.so",
        "//software:unix_full_system",
    ],
    deps = [
        ":config",
        "//extlibs/er_force_sim/src/protobuf:erforce_py_proto",
        "//proto:software_py_proto",
        "//proto/message_translation:py_tbots_protobuf",
        "//software/networking:threaded_unix_listener_py",
        "//software/networking:threaded_unix_sender_py",
        "//software/thunderscope:binary_context_managers",
<<<<<<< HEAD
        "//software/thunderscope:colors",
=======
>>>>>>> c280fd5c
        "//software/thunderscope:constants",
        "//software/thunderscope:dock_style",
        "//software/thunderscope:proto_unix_io",
        "//software/thunderscope:robot_communication",
<<<<<<< HEAD
        "//software/thunderscope/common:common_widgets",
        "//software/thunderscope/common:proto_configuration_widget",
        "//software/thunderscope/common:proto_plotter",
        "//software/thunderscope/field",
        "//software/thunderscope/field:field_layer",
        "//software/thunderscope/field:hrvo_layer",
        "//software/thunderscope/field:obstacle_layer",
        "//software/thunderscope/field:passing_layer",
        "//software/thunderscope/field:path_layer",
        "//software/thunderscope/field:simulator_layer",
        "//software/thunderscope/field:validation_layer",
        "//software/thunderscope/field:world_layer",
=======
        requirement("pyqtgraph"),
        requirement("numpy"),
    ],
)

py_library(
    name = "widget_names_to_setup",
    srcs = ["widget_setup_functions.py"],
    data = [
        "//software:py_constants.so",
        "//software:python_bindings.so",
    ],
    deps = [
        "//software/thunderscope/common:common_widgets",
        "//software/thunderscope/common:proto_configuration_widget",
        "//software/thunderscope/common:proto_plotter",
        "//software/thunderscope/gl:gl_widget",
        "//software/thunderscope/gl/layers:gl_cost_vis_layer",
        "//software/thunderscope/gl/layers:gl_hrvo_layer",
        "//software/thunderscope/gl/layers:gl_obstacle_layer",
        "//software/thunderscope/gl/layers:gl_passing_layer",
        "//software/thunderscope/gl/layers:gl_path_layer",
        "//software/thunderscope/gl/layers:gl_simulator_layer",
        "//software/thunderscope/gl/layers:gl_tactic_layer",
        "//software/thunderscope/gl/layers:gl_validation_layer",
        "//software/thunderscope/gl/layers:gl_world_layer",
>>>>>>> c280fd5c
        "//software/thunderscope/log:g3log_checkboxes",
        "//software/thunderscope/log:g3log_widget",
        "//software/thunderscope/play:playinfo_widget",
        "//software/thunderscope/play:refereeinfo_widget",
        "//software/thunderscope/replay:proto_logger",
        "//software/thunderscope/replay:proto_player",
        "//software/thunderscope/robot_diagnostics:chicker",
        "//software/thunderscope/robot_diagnostics:diagnostics_input_widget",
        "//software/thunderscope/robot_diagnostics:drive_and_dribbler_widget",
        "//software/thunderscope/robot_diagnostics:estop_view",
<<<<<<< HEAD
        "//software/thunderscope/robot_diagnostics:robot_view",
        requirement("pyqtgraph"),
        requirement("numpy"),
=======
        "//software/thunderscope/robot_diagnostics:robot_info",
        "//software/thunderscope/robot_diagnostics:robot_view",
>>>>>>> c280fd5c
    ],
)

py_library(
    name = "thunderscope_types",
    srcs = ["thunderscope_types.py"],
    deps = [
        ":constants",
    ],
)

py_library(
    name = "config",
    srcs = ["thunderscope_config.py"],
    deps = [
        ":constants",
        ":proto_unix_io",
        ":thunderscope_types",
        ":widget_names_to_setup",
    ],
)

py_library(
    name = "proto_unix_io",
    srcs = ["proto_unix_io.py"],
)

py_library(
<<<<<<< HEAD
    name = "dock_label_style",
    srcs = ["dock_label_style.py"],
=======
    name = "constants",
    srcs = ["constants.py"],
)

py_library(
    name = "dock_style",
    srcs = ["dock_style.py"],
>>>>>>> c280fd5c
)

py_library(
    name = "thread_safe_buffer",
    srcs = ["thread_safe_buffer.py"],
)

py_library(
    name = "binary_context_managers",
    srcs = ["binary_context_managers.py"],
)

py_library(
    name = "robot_communication",
    srcs = ["robot_communication.py"],
    data = [
        "//software:py_constants.so",
    ],
    deps = [
        "//software/thunderscope:constants",
    ],
)

py_library(
<<<<<<< HEAD
    name = "controller_diagnostics",
    srcs = ["controller_diagnostics.py"],
    deps = [
        "//software/thunderscope:constants",
        requirement("xbox360controller"),
=======
    name = "estop_helpers",
    srcs = ["estop_helpers.py"],
    deps = [
        "//software/thunderscope:constants",
>>>>>>> c280fd5c
    ],
)<|MERGE_RESOLUTION|>--- conflicted
+++ resolved
@@ -12,7 +12,6 @@
         ":thunderscope",
         "//software/thunderscope:binary_context_managers",
         "//software/thunderscope/replay:proto_logger",
-        "//software/thunderscope:controller_diagnostics",
     ],
 )
 
@@ -34,28 +33,10 @@
         "//software/networking:threaded_unix_listener_py",
         "//software/networking:threaded_unix_sender_py",
         "//software/thunderscope:binary_context_managers",
-<<<<<<< HEAD
-        "//software/thunderscope:colors",
-=======
->>>>>>> c280fd5c
         "//software/thunderscope:constants",
         "//software/thunderscope:dock_style",
         "//software/thunderscope:proto_unix_io",
         "//software/thunderscope:robot_communication",
-<<<<<<< HEAD
-        "//software/thunderscope/common:common_widgets",
-        "//software/thunderscope/common:proto_configuration_widget",
-        "//software/thunderscope/common:proto_plotter",
-        "//software/thunderscope/field",
-        "//software/thunderscope/field:field_layer",
-        "//software/thunderscope/field:hrvo_layer",
-        "//software/thunderscope/field:obstacle_layer",
-        "//software/thunderscope/field:passing_layer",
-        "//software/thunderscope/field:path_layer",
-        "//software/thunderscope/field:simulator_layer",
-        "//software/thunderscope/field:validation_layer",
-        "//software/thunderscope/field:world_layer",
-=======
         requirement("pyqtgraph"),
         requirement("numpy"),
     ],
@@ -82,7 +63,6 @@
         "//software/thunderscope/gl/layers:gl_tactic_layer",
         "//software/thunderscope/gl/layers:gl_validation_layer",
         "//software/thunderscope/gl/layers:gl_world_layer",
->>>>>>> c280fd5c
         "//software/thunderscope/log:g3log_checkboxes",
         "//software/thunderscope/log:g3log_widget",
         "//software/thunderscope/play:playinfo_widget",
@@ -93,14 +73,8 @@
         "//software/thunderscope/robot_diagnostics:diagnostics_input_widget",
         "//software/thunderscope/robot_diagnostics:drive_and_dribbler_widget",
         "//software/thunderscope/robot_diagnostics:estop_view",
-<<<<<<< HEAD
-        "//software/thunderscope/robot_diagnostics:robot_view",
-        requirement("pyqtgraph"),
-        requirement("numpy"),
-=======
         "//software/thunderscope/robot_diagnostics:robot_info",
         "//software/thunderscope/robot_diagnostics:robot_view",
->>>>>>> c280fd5c
     ],
 )
 
@@ -129,10 +103,6 @@
 )
 
 py_library(
-<<<<<<< HEAD
-    name = "dock_label_style",
-    srcs = ["dock_label_style.py"],
-=======
     name = "constants",
     srcs = ["constants.py"],
 )
@@ -140,7 +110,6 @@
 py_library(
     name = "dock_style",
     srcs = ["dock_style.py"],
->>>>>>> c280fd5c
 )
 
 py_library(
@@ -165,17 +134,9 @@
 )
 
 py_library(
-<<<<<<< HEAD
-    name = "controller_diagnostics",
-    srcs = ["controller_diagnostics.py"],
-    deps = [
-        "//software/thunderscope:constants",
-        requirement("xbox360controller"),
-=======
     name = "estop_helpers",
     srcs = ["estop_helpers.py"],
     deps = [
         "//software/thunderscope:constants",
->>>>>>> c280fd5c
     ],
 )