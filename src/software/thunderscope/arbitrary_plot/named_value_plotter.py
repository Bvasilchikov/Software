import random
import time
import numpy as np

import pyqtgraph as pg
import pyqtgraph.opengl as gl

from pyqtgraph.Qt.QtWidgets import *
from pyqtgraph.Qt import QtGui, QtCore

from proto.visualization_pb2 import NamedValue

from software.thunderscope.thread_safe_buffer import ThreadSafeBuffer

DEQUE_SIZE = 1000
INITIAL_Y_MIN = 0
INITIAL_Y_MAX = 100
TIME_WINDOW_TO_DISPLAY_S = 20


<<<<<<< HEAD
class NamedValuePlotter(QWidget):

=======
class NamedValuePlotter(object):
>>>>>>> 0fae0370
    """ Plot named values in real time with a scrolling plot """

    def __init__(self, buffer_size=1000):
        """Initializes NamedValuePlotter.

        :param buffer_size: The size of the buffer to use for plotting.

        """
<<<<<<< HEAD
        QWidget.__init__(self)

        self.layout = QHBoxLayout()

=======
        self.win = pg.plot()
        self.win.disableAutoRange()
        self.win.setYRange(INITIAL_Y_MIN, INITIAL_Y_MAX)
>>>>>>> 0fae0370
        self.plots = {}
        self.data_x = {}
        self.data_y = {}
        self.time = time.time()
        self.named_value_buffer = ThreadSafeBuffer(buffer_size, NamedValue)

        self.traces = {}
        self.win = gl.GLViewWidget()
        self.win.setMinimumSize(100, 100)
        self.win.setCameraPosition(distance=100, elevation=90, azimuth=0)

        # Do NOT allow orbit
        self.win.orbit = lambda x, y: False

        self.g = gl.GLGridItem()
        self.g.setSize(x=20, y=20, z=10)
        self.g.scale(50, 50, 10)
        self.win.addItem(self.g)

        self.layout.addWidget(self.win)
        self.setLayout(self.layout)

        self.last_update_time = time.time()
        self.last_incoming_value = {}

    def refresh(self):
        """Refreshes NamedValuePlotter and updates data in the respective
        plots.
        """
        for _ in range(self.named_value_buffer.queue.qsize()):

            named_value = self.named_value_buffer.get(block=False)

            if named_value.name not in self.traces:
                self.last_incoming_value[named_value.name] = named_value.value
                self.data_y[named_value.name] = np.zeros(DEQUE_SIZE)

                self.traces[named_value.name] = gl.GLLinePlotItem(
                    color=pg.glColor(
                        random.randint(0, 255),
                        random.randint(0, 255),
                        random.randint(0, 255),
                    ),
                    width=1,
                    antialias=True,
                )
                self.win.addItem(self.traces[named_value.name])

            # Add incoming data to existing deques of data
<<<<<<< HEAD
            self.last_incoming_value[named_value.name] = -named_value.value

        if self.last_update_time + 0.02 > time.time():
            return

        self.last_update_time = time.time()

        for name, trace in self.traces.items():

            self.data_y[name][0:-1] = self.data_y[name][1:]
            self.data_y[name][-1] = self.last_incoming_value[name]

            trace.setData(
                pos=np.vstack(
                    [
                        self.data_y[name],
                        np.array(range(int(-DEQUE_SIZE / 2), int(DEQUE_SIZE / 2))),
                        np.zeros(len(self.data_y[name])),
                    ]
                ).transpose()
            )
=======
            self.data_x[named_value.name].append(time.time() - self.time)
            self.data_y[named_value.name].append(named_value.value)

        for named_value, plot in self.plots.items():
            # Update the data
            plot.setData(self.data_x[named_value], self.data_y[named_value])

        self.win.setRange(
            xRange=[
                time.time() - self.time - TIME_WINDOW_TO_DISPLAY_S,
                time.time() - self.time,
            ],
        )
>>>>>>> 0fae0370
<|MERGE_RESOLUTION|>--- conflicted
+++ resolved
@@ -18,12 +18,33 @@
 TIME_WINDOW_TO_DISPLAY_S = 20
 
 
-<<<<<<< HEAD
+class GL2DPlotWidget(gl.GLViewWidget):
+
+    """Limit the mouse controls and fix the camera on a 3D
+    view to make it 2D"""
+
+    def __init__(self):
+        gl.GLViewWidget.__init__(self)
+
+        self.setMinimumSize(100, 100)
+        self.setCameraPosition(distance=100, elevation=90, azimuth=0)
+
+        self.grid = gl.GLGridItem()
+        self.grid.setSize(x=20, y=20, z=10)
+        self.grid.scale(50, 50, 10)
+        self.addItem(self.grid)
+
+    def mouseMoveEvent(self, event):
+        """Overridden"""
+        diff = event.position() - self.mousePos
+        self.mousePos = event.position()
+
+        if ev.buttons() == QtCore.Qt.MouseButton.LeftButton:
+            self.pan(diff.x(), diff.y(), 0, relative="view")
+
+
 class NamedValuePlotter(QWidget):
 
-=======
-class NamedValuePlotter(object):
->>>>>>> 0fae0370
     """ Plot named values in real time with a scrolling plot """
 
     def __init__(self, buffer_size=1000):
@@ -32,36 +53,16 @@
         :param buffer_size: The size of the buffer to use for plotting.
 
         """
-<<<<<<< HEAD
         QWidget.__init__(self)
 
         self.layout = QHBoxLayout()
-
-=======
-        self.win = pg.plot()
-        self.win.disableAutoRange()
-        self.win.setYRange(INITIAL_Y_MIN, INITIAL_Y_MAX)
->>>>>>> 0fae0370
-        self.plots = {}
-        self.data_x = {}
-        self.data_y = {}
-        self.time = time.time()
+        self.data = {}
         self.named_value_buffer = ThreadSafeBuffer(buffer_size, NamedValue)
 
         self.traces = {}
-        self.win = gl.GLViewWidget()
-        self.win.setMinimumSize(100, 100)
-        self.win.setCameraPosition(distance=100, elevation=90, azimuth=0)
+        self.plot = GL2DPlotWidget()
 
-        # Do NOT allow orbit
-        self.win.orbit = lambda x, y: False
-
-        self.g = gl.GLGridItem()
-        self.g.setSize(x=20, y=20, z=10)
-        self.g.scale(50, 50, 10)
-        self.win.addItem(self.g)
-
-        self.layout.addWidget(self.win)
+        self.layout.addWidget(self.plot)
         self.setLayout(self.layout)
 
         self.last_update_time = time.time()
@@ -77,7 +78,7 @@
 
             if named_value.name not in self.traces:
                 self.last_incoming_value[named_value.name] = named_value.value
-                self.data_y[named_value.name] = np.zeros(DEQUE_SIZE)
+                self.data[named_value.name] = np.zeros(DEQUE_SIZE)
 
                 self.traces[named_value.name] = gl.GLLinePlotItem(
                     color=pg.glColor(
@@ -88,10 +89,9 @@
                     width=1,
                     antialias=True,
                 )
-                self.win.addItem(self.traces[named_value.name])
+                self.plot.addItem(self.traces[named_value.name])
 
             # Add incoming data to existing deques of data
-<<<<<<< HEAD
             self.last_incoming_value[named_value.name] = -named_value.value
 
         if self.last_update_time + 0.02 > time.time():
@@ -101,30 +101,15 @@
 
         for name, trace in self.traces.items():
 
-            self.data_y[name][0:-1] = self.data_y[name][1:]
-            self.data_y[name][-1] = self.last_incoming_value[name]
+            self.data[name][0:-1] = self.data[name][1:]
+            self.data[name][-1] = self.last_incoming_value[name]
 
             trace.setData(
                 pos=np.vstack(
                     [
-                        self.data_y[name],
+                        self.data[name],
                         np.array(range(int(-DEQUE_SIZE / 2), int(DEQUE_SIZE / 2))),
-                        np.zeros(len(self.data_y[name])),
+                        np.zeros(len(self.data[name])),
                     ]
                 ).transpose()
-            )
-=======
-            self.data_x[named_value.name].append(time.time() - self.time)
-            self.data_y[named_value.name].append(named_value.value)
-
-        for named_value, plot in self.plots.items():
-            # Update the data
-            plot.setData(self.data_x[named_value], self.data_y[named_value])
-
-        self.win.setRange(
-            xRange=[
-                time.time() - self.time - TIME_WINDOW_TO_DISPLAY_S,
-                time.time() - self.time,
-            ],
-        )
->>>>>>> 0fae0370
+            )