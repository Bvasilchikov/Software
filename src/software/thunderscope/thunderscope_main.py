--- conflicted
+++ resolved
@@ -141,10 +141,6 @@
             layout_path=args.layout,
             visualization_buffer_size=args.visualization_buffer_size,
         )
-<<<<<<< HEAD
-
-=======
->>>>>>> 034197c5
         proto_unix_io = tscope.blue_full_system_proto_unix_io
 
         # Setup LOG(VISUALIZE) handling from full system. We set from_log_visualize
