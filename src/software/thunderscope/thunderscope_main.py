--- conflicted
+++ resolved
@@ -1,10 +1,3 @@
-<<<<<<< HEAD
-import os
-import time
-import threading
-import argparse
-import numpy
-=======
 import argparse
 import numpy
 from software.thunderscope.thread_safe_buffer import ThreadSafeBuffer
@@ -18,16 +11,6 @@
 from software.thunderscope.constants import EstopMode, ProtoUnixIOTypes
 from software.thunderscope.estop_helpers import get_estop_config
 import software.thunderscope.thunderscope_config as config
->>>>>>> c280fd5c
-
-from software.thunderscope.thunderscope import Thunderscope
-from software.thunderscope.binary_context_managers import *
-from proto.message_translation import tbots_protobuf
-import software.python_bindings as cpp_bindings
-from software.py_constants import *
-from software.thunderscope.robot_communication import RobotCommunication
-from software.thunderscope.replay.proto_logger import ProtoLogger
-from software.thunderscope.controller_diagnostics import ControllerDiagnostics
 
 NUM_ROBOTS = 6
 SIM_TICK_RATE_MS = 16
@@ -147,18 +130,10 @@
         help="How many packets to buffer while rendering",
     )
     parser.add_argument(
-<<<<<<< HEAD
-        "--estop_path",
-        action="store",
-        type=str,
-        default="/dev/ttyACM0",
-        help="Path to the Estop",
-=======
         "--enable_realism",
         action="store_true",
         default=False,
         help="set realism flag to use realistic config",
->>>>>>> c280fd5c
     )
     parser.add_argument(
         "--estop_baudrate",
@@ -167,27 +142,25 @@
         default=115200,
         help="Estop Baudrate",
     )
-<<<<<<< HEAD
+    estop_group = parser.add_mutually_exclusive_group()
+    estop_group.add_argument(
+        "--keyboard_estop",
+        action="store_true",
+        default=False,
+        help="Allows the use of the spacebar as an estop instead of a physical one",
+    )
+    estop_group.add_argument(
+        "--disable_communication",
+        action="store_true",
+        default=False,
+        help="Disables checking for estop plugged in (ONLY USE FOR LOCAL TESTING)",
+    )
     parser.add_argument(
         "--xbox",
         action="store",
         type=str,
         default='/dev/input/input1',
         help="Path to the controller",
-=======
-    estop_group = parser.add_mutually_exclusive_group()
-    estop_group.add_argument(
-        "--keyboard_estop",
-        action="store_true",
-        default=False,
-        help="Allows the use of the spacebar as an estop instead of a physical one",
-    )
-    estop_group.add_argument(
-        "--disable_communication",
-        action="store_true",
-        default=False,
-        help="Disables checking for estop plugged in (ONLY USE FOR LOCAL TESTING)",
->>>>>>> c280fd5c
     )
 
     # Sanity check that an interface was provided
@@ -246,60 +219,6 @@
     #              AI + Robot Communication + Robot Diagnostics               #
     ###########################################################################
     #
-<<<<<<< HEAD
-    # When we are running with real robots. We want to run 1 instance of AI
-    # and 1 instance of RobotCommunication which will send/recv packets over
-    # the provided multicast channel.
-    if args.run_blue:
-
-        tscope = Thunderscope(
-            layout_path=args.layout,
-            load_blue=True,
-            load_yellow=False,
-            load_diagnostics=True,
-            load_gamecontroller=False,
-            visualization_buffer_size=args.visualization_buffer_size,
-        )
-
-        proto_unix_io = tscope.blue_full_system_proto_unix_io
-        runtime_dir = args.blue_full_system_runtime_dir
-        friendly_colour_yellow = False
-        debug = args.debug_blue_full_system
-    elif args.run_yellow:
-
-        tscope = Thunderscope(
-            layout_path=args.layout,
-            load_blue=False,
-            load_yellow=True,
-            load_diagnostics=True,
-            load_gamecontroller=False,
-            visualization_buffer_size=args.visualization_buffer_size,
-        )
-
-        proto_unix_io = tscope.yellow_full_system_proto_unix_io
-        runtime_dir = args.yellow_full_system_runtime_dir
-        friendly_colour_yellow = True
-        debug = args.debug_yellow_full_system
-
-    if args.xbox is not None:
-        controller_diagnostics = ControllerDiagnostics(args.xbox, proto_unix_io)
-
-    if args.run_blue or args.run_yellow:
-        with ProtoLogger(
-            args.blue_full_system_runtime_dir,
-        ) as blue_logger, ProtoLogger(
-            args.yellow_full_system_runtime_dir,
-        ) as yellow_logger, RobotCommunication(
-            proto_unix_io, getRobotMulticastChannel(0), args.interface
-        ), FullSystem(
-            runtime_dir, debug, friendly_colour_yellow
-        ) as full_system:
-
-            proto_unix_io.register_to_observe_everything(blue_logger.buffer)
-            proto_unix_io.register_to_observe_everything(yellow_logger.buffer)
-            full_system.setup_proto_unix_io(proto_unix_io)
-            tscope.show()
-=======
     # When we are running with real robots. Possible Running Options:
     #
     #       Run Blue
@@ -330,6 +249,9 @@
             runtime_dir = args.yellow_full_system_runtime_dir
             friendly_colour_yellow = True
             debug = args.debug_yellow_full_system
+
+        if args.xbox is not None:
+            controller_diagnostics = ControllerDiagnostics(args.xbox, proto_unix_io)
 
         # this will be the current fullsystem proto (blue or yellow)
         # if fullsystem is loaded
@@ -382,7 +304,6 @@
                     tscope.show()
             else:
                 tscope.show()
->>>>>>> c280fd5c
 
     ###########################################################################
     #                              Replay                                     #
