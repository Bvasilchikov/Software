--- conflicted
+++ resolved
@@ -229,7 +229,6 @@
         debug = args.debug_yellow_full_system
 
     if args.run_blue or args.run_yellow:
-<<<<<<< HEAD
         with ProtoLogger(
             args.blue_full_system_runtime_dir,
         ) as blue_logger, ProtoLogger(
@@ -242,20 +241,6 @@
 
             proto_unix_io.register_to_observe_everything(blue_logger.buffer)
             proto_unix_io.register_to_observe_everything(yellow_logger.buffer)
-=======
-
-        try:
-            estop_reader = ThreadedEstopReader(args.estop_path, args.estop_buadrate)
-        except Exception:
-            raise Exception("Could not find estop, make sure its plugged in")
-
-        with RobotCommunication(
-            proto_unix_io,
-            getRobotMulticastChannel(args.channel),
-            args.interface,
-            estop_reader=estop_reader,
-        ), FullSystem(runtime_dir, debug, friendly_colour_yellow) as full_system:
->>>>>>> 89f4f59d
             full_system.setup_proto_unix_io(proto_unix_io)
             tscope.show()
 
