--- conflicted
+++ resolved
@@ -24,8 +24,6 @@
 )
 
 py_library(
-<<<<<<< HEAD
-=======
     name = "diagnostics_input_widget",
     srcs = ["diagnostics_input_widget.py"],
     deps = [
@@ -57,17 +55,13 @@
 )
 
 py_library(
->>>>>>> e4f58377
     name = "robot_view",
     srcs = ["robot_view.py"],
     deps = [
         "//software/thunderscope:constants",
         "//software/thunderscope:thread_safe_buffer",
-<<<<<<< HEAD
-=======
         "//software/thunderscope/robot_diagnostics:robot_info",
         "//software/thunderscope/robot_diagnostics:robot_status",
->>>>>>> e4f58377
         requirement("pyqtgraph"),
     ],
 )
@@ -80,12 +74,9 @@
         "//software/thunderscope:thread_safe_buffer",
         requirement("pyqtgraph"),
     ],
-<<<<<<< HEAD
-=======
 )
 
 py_library(
     name = "robot_status",
     srcs = ["robot_status.py"],
->>>>>>> e4f58377
 )