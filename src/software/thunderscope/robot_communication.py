from software.py_constants import *
<<<<<<< HEAD
from software.thunderscope.thread_safe_buffer import ThreadSafeBuffer
from software.python_bindings import *
from proto.import_all_protos import *
import threading
import time
import enum

from software.logger.logger import createLogger

logger = createLogger(__name__)

# todo remove
IGNORE_ESTOP = True
=======
from software.thunderscope.constants import ROBOT_COMMUNICATIONS_TIMEOUT_S
from software.thunderscope.thread_safe_buffer import ThreadSafeBuffer
from software.thunderscope.constants import IndividualRobotMode, EstopMode
import software.python_bindings as tbots_cpp
from software.thunderscope.proto_unix_io import ProtoUnixIO
from queue import Empty
from proto.import_all_protos import *
from pyqtgraph.Qt import QtCore
from software.thunderscope.proto_unix_io import ProtoUnixIO
from typing import Type
import threading
import time
import os
from google.protobuf.message import Message
>>>>>>> e4f58377


class RobotCommunication(object):

    """ Communicate with the robots """

    """i
    In diagnostics mode, this enum is used to select which source the robot should receive primitives from.
    """
    class DiagosticProtoSource(enum.Enum) :
        RobotDiagnostics = 1
        HandheldController = 2

    def __init__(
        self,
<<<<<<< HEAD
        full_system_proto_unix_io,
        multicast_channel,
        interface,
        estop_path="/dev/ttyACM0",
        estop_buadrate=115200,
    ):
        """Initialize the communication with the robots

        :param full_system_proto_unix_io: full_system_proto_unix_io object
=======
        current_proto_unix_io: ProtoUnixIO,
        multicast_channel: str,
        interface: str,
        estop_mode: EstopMode,
        estop_path: os.PathLike = None,
        estop_baudrate: int = 115200,
    ):
        """Initialize the communication with the robots

        :param current_proto_unix_io: the current proto unix io object
>>>>>>> e4f58377
        :param multicast_channel: The multicast channel to use
        :param interface: The interface to use
        :param estop_mode: what estop mode we are running right now, of type EstopMode
        :param estop_path: The path to the estop
        :param estop_baudrate: The baudrate of the estop

        """
        self.sequence_number = 0
        self.last_time = time.time()
<<<<<<< HEAD
        self.full_system_proto_unix_io = full_system_proto_unix_io
=======
        self.current_proto_unix_io = current_proto_unix_io
>>>>>>> e4f58377
        self.multicast_channel = str(multicast_channel)
        self.interface = interface
        self.estop_mode = estop_mode

        self.estop_path = estop_path
        self.estop_buadrate = estop_baudrate

        self.running = False

        self.robots_connected_to_handheld_controllers = set()
        self.robots_connected_to_diagnostics = set()

        self.world_buffer = ThreadSafeBuffer(1, World)
        self.primitive_buffer = ThreadSafeBuffer(1, PrimitiveSet)

<<<<<<< HEAD
        self.hrvo_sim_state_buffer = ThreadSafeBuffer(1, HRVOVisualization)

        self.motor_control_diagnostics_buffer = ThreadSafeBuffer(1, MotorControl)
        self.power_control_diagnostics_buffer = ThreadSafeBuffer(1, PowerControl)

        self.motor_control_controller_buffer  = ThreadSafeBuffer(1, MotorControl)
        self.power_control_controller_buffer  = ThreadSafeBuffer(1, PowerControl)

        self.full_system_proto_unix_io.register_observer(World, self.world_buffer)
        self.full_system_proto_unix_io.register_observer(
            PrimitiveSet, self.primitive_buffer
        )
        self.full_system_proto_unix_io.register_observer(
            MotorControl, self.motor_control_controller_buffer
        )
        self.full_system_proto_unix_io.register_observer(
            PowerControl, self.power_control_controller_buffer
        )

        self.send_estop_state_thread = threading.Thread(target=self.__send_estop_state)
        self.run_thread = threading.Thread(target=self.run)

        # TODO: ADDDDDDD
        self.fullsystem_connected_to_robots = False
        self.robot_id_to_diagnostics_proto_source_map = dict()

        #try:
        #    self.estop_reader = ThreadedEstopReader(
        #        self.estop_path, self.estop_buadrate
        #    )
        #except Exception:
        #    raise Exception("connect estop - not found")
        #    pass

    def __send_estop_state(self):
        while True:
            #self.full_system_proto_unix_io.send_proto(
            #    EstopState, EstopState(is_playing=self.estop_reader.isEstopPlay())
            #)
            time.sleep(0.1)

    def run(self):
        """Forward World and PrimitiveSet protos from fullsystem to the robots.

        If the emergency stop is tripped, the PrimitiveSet will not be sent so
        that the robots timeout and stop.

        NOTE: If disconnect_fullsystem_from_robots is called, then the packets
        will not be forwarded to the robots. 

        send_override_primitive_set can be used to send a primitive set, which
        is useful to dip in and out of robot diagnostics.

        """
        while True:
            if self.fullsystem_connected_to_robots:

                # Send the world
                world = self.world_buffer.get(block=True)
                self.world_mcast_sender.send_proto(world)
                # Send the primitive set
                primitive_set = self.primitive_buffer.get(block=False)

                if IGNORE_ESTOP or self.estop_reader.isEstopPlay():
                    # primitive_set.time_sent = Timestamp(epoch_timestamp_seconds=time.time())
                    self.send_primitive_set.send_proto(primitive_set)
                    # logger.info(primitive_set)

            else:
                controller_primitive = DirectControlPrimitive(
                    motor_control=self.motor_control_controller_buffer.get(
                        block=False
                    ),
                    power_control=self.power_control_controller_buffer.get(
                        block=False
                    ),
                )

                # print(len(self.motor_control_diagnostics_buffer))
                diagnostics_primitive = DirectControlPrimitive(
                    motor_control=self.motor_control_diagnostics_buffer.get(
                        block=False
                    ),
                    power_control=self.power_control_diagnostics_buffer.get(
                        block=False
                    ),
                )

                primitive_set = PrimitiveSet(
                    time_sent=Timestamp(epoch_timestamp_seconds=time.time()),
                    stay_away_from_ball=False,
                    robot_primitives={
                    robot_id: Primitive(direct_control=diagnostics_primitive) if self.robot_id_to_diagnostics_proto_source_map[robot_id] == self.DiagosticProtoSource.RobotDiagnostics
                        else Primitive(direct_control=controller_primitive)
                        for robot_id in self.robot_id_to_diagnostics_proto_source_map
                    },
                    sequence_number=self.sequence_number,
                )
                #print(primitive_set)

                self.sequence_number += 1

                #if self.estop_reader.isEstopPlay():
                #    self.last_time = primitive_set.time_sent.epoch_timestamp_seconds
                #    self.send_primitive_set.send_proto(primitive_set)
                
                self.send_primitive_set.send_proto(primitive_set)

                time.sleep(0.001)

    def connect_fullsystem_to_robots(self):
        """ Connect the robots to fullsystem """

        self.fullsystem_connected_to_robots = True
        self.robots_connected_to_handheld_controllers = set()
        self.robots_connected_to_diagnostics = set()
        self.robot_id_to_diagnostics_proto_source_map = set()

    def disconnect_fullsystem_from_robots(self):
        """ Disconnect the robots from fullsystem """

        self.fullsystem_connected_to_robots = False

    def connect_robot_to_robot_diagnostics(self, robot_id):
        self.robot_id_to_diagnostics_proto_source_map[robot_id] = self.DiagosticProtoSource.RobotDiagnostics

    def disconnect_robot_from_diagnostics(self, robot_id):
        del robot_id_to_diagnostics_proto_source_map[robot_id]

    def connect_robot_to_handheld_controller(self, robot_id):
        self.robot_id_to_diagnostics_proto_source_map[robot_id] = self.DiagosticProtoSource.HandheldController
        print(self.robot_id_to_diagnostics_proto_source_map)

    def __enter__(self):
=======
        self.motor_control_diagnostics_buffer = ThreadSafeBuffer(1, MotorControl)
        self.power_control_diagnostics_buffer = ThreadSafeBuffer(1, PowerControl)

        self.current_proto_unix_io.register_observer(World, self.world_buffer)

        self.robots_connected_to_fullsystem = set()
        self.robots_connected_to_manual = set()
        self.robots_to_be_disconnected = {}

        self.current_proto_unix_io.register_observer(
            PrimitiveSet, self.primitive_buffer
        )

        self.current_proto_unix_io.register_observer(
            MotorControl, self.motor_control_diagnostics_buffer
        )
        self.current_proto_unix_io.register_observer(
            PowerControl, self.power_control_diagnostics_buffer
        )

        self.send_estop_state_thread = threading.Thread(target=self.__send_estop_state)
        self.run_world_thread = threading.Thread(target=self.__run_world, daemon=True)
        self.run_primitive_set_thread = threading.Thread(
            target=self.__run_primitive_set, daemon=True
        )

        # initialising the estop
        # tries to access a plugged in estop. if not found, throws an exception
        # if using keyboard estop, skips this step
        self.estop_reader = None
        self.estop_is_playing = False
        # when the estop has just been stopped,
        # we want to send a stop primitive once to all currently connected robots
        self.should_send_stop = False

        # only checks for estop if we are in physical estop mode
        if self.estop_mode == EstopMode.PHYSICAL_ESTOP:
            try:
                self.estop_reader = tbots_cpp.ThreadedEstopReader(
                    self.estop_path, self.estop_buadrate
                )
            except Exception:
                raise Exception(f"Invalid Estop found at location {self.estop_path}")

    def setup_for_fullsystem(self) -> None:
        """
        Sets up a world sender, a listener for SSL vision data, and connects all robots to fullsystem as default
        """
        self.receive_ssl_wrapper = tbots_cpp.SSLWrapperPacketProtoListener(
            SSL_VISION_ADDRESS,
            SSL_VISION_PORT,
            lambda data: self.__forward_to_proto_unix_io(SSL_WrapperPacket, data),
            True,
        )

        self.receive_ssl_referee_proto = tbots_cpp.SSLRefereeProtoListener(
            SSL_REFEREE_ADDRESS,
            SSL_REFEREE_PORT,
            lambda data: self.current_proto_unix_io.send_proto(Referee, data),
            True,
        )

        self.send_world = tbots_cpp.WorldProtoSender(
            self.multicast_channel + "%" + self.interface, VISION_PORT, True
        )

        self.robots_connected_to_fullsystem = {
            robot_id for robot_id in range(MAX_ROBOT_IDS_PER_SIDE)
        }

        self.run_world_thread.start()

    def toggle_keyboard_estop(self) -> None:
        """
        If keyboard estop is being used, toggles the estop state
        And sends a message to the console
        """
        if self.estop_mode == EstopMode.KEYBOARD_ESTOP:
            self.estop_is_playing = not self.estop_is_playing

            print(
                "Keyboard Estop changed to "
                + (
                    f"\x1b[32mPLAY \x1b[0m"
                    if self.estop_is_playing
                    else f"\x1b[31;20mSTOP \x1b[0m"
                )
            )

    def toggle_robot_connection(self, mode: IndividualRobotMode, robot_id: int):
        """
        Changes the input mode for a robot between None, Manual, or AI
        If changing from anything to None, add robot to disconnected map
        So we can send multiple stop primitives to make sure it stops

        :param mode: the mode of input for this robot's primitives
        :param robot_id: the id of the robot whose mode we're changing
        """
        self.robots_connected_to_fullsystem.discard(robot_id)
        self.robots_connected_to_manual.discard(robot_id)
        self.robots_to_be_disconnected.pop(robot_id, None)

        if mode == IndividualRobotMode.NONE:
            self.robots_to_be_disconnected[robot_id] = NUM_TIMES_SEND_STOP
        elif mode == IndividualRobotMode.MANUAL:
            self.robots_connected_to_manual.add(robot_id)
        elif mode == IndividualRobotMode.AI:
            self.robots_connected_to_fullsystem.add(robot_id)

    def __send_estop_state(self) -> None:
        """
        Constant loop which sends the current estop status proto if estop is not disabled
        Uses the keyboard estop value for keyboard estop mode
        If we're in physical estop mode, uses the physical estop value
        If estop has just changed from playing to stop, set flag to send stop primitive once to connected robots
        """
        previous_estop_is_playing = True
        if self.estop_mode != EstopMode.DISABLE_ESTOP:
            while True:
                if self.estop_mode == EstopMode.PHYSICAL_ESTOP:
                    self.estop_is_playing = self.estop_reader.isEstopPlay()

                # Send stop primitive once when estop is paused
                if previous_estop_is_playing and not self.estop_is_playing:
                    self.should_send_stop = True
                else:
                    self.should_send_stop = False

                previous_estop_is_playing = self.estop_is_playing

                self.current_proto_unix_io.send_proto(
                    EstopState, EstopState(is_playing=self.estop_is_playing)
                )
                time.sleep(0.1)

    def __should_send_packet(self) -> bool:
        """
        Returns True if the proto sending threads should send a proto
        :return: boolean
        """
        return (
            self.estop_mode != EstopMode.DISABLE_ESTOP
            and self.estop_is_playing
            and (self.robots_connected_to_fullsystem or self.robots_connected_to_manual)
        )

    def __run_world(self):
        """
        Forward World protos from fullsystem to the robots
        Blocks if no world is available and does not return a cached world
        :return:
        """
        while self.running:
            world = None
            try:
                world = self.world_buffer.get(
                    block=True,
                    timeout=ROBOT_COMMUNICATIONS_TIMEOUT_S,
                    return_cached=False,
                )
            except Empty:
                # if empty do nothing
                pass
            if world and self.__should_send_packet():
                # send the world proto
                self.send_world.send_proto(world)

    def __run_primitive_set(self) -> None:
        """Forward PrimitiveSet protos from fullsystem to the robots.

        For AI protos, blocks for 10ms if no proto is available, and then returns a cached proto

        For Diagnostics protos, does not block and returns cached message if none available
        Sleeps for 10ms for diagnostics

        If the emergency stop is tripped, the PrimitiveSet will not be sent so
        that the robots timeout and stop.

        NOTE: If disconnect_fullsystem_from_robots is called, then the packets
        will not be forwarded to the robots.

        send_override_primitive_set can be used to send a primitive set, which
        is useful to dip in and out of robot diagnostics.

        """
        while self.running:
            # total primitives for all robots
            robot_primitives = {}

            # fullsystem is running, so world data is being received
            if self.robots_connected_to_fullsystem:
                # Get the primitives
                primitive_set = self.primitive_buffer.get(
                    block=True, timeout=ROBOT_COMMUNICATIONS_TIMEOUT_S
                )

                fullsystem_primitives = dict(primitive_set.robot_primitives)
                for robot_id in fullsystem_primitives.keys():
                    if robot_id in self.robots_connected_to_fullsystem:
                        robot_primitives[robot_id] = fullsystem_primitives[robot_id]

            # get the manual control primitive
            diagnostics_primitive = DirectControlPrimitive(
                motor_control=self.motor_control_diagnostics_buffer.get(block=False),
                power_control=self.power_control_diagnostics_buffer.get(block=False),
            )

            # diagnostics is running
            if self.robots_connected_to_manual:
                # for all robots connected to diagnostics, set their primitive
                for robot_id in self.robots_connected_to_manual:
                    robot_primitives[robot_id] = Primitive(
                        direct_control=diagnostics_primitive
                    )

            # sends a final stop primitive to all disconnected robots and removes them from list
            # in order to prevent robots acting on cached old primitives
            for robot_id, num_times_to_stop in self.robots_to_be_disconnected.items():
                if num_times_to_stop > 0:
                    robot_primitives[robot_id] = Primitive(stop=StopPrimitive())
                    self.robots_to_be_disconnected[robot_id] = num_times_to_stop - 1

            # initialize total primitive set and send it
            primitive_set = PrimitiveSet(
                time_sent=Timestamp(epoch_timestamp_seconds=time.time()),
                stay_away_from_ball=False,
                robot_primitives=robot_primitives
                if not self.should_send_stop
                else {
                    robot_id: Primitive(stop=StopPrimitive())
                    for robot_id in robot_primitives.keys()
                },
                sequence_number=self.sequence_number,
            )

            self.sequence_number += 1

            if self.__should_send_packet() or self.should_send_stop:
                self.send_primitive_set.send_proto(primitive_set)
                self.should_send_stop = False

            # sleep if not running fullsystem
            if not self.robots_connected_to_fullsystem:
                time.sleep(ROBOT_COMMUNICATIONS_TIMEOUT_S)

    def __forward_to_proto_unix_io(self, type: Type[Message], data: Message) -> None:
        """
        Forwards to proto unix IO iff running is true
        :param data: the data to be passed through
        :param type: the proto type
        """
        if self.running:
            self.current_proto_unix_io.send_proto(type, data)

    def __enter__(self) -> "self":
>>>>>>> e4f58377
        """Enter RobotCommunication context manager. Setup multicast listener
        for RobotStatus and multicast senders for World and PrimitiveSet

        """
        # Create the multicast listeners
<<<<<<< HEAD
        print("channel", (self.multicast_channel))
        print(self.interface)
        print(ROBOT_STATUS_PORT)
        self.receive_robot_status = RobotStatusProtoListener(
            self.multicast_channel + "%" + self.interface,
            ROBOT_STATUS_PORT,
            lambda data: self.full_system_proto_unix_io.send_proto(RobotStatus, data),
            True,
        )

        self.send_primitive_mcast_sender = PrimitiveSetProtoSender(
            self.multicast_channel + "%" + self.interface, PRIMITIVE_PORT, True
        )

        self.receive_robot_log = RobotLogProtoListener(
            self.multicast_channel + "%" + self.interface,
            ROBOT_LOGS_PORT,
            lambda data: self.full_system_proto_unix_io.send_proto(RobotLog, data),
            True,
        )

        print(
            SSL_VISION_ADDRESS, SSL_VISION_PORT, SSL_REFEREE_ADDRESS, SSL_REFEREE_PORT
        )

        self.receive_ssl_wrapper = SSLWrapperPacketProtoListener(
            SSL_VISION_ADDRESS,
            SSL_VISION_PORT,
            lambda data: self.full_system_proto_unix_io.send_proto(
                SSL_WrapperPacket, data
            ),
            True,
        )

        self.receive_ssl_referee_proto = SSLRefereeProtoListener(
            SSL_REFEREE_ADDRESS,
            SSL_REFEREE_PORT,
            lambda data: self.full_system_proto_unix_io.send_proto(Referee, data),
            True,
        )

        self.receive_hrvo_visualizations = HRVOVisualizationProtoListener(
            self.multicast_channel + "%" + self.interface,
            SERIALIZED_PROTO_LOGS_PORT,
            lambda data: self.full_system_proto_unix_io.send_proto(
                HRVOVisualization, data
            ),
            True,
         )

        # Create multicast senders
        self.send_primitive_set = PrimitiveSetProtoSender(
            self.multicast_channel + "%" + self.interface, PRIMITIVE_PORT, True
        )

        self.world_mcast_sender = WorldProtoSender(
            self.multicast_channel + "%" + self.interface, VISION_PORT, True
        )

        self.disconnect_fullsystem_from_robots()
#         self.connect_robot_to_diagnostics(2)
#         self.connect_robot_to_diagnostics(3)
        self.connect_robot_to_handheld_controller(4)  # Connect for diagnostics
        # self.connect_robot_to_diagnostics(5)
        # self.connect_robot_to_diagnostics(6)
        # self.connect_robot_to_diagnostics(7)
        # self.connect_fullsystem_to_robots()

        self.send_estop_state_thread.start()
        self.run_thread.start()

    def __exit__(self):
        """Exit RobotCommunication context manager

        """
        self.run_thread.join()

=======
        self.receive_robot_status = tbots_cpp.RobotStatusProtoListener(
            self.multicast_channel + "%" + self.interface,
            ROBOT_STATUS_PORT,
            lambda data: self.__forward_to_proto_unix_io(RobotStatus, data),
            True,
        )

        self.receive_robot_log = tbots_cpp.RobotLogProtoListener(
            self.multicast_channel + "%" + self.interface,
            ROBOT_LOGS_PORT,
            lambda data: self.__forward_to_proto_unix_io(RobotLog, data),
            True,
        )

        self.receive_log_visualize = tbots_cpp.HRVOVisualizationProtoListener(
            self.multicast_channel + "%" + self.interface,
            HRVO_VISUALIZATION_PORT,
            lambda data: self.current_proto_unix_io.send_proto(HRVOVisualization, data),
            True,
        )

        self.receive_robot_crash = tbots_cpp.RobotCrashProtoListener(
            self.multicast_channel + "%" + self.interface,
            ROBOT_CRASH_PORT,
            lambda data: self.current_proto_unix_io.send_proto(RobotCrash, data),
            True,
        )

        # Create multicast senders
        self.send_primitive_set = tbots_cpp.PrimitiveSetProtoSender(
            self.multicast_channel + "%" + self.interface, PRIMITIVE_PORT, True
        )

        self.running = True

        self.send_estop_state_thread.start()
        self.run_primitive_set_thread.start()

        return self

    def __exit__(self, type, value, traceback) -> None:
        """Exit RobotCommunication context manager

        Ends all currently running loops and joins all currently active threads

        """
        self.running = False
        self.receive_ssl_wrapper.close()
        self.receive_robot_log.close()
        self.receive_robot_status.close()
        self.run_world_thread.join()
        self.run_primitive_set_thread.join()
>>>>>>> e4f58377
<|MERGE_RESOLUTION|>--- conflicted
+++ resolved
@@ -1,19 +1,4 @@
 from software.py_constants import *
-<<<<<<< HEAD
-from software.thunderscope.thread_safe_buffer import ThreadSafeBuffer
-from software.python_bindings import *
-from proto.import_all_protos import *
-import threading
-import time
-import enum
-
-from software.logger.logger import createLogger
-
-logger = createLogger(__name__)
-
-# todo remove
-IGNORE_ESTOP = True
-=======
 from software.thunderscope.constants import ROBOT_COMMUNICATIONS_TIMEOUT_S
 from software.thunderscope.thread_safe_buffer import ThreadSafeBuffer
 from software.thunderscope.constants import IndividualRobotMode, EstopMode
@@ -28,33 +13,14 @@
 import time
 import os
 from google.protobuf.message import Message
->>>>>>> e4f58377
 
 
 class RobotCommunication(object):
 
     """ Communicate with the robots """
-
-    """i
-    In diagnostics mode, this enum is used to select which source the robot should receive primitives from.
-    """
-    class DiagosticProtoSource(enum.Enum) :
-        RobotDiagnostics = 1
-        HandheldController = 2
 
     def __init__(
         self,
-<<<<<<< HEAD
-        full_system_proto_unix_io,
-        multicast_channel,
-        interface,
-        estop_path="/dev/ttyACM0",
-        estop_buadrate=115200,
-    ):
-        """Initialize the communication with the robots
-
-        :param full_system_proto_unix_io: full_system_proto_unix_io object
-=======
         current_proto_unix_io: ProtoUnixIO,
         multicast_channel: str,
         interface: str,
@@ -65,7 +31,6 @@
         """Initialize the communication with the robots
 
         :param current_proto_unix_io: the current proto unix io object
->>>>>>> e4f58377
         :param multicast_channel: The multicast channel to use
         :param interface: The interface to use
         :param estop_mode: what estop mode we are running right now, of type EstopMode
@@ -75,11 +40,7 @@
         """
         self.sequence_number = 0
         self.last_time = time.time()
-<<<<<<< HEAD
-        self.full_system_proto_unix_io = full_system_proto_unix_io
-=======
         self.current_proto_unix_io = current_proto_unix_io
->>>>>>> e4f58377
         self.multicast_channel = str(multicast_channel)
         self.interface = interface
         self.estop_mode = estop_mode
@@ -89,148 +50,9 @@
 
         self.running = False
 
-        self.robots_connected_to_handheld_controllers = set()
-        self.robots_connected_to_diagnostics = set()
-
         self.world_buffer = ThreadSafeBuffer(1, World)
         self.primitive_buffer = ThreadSafeBuffer(1, PrimitiveSet)
 
-<<<<<<< HEAD
-        self.hrvo_sim_state_buffer = ThreadSafeBuffer(1, HRVOVisualization)
-
-        self.motor_control_diagnostics_buffer = ThreadSafeBuffer(1, MotorControl)
-        self.power_control_diagnostics_buffer = ThreadSafeBuffer(1, PowerControl)
-
-        self.motor_control_controller_buffer  = ThreadSafeBuffer(1, MotorControl)
-        self.power_control_controller_buffer  = ThreadSafeBuffer(1, PowerControl)
-
-        self.full_system_proto_unix_io.register_observer(World, self.world_buffer)
-        self.full_system_proto_unix_io.register_observer(
-            PrimitiveSet, self.primitive_buffer
-        )
-        self.full_system_proto_unix_io.register_observer(
-            MotorControl, self.motor_control_controller_buffer
-        )
-        self.full_system_proto_unix_io.register_observer(
-            PowerControl, self.power_control_controller_buffer
-        )
-
-        self.send_estop_state_thread = threading.Thread(target=self.__send_estop_state)
-        self.run_thread = threading.Thread(target=self.run)
-
-        # TODO: ADDDDDDD
-        self.fullsystem_connected_to_robots = False
-        self.robot_id_to_diagnostics_proto_source_map = dict()
-
-        #try:
-        #    self.estop_reader = ThreadedEstopReader(
-        #        self.estop_path, self.estop_buadrate
-        #    )
-        #except Exception:
-        #    raise Exception("connect estop - not found")
-        #    pass
-
-    def __send_estop_state(self):
-        while True:
-            #self.full_system_proto_unix_io.send_proto(
-            #    EstopState, EstopState(is_playing=self.estop_reader.isEstopPlay())
-            #)
-            time.sleep(0.1)
-
-    def run(self):
-        """Forward World and PrimitiveSet protos from fullsystem to the robots.
-
-        If the emergency stop is tripped, the PrimitiveSet will not be sent so
-        that the robots timeout and stop.
-
-        NOTE: If disconnect_fullsystem_from_robots is called, then the packets
-        will not be forwarded to the robots. 
-
-        send_override_primitive_set can be used to send a primitive set, which
-        is useful to dip in and out of robot diagnostics.
-
-        """
-        while True:
-            if self.fullsystem_connected_to_robots:
-
-                # Send the world
-                world = self.world_buffer.get(block=True)
-                self.world_mcast_sender.send_proto(world)
-                # Send the primitive set
-                primitive_set = self.primitive_buffer.get(block=False)
-
-                if IGNORE_ESTOP or self.estop_reader.isEstopPlay():
-                    # primitive_set.time_sent = Timestamp(epoch_timestamp_seconds=time.time())
-                    self.send_primitive_set.send_proto(primitive_set)
-                    # logger.info(primitive_set)
-
-            else:
-                controller_primitive = DirectControlPrimitive(
-                    motor_control=self.motor_control_controller_buffer.get(
-                        block=False
-                    ),
-                    power_control=self.power_control_controller_buffer.get(
-                        block=False
-                    ),
-                )
-
-                # print(len(self.motor_control_diagnostics_buffer))
-                diagnostics_primitive = DirectControlPrimitive(
-                    motor_control=self.motor_control_diagnostics_buffer.get(
-                        block=False
-                    ),
-                    power_control=self.power_control_diagnostics_buffer.get(
-                        block=False
-                    ),
-                )
-
-                primitive_set = PrimitiveSet(
-                    time_sent=Timestamp(epoch_timestamp_seconds=time.time()),
-                    stay_away_from_ball=False,
-                    robot_primitives={
-                    robot_id: Primitive(direct_control=diagnostics_primitive) if self.robot_id_to_diagnostics_proto_source_map[robot_id] == self.DiagosticProtoSource.RobotDiagnostics
-                        else Primitive(direct_control=controller_primitive)
-                        for robot_id in self.robot_id_to_diagnostics_proto_source_map
-                    },
-                    sequence_number=self.sequence_number,
-                )
-                #print(primitive_set)
-
-                self.sequence_number += 1
-
-                #if self.estop_reader.isEstopPlay():
-                #    self.last_time = primitive_set.time_sent.epoch_timestamp_seconds
-                #    self.send_primitive_set.send_proto(primitive_set)
-                
-                self.send_primitive_set.send_proto(primitive_set)
-
-                time.sleep(0.001)
-
-    def connect_fullsystem_to_robots(self):
-        """ Connect the robots to fullsystem """
-
-        self.fullsystem_connected_to_robots = True
-        self.robots_connected_to_handheld_controllers = set()
-        self.robots_connected_to_diagnostics = set()
-        self.robot_id_to_diagnostics_proto_source_map = set()
-
-    def disconnect_fullsystem_from_robots(self):
-        """ Disconnect the robots from fullsystem """
-
-        self.fullsystem_connected_to_robots = False
-
-    def connect_robot_to_robot_diagnostics(self, robot_id):
-        self.robot_id_to_diagnostics_proto_source_map[robot_id] = self.DiagosticProtoSource.RobotDiagnostics
-
-    def disconnect_robot_from_diagnostics(self, robot_id):
-        del robot_id_to_diagnostics_proto_source_map[robot_id]
-
-    def connect_robot_to_handheld_controller(self, robot_id):
-        self.robot_id_to_diagnostics_proto_source_map[robot_id] = self.DiagosticProtoSource.HandheldController
-        print(self.robot_id_to_diagnostics_proto_source_map)
-
-    def __enter__(self):
-=======
         self.motor_control_diagnostics_buffer = ThreadSafeBuffer(1, MotorControl)
         self.power_control_diagnostics_buffer = ThreadSafeBuffer(1, PowerControl)
 
@@ -486,91 +308,11 @@
             self.current_proto_unix_io.send_proto(type, data)
 
     def __enter__(self) -> "self":
->>>>>>> e4f58377
         """Enter RobotCommunication context manager. Setup multicast listener
         for RobotStatus and multicast senders for World and PrimitiveSet
 
         """
         # Create the multicast listeners
-<<<<<<< HEAD
-        print("channel", (self.multicast_channel))
-        print(self.interface)
-        print(ROBOT_STATUS_PORT)
-        self.receive_robot_status = RobotStatusProtoListener(
-            self.multicast_channel + "%" + self.interface,
-            ROBOT_STATUS_PORT,
-            lambda data: self.full_system_proto_unix_io.send_proto(RobotStatus, data),
-            True,
-        )
-
-        self.send_primitive_mcast_sender = PrimitiveSetProtoSender(
-            self.multicast_channel + "%" + self.interface, PRIMITIVE_PORT, True
-        )
-
-        self.receive_robot_log = RobotLogProtoListener(
-            self.multicast_channel + "%" + self.interface,
-            ROBOT_LOGS_PORT,
-            lambda data: self.full_system_proto_unix_io.send_proto(RobotLog, data),
-            True,
-        )
-
-        print(
-            SSL_VISION_ADDRESS, SSL_VISION_PORT, SSL_REFEREE_ADDRESS, SSL_REFEREE_PORT
-        )
-
-        self.receive_ssl_wrapper = SSLWrapperPacketProtoListener(
-            SSL_VISION_ADDRESS,
-            SSL_VISION_PORT,
-            lambda data: self.full_system_proto_unix_io.send_proto(
-                SSL_WrapperPacket, data
-            ),
-            True,
-        )
-
-        self.receive_ssl_referee_proto = SSLRefereeProtoListener(
-            SSL_REFEREE_ADDRESS,
-            SSL_REFEREE_PORT,
-            lambda data: self.full_system_proto_unix_io.send_proto(Referee, data),
-            True,
-        )
-
-        self.receive_hrvo_visualizations = HRVOVisualizationProtoListener(
-            self.multicast_channel + "%" + self.interface,
-            SERIALIZED_PROTO_LOGS_PORT,
-            lambda data: self.full_system_proto_unix_io.send_proto(
-                HRVOVisualization, data
-            ),
-            True,
-         )
-
-        # Create multicast senders
-        self.send_primitive_set = PrimitiveSetProtoSender(
-            self.multicast_channel + "%" + self.interface, PRIMITIVE_PORT, True
-        )
-
-        self.world_mcast_sender = WorldProtoSender(
-            self.multicast_channel + "%" + self.interface, VISION_PORT, True
-        )
-
-        self.disconnect_fullsystem_from_robots()
-#         self.connect_robot_to_diagnostics(2)
-#         self.connect_robot_to_diagnostics(3)
-        self.connect_robot_to_handheld_controller(4)  # Connect for diagnostics
-        # self.connect_robot_to_diagnostics(5)
-        # self.connect_robot_to_diagnostics(6)
-        # self.connect_robot_to_diagnostics(7)
-        # self.connect_fullsystem_to_robots()
-
-        self.send_estop_state_thread.start()
-        self.run_thread.start()
-
-    def __exit__(self):
-        """Exit RobotCommunication context manager
-
-        """
-        self.run_thread.join()
-
-=======
         self.receive_robot_status = tbots_cpp.RobotStatusProtoListener(
             self.multicast_channel + "%" + self.interface,
             ROBOT_STATUS_PORT,
@@ -622,5 +364,4 @@
         self.receive_robot_log.close()
         self.receive_robot_status.close()
         self.run_world_thread.join()
-        self.run_primitive_set_thread.join()
->>>>>>> e4f58377
+        self.run_primitive_set_thread.join()