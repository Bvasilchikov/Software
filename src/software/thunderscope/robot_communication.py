--- conflicted
+++ resolved
@@ -1,14 +1,8 @@
 from software.py_constants import *
-<<<<<<< HEAD
 from software.thunderscope.thread_safe_buffer import ThreadSafeBuffer
 from software.python_bindings import *
 from proto.import_all_protos import *
 import threading
-=======
-from software.python_bindings import *
-from proto.import_all_protos import *
-from software.thunderscope.thread_safe_buffer import ThreadSafeBuffer
->>>>>>> 2862ab1a
 
 
 class RobotCommunication(object):
@@ -118,13 +112,10 @@
             True,
         )
 
-<<<<<<< HEAD
         self.send_primitive_mcast_sender = PrimitiveSetProtoSender(
             self.multicast_channel + "%" + self.interface, PRIMITIVE_PORT, True
         )
 
-        self.send_world_mcast_sender = WorldProtoSender(
-=======
         self.receive_robot_log = RobotLogProtoListener(
             self.multicast_channel + "%" + self.interface,
             ROBOT_LOGS_PORT,
@@ -137,7 +128,6 @@
         )
 
         self.send_world = WorldProtoSender(
->>>>>>> 2862ab1a
             self.multicast_channel + "%" + self.interface, VISION_PORT, True
         )
 
