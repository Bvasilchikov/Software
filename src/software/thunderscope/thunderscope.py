import time
import shelve
<<<<<<< HEAD
import signal
import platform
import logging

# PyQt5 doesn't play nicely with i3 and Ubuntu 18, PyQt6 is much more stable
# Unfortunately, PyQt6 doesn't install on Ubuntu 18. Thankfully both
# libraries are interchangeable, and  we just need to swap them in this
# one spot, and pyqtgraph will pick up on it and store the library under
# pyqtgraph.Qt. So from PyQt5 import x becomes from pyqtgraph.Qt import x
if "18.04" in platform.version():
    import PyQt5
    from PyQt5.QtWebEngineWidgets import QWebEngineView
else:
    import PyQt6
    from PyQt6.QtWebEngineWidgets import QWebEngineView

from qt_material import apply_stylesheet, list_themes
=======
import logging
import pathlib
import os
>>>>>>> c280fd5c

import pyqtgraph
from pyqtgraph.Qt import QtCore, QtGui
from pyqtgraph.Qt.QtWidgets import *

<<<<<<< HEAD
from software.py_constants import *
from proto.import_all_protos import *
from software.thunderscope.common.proto_plotter import ProtoPlotter
from extlibs.er_force_sim.src.protobuf.world_pb2 import *
from software.thunderscope.dock_label_style import *

# Import Widgets
from software.thunderscope.field import (
    obstacle_layer,
    path_layer,
    validation_layer,
    simulator_layer,
    world_layer,
    passing_layer,
    hrvo_layer,
)

from software.thunderscope.common.proto_configuration_widget import (
    ProtoConfigurationWidget,
)
from software.thunderscope.field.field import Field
from software.thunderscope.log.g3log_widget import g3logWidget
from software.thunderscope.proto_unix_io import ProtoUnixIO
from software.thunderscope.play.playinfo_widget import playInfoWidget
from software.thunderscope.robot_diagnostics.chicker import ChickerWidget
from software.thunderscope.robot_diagnostics.drive_and_dribbler_widget import (
    DriveAndDribblerWidget,
)
from software.thunderscope.robot_diagnostics.robot_view import RobotView
from software.thunderscope.robot_diagnostics.estop_view import EstopView
from software.thunderscope.replay.proto_player import ProtoPlayer

SAVED_LAYOUT_PATH = "/opt/tbotspython/saved_tscope_layout"
GAME_CONTROLLER_URL = "http://localhost:8081"
=======
from typing import Callable

from software.py_constants import *
from software.thunderscope.constants import *

from software.thunderscope.thunderscope_config import TScopeConfig
>>>>>>> c280fd5c


class Thunderscope(object):

    """ Thunderscope is our main visualizer that can visualize our field,
    obstacles, paths, performance metrics, logs, plots. Thunderscope also
    provides tools to interact with the robots.

    Thunderscope uses pyqtgraph, which is highly configurable during runtime.
    Users can move docks (purple bar) around, double click to pop them out into
    another window, etc. https://pyqtgraph.readthedocs.io/en/latest/

    The setup_* functions return docks. See configure_full_system_layout for an
    example. The returned docks can be arranged differently based on the
    use case (robot diagnostics, simulation, robocup, demo, etc..)

    """

    def __init__(
        self,
<<<<<<< HEAD
        simulator_proto_unix_io=None,
        blue_full_system_proto_unix_io=None,
        yellow_full_system_proto_unix_io=None,
        layout_path=None,
        load_blue=True,
        load_yellow=True,
        load_diagnostics=False,
        load_gamecontroller=True,
        blue_replay_log=None,
        yellow_replay_log=None,
        refresh_interval_ms=10,
        visualization_buffer_size=5,
    ):
=======
        config: TScopeConfig,
        layout_path: os.PathLike = None,
        refresh_interval_ms: int = 10,
    ) -> None:
>>>>>>> c280fd5c
        """Initialize Thunderscope

        :param config: The current Thunderscope UI configuration
        :param layout_path: The path to the layout to load
<<<<<<< HEAD
        :param load_blue: Whether to load the blue dock area
        :param load_yellow: Whether to load the yellow dock area
        :param load_diagnostics: Whether to load the diagnostics dock area
        :param load_gamecontroller: Whether to load the gamecontroller window
        :param blue_replay_log: The blue replay log
        :param yellow_replay_log: The yellow replay log
        :param refresh_interval_ms:
            The interval in milliseconds to refresh all the widgets.
        :param visualization_buffer_size: The size of the visualization buffer.
            Increasing this will increase smoothness but will be less realtime. 
=======
        :param refresh_interval_ms:
            The interval in milliseconds to refresh all the widgets.
>>>>>>> c280fd5c

        """
        signal.signal(signal.SIGINT, signal.SIG_DFL)

        self.refresh_interval_ms = refresh_interval_ms
        self.widgets = {}
        self.refresh_timers = []

<<<<<<< HEAD
        # TODO (#2586) Improve this layout
        self.tabs = QTabWidget()
        self.blue_full_system_dock_area = DockArea()
        self.yellow_full_system_dock_area = DockArea()
        self.robot_diagnostics_dock_area = DockArea()

        self.web_view = QWebEngineView()
        self.web_view.load(QtCore.QUrl(GAME_CONTROLLER_URL))

        if load_blue:
            self.tabs.addTab(self.blue_full_system_dock_area, "Blue Fullsystem")
        if load_yellow:
            self.tabs.addTab(self.yellow_full_system_dock_area, "Yellow Fullsystem")
        if load_diagnostics:
            self.tabs.addTab(self.robot_diagnostics_dock_area, "Robot Diagnostics")
        if load_gamecontroller:
            self.tabs.addTab(self.web_view, "Gamecontroller")

        self.window = QtGui.QMainWindow()
        self.window.setCentralWidget(self.tabs)
        self.window.setWindowTitle("Thunderscope")
=======
        self.tabs = QTabWidget()
>>>>>>> c280fd5c

        # ProtoUnixIOs
        #
        # NOTE: Simulated tests need to be able to run without Thunderscope
        # enabled, so the test fixture creates its own ProtoUnixIOs. But, we
        # would optionally like to enable thunderscope, observe protos and plot
        # them in thunderscope. So we need to switch over to the dependency
        # injected ProtoUnixIOs when provided.
<<<<<<< HEAD
        #
=======

>>>>>>> c280fd5c
        # Also NOTE: We have two separate IOs for each full system because the
        # er force simulator expects two inputs of the same protobuf type but
        # from the blue or yellow team. We also would like to visualize the same
        # protobuf types on two separate widgets.
<<<<<<< HEAD
        #
        self.simulator_proto_unix_io = (
            ProtoUnixIO()
            if simulator_proto_unix_io is None
            else simulator_proto_unix_io
        )
        self.yellow_full_system_proto_unix_io = (
            ProtoUnixIO()
            if yellow_full_system_proto_unix_io is None
            else yellow_full_system_proto_unix_io
        )
        self.blue_full_system_proto_unix_io = (
            ProtoUnixIO()
            if blue_full_system_proto_unix_io is None
            else blue_full_system_proto_unix_io
        )
        self.robot_diagnostics_proto_unix_io = ProtoUnixIO()

        # Setup the main window and load the requested tabs
        self.configure_layout(layout_path, load_blue, load_yellow, load_diagnostics)
=======

        # initialize proto unix io map with initial values or default if not provided
        self.proto_unix_io_map = config.proto_unix_io_map
        self.tab_dock_map = {}

        # iterate through each tab and add one by one
        for tab in config.tabs:
            self.tab_dock_map[tab.name] = tab.dock_area
            self.tabs.addTab(tab.dock_area, tab.name)
            self.register_refresh_function(tab.refresh)

        self.window = QMainWindow()
        self.window.setCentralWidget(self.tabs)
        self.window.setWindowIcon(
            QtGui.QIcon("software/thunderscope/thunderscope-logo.png")
        )
        self.window.setWindowTitle("Thunderscope")

        # Load the layout file if it exists
        path = layout_path if layout_path else LAST_OPENED_LAYOUT_PATH
        try:
            self.load_layout(path)
        except Exception:
            pass

        # Keyboard Estop shortcut
        # only used when in keyboard estop mode
        self.keyboard_estop_shortcut = QtGui.QShortcut(
            QtGui.QKeySequence(" "), self.window
        )
>>>>>>> c280fd5c

        # Save and Load Prompts
        #
        # NOTE: As long as Thunderscope has focus, the keyboard shortcuts will
        # work because they are setup on self.window.
        self.save_layout_shortcut = QtGui.QShortcut(
            QtGui.QKeySequence("Ctrl+S"), self.window
        )
        self.save_layout_shortcut.activated.connect(self.save_layout)

        self.open_layout_shortcut = QtGui.QShortcut(
            QtGui.QKeySequence("Ctrl+O"), self.window
        )
        self.open_layout_shortcut.activated.connect(self.load_layout)

        self.reset_layout_shortcut = QtGui.QShortcut(
            QtGui.QKeySequence("Ctrl+R"), self.window
        )
        self.reset_layout_shortcut.activated.connect(self.reset_layout)

        self.show_help = QtGui.QShortcut(QtGui.QKeySequence("h"), self.window)
        self.show_help.activated.connect(
            lambda: QMessageBox.information(self.window, "Help", THUNDERSCOPE_HELP_TEXT)
        )

    def reset_layout(self) -> None:
        """Reset the layout to the default layout"""
        saved_layout_path = pathlib.Path(LAST_OPENED_LAYOUT_PATH)
        saved_layout_path.unlink(missing_ok=True)
        QMessageBox.information(
            self.window,
            "Restart Required",
            "Restart thunderscope to reset the layout.",
        )

<<<<<<< HEAD
    def reset_layout(self):
        """Reset the layout to the default layout"""

        if os.path.exists(SAVED_LAYOUT_PATH):
            os.remove(SAVED_LAYOUT_PATH)
            QMessageBox.information(
                self.window,
                "Restart Required",
                "Restart thunderscope to reset the layout.",
            )

    def save_layout(self):
=======
    def save_layout(self) -> None:
>>>>>>> c280fd5c
        """Open a file dialog to save the layout and any other
        registered state to a file

        """
        # Create a folder at SAVED_LAYOUT_PATH if it doesn't exist
        try:
            pathlib.Path(SAVED_LAYOUT_PATH).mkdir(exist_ok=True)
        except FileNotFoundError:
            logging.warning(
                f"Could not create folder at '{SAVED_LAYOUT_PATH}' for layout files"
            )

        filename, _ = QFileDialog.getSaveFileName(
            self.window,
            "Save layout",
            f"{SAVED_LAYOUT_PATH}/dock_layout_{int(time.time())}.{LAYOUT_FILE_EXTENSION}",
            options=QFileDialog.Option.DontUseNativeDialog,
        )

        if not filename:
<<<<<<< HEAD
            logging.warn("No filename selected")
            return

        with shelve.open(filename, "c") as shelf:
            shelf["blue_dock_state"] = self.blue_full_system_dock_area.saveState()
            shelf["yellow_dock_state"] = self.yellow_full_system_dock_area.saveState()
            shelf[
                "robot_diagnostics_dock_state"
            ] = self.robot_diagnostics_dock_area.saveState()

        with shelve.open(SAVED_LAYOUT_PATH, "c") as shelf:
            shelf["blue_dock_state"] = self.blue_full_system_dock_area.saveState()
            shelf["yellow_dock_state"] = self.yellow_full_system_dock_area.saveState()
            shelf[
                "robot_diagnostics_dock_state"
            ] = self.robot_diagnostics_dock_area.saveState()
=======
            # No layout file was selected
            return

        with shelve.open(filename, "c") as shelf:
            for key, val in self.tab_dock_map.items():
                shelf[key] = val.saveState()

        with shelve.open(LAST_OPENED_LAYOUT_PATH, "c") as shelf:
            for key, val in self.tab_dock_map.items():
                shelf[key] = val.saveState()
>>>>>>> c280fd5c

    def load_layout(self, filename: os.PathLike = None) -> None:
        """Open a file dialog to load the layout and state to all widgets

        :param filename: The filename to load the layout from. If None, then
                         open a file dialog.

        """

        if filename is None:
            filename, _ = QFileDialog.getOpenFileName(
                self.window,
                "Open layout",
                f"{SAVED_LAYOUT_PATH}/",
                options=QFileDialog.Option.DontUseNativeDialog,
            )

            if not filename:
<<<<<<< HEAD
                logging.warn("No filename selected")
=======
                logging.warning("No filename selected")
>>>>>>> c280fd5c
                return

        # lets load the layouts from the shelf into their respective dock areas
        # if the dock doesn't exist in the default layout, we ignore it
        # (instead of adding a placeholder dock)
        with shelve.open(filename, "r") as shelf:
<<<<<<< HEAD

            self.blue_full_system_dock_area.restoreState(
                shelf["blue_dock_state"], missing="ignore"
            )
            self.yellow_full_system_dock_area.restoreState(
                shelf["yellow_dock_state"], missing="ignore"
            )
            self.robot_diagnostics_dock_area.restoreState(
                shelf["robot_diagnostics_dock_state"], missing="ignore"
            )

            # Update default layout
            if filename != SAVED_LAYOUT_PATH:
                with shelve.open(SAVED_LAYOUT_PATH, "c") as default_shelf:
                    default_shelf["blue_dock_state"] = shelf["blue_dock_state"]
                    default_shelf["yellow_dock_state"] = shelf["yellow_dock_state"]
                    default_shelf["robot_diagnostics_dock_state"] = shelf[
                        "robot_diagnostics_dock_state"
                    ]
                    default_shelf.sync()

    def configure_layout(
        self, layout_path, load_blue=True, load_yellow=True, load_diagnostics=True
    ):
        """Load the specified layout or the default file. If the default layout
        file doesn't exist, and no layout is provided, then just configure
        the default layout.

        :param layout_path: Path to the layout file to load.
        :param load_blue: Whether to load the blue layout.
        :param load_yellow: Whether to load the yellow layout.
        :param load_diagnostics: Whether to load the diagnostics layout.

        """
        if load_yellow:
            self.configure_full_system_layout(
                self.yellow_full_system_dock_area,
                self.simulator_proto_unix_io,
                self.yellow_full_system_proto_unix_io,
                True,
            )

        if load_blue:
            self.configure_full_system_layout(
                self.blue_full_system_dock_area,
                self.simulator_proto_unix_io,
                self.blue_full_system_proto_unix_io,
                False,
            )

        if load_yellow or load_blue:
            path = layout_path if layout_path else SAVED_LAYOUT_PATH

            try:
                self.load_layout(path)
            except Exception:
                pass

        if load_blue and load_yellow and load_diagnostics:
            raise Exception("Robot diagnostics can only run w/ 1 AI")

        if load_diagnostics:
            self.configure_robot_diagnostics_layout(
                self.robot_diagnostics_dock_area,
                self.blue_full_system_proto_unix_io
                if load_blue
                else self.yellow_full_system_proto_unix_io,
            )

    def register_refresh_function(self, refresh_func):
=======
            for key, val in shelf.items():
                if key in self.tab_dock_map:
                    self.tab_dock_map[key].restoreState(val)

            # Update default layout
            if filename != LAST_OPENED_LAYOUT_PATH:
                with shelve.open(LAST_OPENED_LAYOUT_PATH, "c") as default_shelf:
                    for key, val in shelf.items():
                        default_shelf[key] = val
                    default_shelf.sync()

    def register_refresh_function(self, refresh_func: Callable[[], None]) -> None:
>>>>>>> c280fd5c
        """Register the refresh functions to run at the refresh_interval_ms
        passed into thunderscope.

        :param refresh_func: The function to call at refresh_interval_ms

        """
        refresh_timer = QtCore.QTimer()
        refresh_timer.setTimerType(QtCore.Qt.TimerType.PreciseTimer)
        refresh_timer.timeout.connect(lambda: refresh_func())
        refresh_timer.start(self.refresh_interval_ms)

        self.refresh_timers.append(refresh_timer)

<<<<<<< HEAD
    def configure_full_system_layout(
        self,
        dock_area,
        sim_proto_unix_io,
        full_system_proto_unix_io,
        friendly_colour_yellow,
    ):
        """Configure the default layout for thunderscope

        :param dock_area: The dock area to configure the layout
        :param sim_proto_unix_io: The proto unix io object for the simulator
        :param full_system_proto_unix_io: The proto unix io object for the full system
        :param friendly_colour_yellow: Whether the friendly colour is yellow

        """
        # Configure Docks and save them
        self.widgets[friendly_colour_yellow] = {}
        widgets = self.widgets[friendly_colour_yellow]

        widgets["field_widget"] = self.setup_field_widget(
            sim_proto_unix_io, full_system_proto_unix_io, friendly_colour_yellow
        )
        field_dock = Dock("Field")
        field_dock.addWidget(widgets["field_widget"])

        widgets["log_widget"] = self.setup_log_widget(full_system_proto_unix_io)
        log_dock = Dock("Logs")
        log_dock.addWidget(widgets["log_widget"])

        widgets["performance_widget"] = self.setup_performance_plot(
            full_system_proto_unix_io
        )
        performance_dock = Dock("Performance")
        performance_dock.addWidget(widgets["performance_widget"].win)

        widgets["parameter_widget"] = self.setup_parameter_widget(
            full_system_proto_unix_io, friendly_colour_yellow
        )
        parameter_dock = Dock("Parameters")
        parameter_dock.addWidget(widgets["parameter_widget"])

        widgets["parameter_widget"] = self.setup_parameter_widget(
            full_system_proto_unix_io, friendly_colour_yellow
        )
        parameter_dock = Dock("Parameters")
        parameter_dock.addWidget(widgets["parameter_widget"])

        widgets["playinfo_widget"] = self.setup_play_info(full_system_proto_unix_io)
        playinfo_dock = Dock("Play Info")
        playinfo_dock.addWidget(widgets["playinfo_widget"])

        dock_area.addDock(field_dock)
        dock_area.addDock(log_dock, "left", field_dock)
        dock_area.addDock(parameter_dock, "above", log_dock)
        dock_area.addDock(playinfo_dock, "bottom", field_dock)
        dock_area.addDock(performance_dock, "right", playinfo_dock)

    def configure_robot_diagnostics_layout(self, dock_area, proto_unix_io):
        """Configure the default layout for the robot diagnostics widget

        :param proto_unix_io: The proto unix io object for the full system

        """

        self.diagnostics_widgets = {}

        self.diagnostics_widgets["chicker"] = self.setup_chicker_widget(proto_unix_io)
        chicker_dock = Dock("Chicker")
        chicker_dock.addWidget(self.diagnostics_widgets["chicker"])

        self.diagnostics_widgets["drive"] = self.setup_drive_and_dribbler_widget(
            proto_unix_io
        )
        drive_dock = Dock("Drive and Dribbler")
        drive_dock.addWidget(self.diagnostics_widgets["drive"])

        self.diagnostics_widgets["log_widget"] = self.setup_log_widget(proto_unix_io)
        log_dock = Dock("Logs")
        log_dock.addWidget(self.diagnostics_widgets["log_widget"])

        self.robot_diagnostics_dock_area.addDock(log_dock)
        self.robot_diagnostics_dock_area.addDock(drive_dock, "right", log_dock)
        self.robot_diagnostics_dock_area.addDock(chicker_dock, "below", drive_dock)

        robot_view = self.setup_robot_view(proto_unix_io)

        dock = Dock("Robot View")
        dock.addWidget(robot_view)
        self.robot_diagnostics_dock_area.addDock(dock, "top", log_dock)

        estop_view = self.setup_estop_view(proto_unix_io)

        dock = Dock("Estop View")
        dock.addWidget(estop_view)
        self.robot_diagnostics_dock_area.addDock(dock, "bottom", log_dock)

    def setup_robot_view(self, proto_unix_io):
        """Setup the robot view widget

        :param proto_unix_io: The proto unix io object for the full system

        """
        robot_view = RobotView()
        self.register_refresh_function(robot_view.refresh)
        proto_unix_io.register_observer(RobotStatus, robot_view.robot_status_buffer)
        return robot_view

    def setup_estop_view(self, proto_unix_io):
        """Setup the estop view widget

        :param proto_unix_io: The proto unix io object for the full system

        """
        estop_view = EstopView()
        self.register_refresh_function(estop_view.refresh)

        proto_unix_io.register_observer(EstopState, estop_view.estop_state_buffer)
        return estop_view

    def setup_field_widget(
        self, sim_proto_unix_io, full_system_proto_unix_io, friendly_colour_yellow
    ):
        """setup the field widget with the constituent layers

        :param sim_proto_unix_io: The proto unix io object for the simulator
        :param full_system_proto_unix_io: The proto unix io object for the full system
        :param friendly_colour_yellow: Whether the friendly colour is yellow
        :returns: the field widget

        """
        self.player = ProtoPlayer(
            self.yellow_replay_log if friendly_colour_yellow else self.blue_replay_log,
            full_system_proto_unix_io,
        )
        field = Field(player=self.player)

        # Create layers
        paths = path_layer.PathLayer(self.visualization_buffer_size)
        obstacles = obstacle_layer.ObstacleLayer(self.visualization_buffer_size)
        validation = validation_layer.ValidationLayer(self.visualization_buffer_size)
        world = world_layer.WorldLayer(
            sim_proto_unix_io, friendly_colour_yellow, self.visualization_buffer_size
        )
        sim_state = simulator_layer.SimulatorLayer(
            friendly_colour_yellow, self.visualization_buffer_size
        )
        passing = passing_layer.PassingLayer(self.visualization_buffer_size)

        # Add field layers to field
        field.add_layer("Vision", world)
        field.add_layer("Obstacles", obstacles)
        field.add_layer("Paths", paths)
        field.add_layer("Validation", validation)
        field.add_layer("Passing", passing)
        field.add_layer("Simulator", sim_state)
        hrvo_sim_states = []
        # Add HRVO layers to field widget and have them hidden on startup
        # TODO (#2655): Add/Remove HRVO layers dynamically based on the HRVOVisualization proto messages
        for robot_id in range(8):
            hrvo_sim_state = hrvo_layer.HRVOLayer(
                robot_id, self.visualization_buffer_size
            )
            hrvo_sim_states.append(hrvo_sim_state)
            field.add_layer(f"HRVO {robot_id}", hrvo_sim_state, False)

        # Register observers
        sim_proto_unix_io.register_observer(
            SimulatorState, sim_state.simulator_state_buffer
        )

        for arg in [
            (World, world.world_buffer),
            (RobotStatus, world.robot_status_buffer),
            (Referee, world.referee_buffer),
            (PrimitiveSet, obstacles.primitive_set_buffer),
            (PrimitiveSet, paths.primitive_set_buffer),
            (PassVisualization, passing.pass_visualization_buffer),
            (ValidationProtoSet, validation.validation_set_buffer),
            (SimulatorState, sim_state.simulator_state_buffer),
        ] + [
            (HRVOVisualization, hrvo_sim_state.hrvo_buffer)
            for hrvo_sim_state in hrvo_sim_states
        ]:
            full_system_proto_unix_io.register_observer(*arg)

        # Register refresh functions
        self.register_refresh_function(field.refresh)

        return field

    def setup_parameter_widget(self, proto_unix_io, friendly_colour_yellow):
        """Setup the parameter widget

        :param proto_unix_io: The proto unix io object
        :param friendly_colour_yellow: 
        :returns: The proto configuration widget

        """

        self.config = ThunderbotsConfig()
        self.config.sensor_fusion_config.friendly_color_yellow = friendly_colour_yellow

        def on_change_callback(attr, value, updated_proto):
            proto_unix_io.send_proto(ThunderbotsConfig, updated_proto)

        return ProtoConfigurationWidget(self.config, on_change_callback)

    def setup_log_widget(self, proto_unix_io):
        """Setup the wiget that receives logs from full system

        :param proto_unix_io: The proto unix io object
        :returns: The log widget

        """
        # Create widget
        logs = g3logWidget()

        # Register observer
        proto_unix_io.register_observer(RobotLog, logs.log_buffer)

        # Register refresh function
        self.register_refresh_function(logs.refresh)

        return logs

    def setup_performance_plot(self, proto_unix_io):
        """Setup the performance plot

        :param proto_unix_io: The proto unix io object
        :returns: The performance plot widget

        """

        def extract_namedvalue_data(named_value_data):
            return {named_value_data.name: named_value_data.value}

        # Performance Plots plot HZ so the values can't be negative
        proto_plotter = ProtoPlotter(
            min_y=0,
            max_y=100,
            window_secs=15,
            configuration={NamedValue: extract_namedvalue_data},
        )

        # Register observer
        proto_unix_io.register_observer(NamedValue, proto_plotter.buffers[NamedValue])

        # Register refresh function
        self.register_refresh_function(proto_plotter.refresh)

        return proto_plotter

    def setup_play_info(self, proto_unix_io):
        """Setup the play info widget

        :param proto_unix_io: The proto unix io object
        :returns: The play info widget

        """
        play_info = playInfoWidget()
        proto_unix_io.register_observer(PlayInfo, play_info.playinfo_buffer)
        proto_unix_io.register_observer(Referee, play_info.referee_buffer)
        self.register_refresh_function(play_info.refresh)

        return play_info

    def setup_chicker_widget(self, proto_unix_io):
        """Setup the chicker widget for robot diagnostics

        :param proto_unix_io: The proto unix io object
        :returns: The chicker widget

        """
        # Create widget
        chicker_widget = ChickerWidget(proto_unix_io)

        # Register refresh function
        self.register_refresh_function(chicker_widget.refresh)

        return chicker_widget

    def setup_drive_and_dribbler_widget(self, proto_unix_io):
        """Setup the drive and dribbler widget

        :param proto_unix_io: The proto unix io object
        :returns: The drive and dribbler widget

        """
        drive_and_dribbler_widget = DriveAndDribblerWidget(proto_unix_io)
        self.register_refresh_function(drive_and_dribbler_widget.refresh)

        return drive_and_dribbler_widget

    def show(self):
=======
    def show(self) -> None:
>>>>>>> c280fd5c
        """Show the main window"""

        self.window.show()
        self.window.showMaximized()
        pyqtgraph.exec()

<<<<<<< HEAD
    def close(self):
=======
    def is_open(self) -> bool:
        """Returns true if the window is open"""
        return self.window.isVisible()

    def close(self) -> None:
>>>>>>> c280fd5c
        """Close the main window"""

        QtCore.QTimer.singleShot(0, self.window.close)<|MERGE_RESOLUTION|>--- conflicted
+++ resolved
@@ -1,76 +1,19 @@
 import time
 import shelve
-<<<<<<< HEAD
-import signal
-import platform
-import logging
-
-# PyQt5 doesn't play nicely with i3 and Ubuntu 18, PyQt6 is much more stable
-# Unfortunately, PyQt6 doesn't install on Ubuntu 18. Thankfully both
-# libraries are interchangeable, and  we just need to swap them in this
-# one spot, and pyqtgraph will pick up on it and store the library under
-# pyqtgraph.Qt. So from PyQt5 import x becomes from pyqtgraph.Qt import x
-if "18.04" in platform.version():
-    import PyQt5
-    from PyQt5.QtWebEngineWidgets import QWebEngineView
-else:
-    import PyQt6
-    from PyQt6.QtWebEngineWidgets import QWebEngineView
-
-from qt_material import apply_stylesheet, list_themes
-=======
 import logging
 import pathlib
 import os
->>>>>>> c280fd5c
 
 import pyqtgraph
 from pyqtgraph.Qt import QtCore, QtGui
 from pyqtgraph.Qt.QtWidgets import *
 
-<<<<<<< HEAD
-from software.py_constants import *
-from proto.import_all_protos import *
-from software.thunderscope.common.proto_plotter import ProtoPlotter
-from extlibs.er_force_sim.src.protobuf.world_pb2 import *
-from software.thunderscope.dock_label_style import *
-
-# Import Widgets
-from software.thunderscope.field import (
-    obstacle_layer,
-    path_layer,
-    validation_layer,
-    simulator_layer,
-    world_layer,
-    passing_layer,
-    hrvo_layer,
-)
-
-from software.thunderscope.common.proto_configuration_widget import (
-    ProtoConfigurationWidget,
-)
-from software.thunderscope.field.field import Field
-from software.thunderscope.log.g3log_widget import g3logWidget
-from software.thunderscope.proto_unix_io import ProtoUnixIO
-from software.thunderscope.play.playinfo_widget import playInfoWidget
-from software.thunderscope.robot_diagnostics.chicker import ChickerWidget
-from software.thunderscope.robot_diagnostics.drive_and_dribbler_widget import (
-    DriveAndDribblerWidget,
-)
-from software.thunderscope.robot_diagnostics.robot_view import RobotView
-from software.thunderscope.robot_diagnostics.estop_view import EstopView
-from software.thunderscope.replay.proto_player import ProtoPlayer
-
-SAVED_LAYOUT_PATH = "/opt/tbotspython/saved_tscope_layout"
-GAME_CONTROLLER_URL = "http://localhost:8081"
-=======
 from typing import Callable
 
 from software.py_constants import *
 from software.thunderscope.constants import *
 
 from software.thunderscope.thunderscope_config import TScopeConfig
->>>>>>> c280fd5c
 
 
 class Thunderscope(object):
@@ -91,78 +34,24 @@
 
     def __init__(
         self,
-<<<<<<< HEAD
-        simulator_proto_unix_io=None,
-        blue_full_system_proto_unix_io=None,
-        yellow_full_system_proto_unix_io=None,
-        layout_path=None,
-        load_blue=True,
-        load_yellow=True,
-        load_diagnostics=False,
-        load_gamecontroller=True,
-        blue_replay_log=None,
-        yellow_replay_log=None,
-        refresh_interval_ms=10,
-        visualization_buffer_size=5,
-    ):
-=======
         config: TScopeConfig,
         layout_path: os.PathLike = None,
         refresh_interval_ms: int = 10,
     ) -> None:
->>>>>>> c280fd5c
         """Initialize Thunderscope
 
         :param config: The current Thunderscope UI configuration
         :param layout_path: The path to the layout to load
-<<<<<<< HEAD
-        :param load_blue: Whether to load the blue dock area
-        :param load_yellow: Whether to load the yellow dock area
-        :param load_diagnostics: Whether to load the diagnostics dock area
-        :param load_gamecontroller: Whether to load the gamecontroller window
-        :param blue_replay_log: The blue replay log
-        :param yellow_replay_log: The yellow replay log
         :param refresh_interval_ms:
             The interval in milliseconds to refresh all the widgets.
-        :param visualization_buffer_size: The size of the visualization buffer.
-            Increasing this will increase smoothness but will be less realtime. 
-=======
-        :param refresh_interval_ms:
-            The interval in milliseconds to refresh all the widgets.
->>>>>>> c280fd5c
-
-        """
-        signal.signal(signal.SIGINT, signal.SIG_DFL)
+
+        """
 
         self.refresh_interval_ms = refresh_interval_ms
         self.widgets = {}
         self.refresh_timers = []
 
-<<<<<<< HEAD
-        # TODO (#2586) Improve this layout
         self.tabs = QTabWidget()
-        self.blue_full_system_dock_area = DockArea()
-        self.yellow_full_system_dock_area = DockArea()
-        self.robot_diagnostics_dock_area = DockArea()
-
-        self.web_view = QWebEngineView()
-        self.web_view.load(QtCore.QUrl(GAME_CONTROLLER_URL))
-
-        if load_blue:
-            self.tabs.addTab(self.blue_full_system_dock_area, "Blue Fullsystem")
-        if load_yellow:
-            self.tabs.addTab(self.yellow_full_system_dock_area, "Yellow Fullsystem")
-        if load_diagnostics:
-            self.tabs.addTab(self.robot_diagnostics_dock_area, "Robot Diagnostics")
-        if load_gamecontroller:
-            self.tabs.addTab(self.web_view, "Gamecontroller")
-
-        self.window = QtGui.QMainWindow()
-        self.window.setCentralWidget(self.tabs)
-        self.window.setWindowTitle("Thunderscope")
-=======
-        self.tabs = QTabWidget()
->>>>>>> c280fd5c
 
         # ProtoUnixIOs
         #
@@ -171,37 +60,11 @@
         # would optionally like to enable thunderscope, observe protos and plot
         # them in thunderscope. So we need to switch over to the dependency
         # injected ProtoUnixIOs when provided.
-<<<<<<< HEAD
-        #
-=======
-
->>>>>>> c280fd5c
+
         # Also NOTE: We have two separate IOs for each full system because the
         # er force simulator expects two inputs of the same protobuf type but
         # from the blue or yellow team. We also would like to visualize the same
         # protobuf types on two separate widgets.
-<<<<<<< HEAD
-        #
-        self.simulator_proto_unix_io = (
-            ProtoUnixIO()
-            if simulator_proto_unix_io is None
-            else simulator_proto_unix_io
-        )
-        self.yellow_full_system_proto_unix_io = (
-            ProtoUnixIO()
-            if yellow_full_system_proto_unix_io is None
-            else yellow_full_system_proto_unix_io
-        )
-        self.blue_full_system_proto_unix_io = (
-            ProtoUnixIO()
-            if blue_full_system_proto_unix_io is None
-            else blue_full_system_proto_unix_io
-        )
-        self.robot_diagnostics_proto_unix_io = ProtoUnixIO()
-
-        # Setup the main window and load the requested tabs
-        self.configure_layout(layout_path, load_blue, load_yellow, load_diagnostics)
-=======
 
         # initialize proto unix io map with initial values or default if not provided
         self.proto_unix_io_map = config.proto_unix_io_map
@@ -232,7 +95,6 @@
         self.keyboard_estop_shortcut = QtGui.QShortcut(
             QtGui.QKeySequence(" "), self.window
         )
->>>>>>> c280fd5c
 
         # Save and Load Prompts
         #
@@ -268,22 +130,7 @@
             "Restart thunderscope to reset the layout.",
         )
 
-<<<<<<< HEAD
-    def reset_layout(self):
-        """Reset the layout to the default layout"""
-
-        if os.path.exists(SAVED_LAYOUT_PATH):
-            os.remove(SAVED_LAYOUT_PATH)
-            QMessageBox.information(
-                self.window,
-                "Restart Required",
-                "Restart thunderscope to reset the layout.",
-            )
-
-    def save_layout(self):
-=======
     def save_layout(self) -> None:
->>>>>>> c280fd5c
         """Open a file dialog to save the layout and any other
         registered state to a file
 
@@ -304,24 +151,6 @@
         )
 
         if not filename:
-<<<<<<< HEAD
-            logging.warn("No filename selected")
-            return
-
-        with shelve.open(filename, "c") as shelf:
-            shelf["blue_dock_state"] = self.blue_full_system_dock_area.saveState()
-            shelf["yellow_dock_state"] = self.yellow_full_system_dock_area.saveState()
-            shelf[
-                "robot_diagnostics_dock_state"
-            ] = self.robot_diagnostics_dock_area.saveState()
-
-        with shelve.open(SAVED_LAYOUT_PATH, "c") as shelf:
-            shelf["blue_dock_state"] = self.blue_full_system_dock_area.saveState()
-            shelf["yellow_dock_state"] = self.yellow_full_system_dock_area.saveState()
-            shelf[
-                "robot_diagnostics_dock_state"
-            ] = self.robot_diagnostics_dock_area.saveState()
-=======
             # No layout file was selected
             return
 
@@ -332,7 +161,6 @@
         with shelve.open(LAST_OPENED_LAYOUT_PATH, "c") as shelf:
             for key, val in self.tab_dock_map.items():
                 shelf[key] = val.saveState()
->>>>>>> c280fd5c
 
     def load_layout(self, filename: os.PathLike = None) -> None:
         """Open a file dialog to load the layout and state to all widgets
@@ -351,89 +179,13 @@
             )
 
             if not filename:
-<<<<<<< HEAD
-                logging.warn("No filename selected")
-=======
                 logging.warning("No filename selected")
->>>>>>> c280fd5c
                 return
 
         # lets load the layouts from the shelf into their respective dock areas
         # if the dock doesn't exist in the default layout, we ignore it
         # (instead of adding a placeholder dock)
         with shelve.open(filename, "r") as shelf:
-<<<<<<< HEAD
-
-            self.blue_full_system_dock_area.restoreState(
-                shelf["blue_dock_state"], missing="ignore"
-            )
-            self.yellow_full_system_dock_area.restoreState(
-                shelf["yellow_dock_state"], missing="ignore"
-            )
-            self.robot_diagnostics_dock_area.restoreState(
-                shelf["robot_diagnostics_dock_state"], missing="ignore"
-            )
-
-            # Update default layout
-            if filename != SAVED_LAYOUT_PATH:
-                with shelve.open(SAVED_LAYOUT_PATH, "c") as default_shelf:
-                    default_shelf["blue_dock_state"] = shelf["blue_dock_state"]
-                    default_shelf["yellow_dock_state"] = shelf["yellow_dock_state"]
-                    default_shelf["robot_diagnostics_dock_state"] = shelf[
-                        "robot_diagnostics_dock_state"
-                    ]
-                    default_shelf.sync()
-
-    def configure_layout(
-        self, layout_path, load_blue=True, load_yellow=True, load_diagnostics=True
-    ):
-        """Load the specified layout or the default file. If the default layout
-        file doesn't exist, and no layout is provided, then just configure
-        the default layout.
-
-        :param layout_path: Path to the layout file to load.
-        :param load_blue: Whether to load the blue layout.
-        :param load_yellow: Whether to load the yellow layout.
-        :param load_diagnostics: Whether to load the diagnostics layout.
-
-        """
-        if load_yellow:
-            self.configure_full_system_layout(
-                self.yellow_full_system_dock_area,
-                self.simulator_proto_unix_io,
-                self.yellow_full_system_proto_unix_io,
-                True,
-            )
-
-        if load_blue:
-            self.configure_full_system_layout(
-                self.blue_full_system_dock_area,
-                self.simulator_proto_unix_io,
-                self.blue_full_system_proto_unix_io,
-                False,
-            )
-
-        if load_yellow or load_blue:
-            path = layout_path if layout_path else SAVED_LAYOUT_PATH
-
-            try:
-                self.load_layout(path)
-            except Exception:
-                pass
-
-        if load_blue and load_yellow and load_diagnostics:
-            raise Exception("Robot diagnostics can only run w/ 1 AI")
-
-        if load_diagnostics:
-            self.configure_robot_diagnostics_layout(
-                self.robot_diagnostics_dock_area,
-                self.blue_full_system_proto_unix_io
-                if load_blue
-                else self.yellow_full_system_proto_unix_io,
-            )
-
-    def register_refresh_function(self, refresh_func):
-=======
             for key, val in shelf.items():
                 if key in self.tab_dock_map:
                     self.tab_dock_map[key].restoreState(val)
@@ -446,7 +198,6 @@
                     default_shelf.sync()
 
     def register_refresh_function(self, refresh_func: Callable[[], None]) -> None:
->>>>>>> c280fd5c
         """Register the refresh functions to run at the refresh_interval_ms
         passed into thunderscope.
 
@@ -460,319 +211,18 @@
 
         self.refresh_timers.append(refresh_timer)
 
-<<<<<<< HEAD
-    def configure_full_system_layout(
-        self,
-        dock_area,
-        sim_proto_unix_io,
-        full_system_proto_unix_io,
-        friendly_colour_yellow,
-    ):
-        """Configure the default layout for thunderscope
-
-        :param dock_area: The dock area to configure the layout
-        :param sim_proto_unix_io: The proto unix io object for the simulator
-        :param full_system_proto_unix_io: The proto unix io object for the full system
-        :param friendly_colour_yellow: Whether the friendly colour is yellow
-
-        """
-        # Configure Docks and save them
-        self.widgets[friendly_colour_yellow] = {}
-        widgets = self.widgets[friendly_colour_yellow]
-
-        widgets["field_widget"] = self.setup_field_widget(
-            sim_proto_unix_io, full_system_proto_unix_io, friendly_colour_yellow
-        )
-        field_dock = Dock("Field")
-        field_dock.addWidget(widgets["field_widget"])
-
-        widgets["log_widget"] = self.setup_log_widget(full_system_proto_unix_io)
-        log_dock = Dock("Logs")
-        log_dock.addWidget(widgets["log_widget"])
-
-        widgets["performance_widget"] = self.setup_performance_plot(
-            full_system_proto_unix_io
-        )
-        performance_dock = Dock("Performance")
-        performance_dock.addWidget(widgets["performance_widget"].win)
-
-        widgets["parameter_widget"] = self.setup_parameter_widget(
-            full_system_proto_unix_io, friendly_colour_yellow
-        )
-        parameter_dock = Dock("Parameters")
-        parameter_dock.addWidget(widgets["parameter_widget"])
-
-        widgets["parameter_widget"] = self.setup_parameter_widget(
-            full_system_proto_unix_io, friendly_colour_yellow
-        )
-        parameter_dock = Dock("Parameters")
-        parameter_dock.addWidget(widgets["parameter_widget"])
-
-        widgets["playinfo_widget"] = self.setup_play_info(full_system_proto_unix_io)
-        playinfo_dock = Dock("Play Info")
-        playinfo_dock.addWidget(widgets["playinfo_widget"])
-
-        dock_area.addDock(field_dock)
-        dock_area.addDock(log_dock, "left", field_dock)
-        dock_area.addDock(parameter_dock, "above", log_dock)
-        dock_area.addDock(playinfo_dock, "bottom", field_dock)
-        dock_area.addDock(performance_dock, "right", playinfo_dock)
-
-    def configure_robot_diagnostics_layout(self, dock_area, proto_unix_io):
-        """Configure the default layout for the robot diagnostics widget
-
-        :param proto_unix_io: The proto unix io object for the full system
-
-        """
-
-        self.diagnostics_widgets = {}
-
-        self.diagnostics_widgets["chicker"] = self.setup_chicker_widget(proto_unix_io)
-        chicker_dock = Dock("Chicker")
-        chicker_dock.addWidget(self.diagnostics_widgets["chicker"])
-
-        self.diagnostics_widgets["drive"] = self.setup_drive_and_dribbler_widget(
-            proto_unix_io
-        )
-        drive_dock = Dock("Drive and Dribbler")
-        drive_dock.addWidget(self.diagnostics_widgets["drive"])
-
-        self.diagnostics_widgets["log_widget"] = self.setup_log_widget(proto_unix_io)
-        log_dock = Dock("Logs")
-        log_dock.addWidget(self.diagnostics_widgets["log_widget"])
-
-        self.robot_diagnostics_dock_area.addDock(log_dock)
-        self.robot_diagnostics_dock_area.addDock(drive_dock, "right", log_dock)
-        self.robot_diagnostics_dock_area.addDock(chicker_dock, "below", drive_dock)
-
-        robot_view = self.setup_robot_view(proto_unix_io)
-
-        dock = Dock("Robot View")
-        dock.addWidget(robot_view)
-        self.robot_diagnostics_dock_area.addDock(dock, "top", log_dock)
-
-        estop_view = self.setup_estop_view(proto_unix_io)
-
-        dock = Dock("Estop View")
-        dock.addWidget(estop_view)
-        self.robot_diagnostics_dock_area.addDock(dock, "bottom", log_dock)
-
-    def setup_robot_view(self, proto_unix_io):
-        """Setup the robot view widget
-
-        :param proto_unix_io: The proto unix io object for the full system
-
-        """
-        robot_view = RobotView()
-        self.register_refresh_function(robot_view.refresh)
-        proto_unix_io.register_observer(RobotStatus, robot_view.robot_status_buffer)
-        return robot_view
-
-    def setup_estop_view(self, proto_unix_io):
-        """Setup the estop view widget
-
-        :param proto_unix_io: The proto unix io object for the full system
-
-        """
-        estop_view = EstopView()
-        self.register_refresh_function(estop_view.refresh)
-
-        proto_unix_io.register_observer(EstopState, estop_view.estop_state_buffer)
-        return estop_view
-
-    def setup_field_widget(
-        self, sim_proto_unix_io, full_system_proto_unix_io, friendly_colour_yellow
-    ):
-        """setup the field widget with the constituent layers
-
-        :param sim_proto_unix_io: The proto unix io object for the simulator
-        :param full_system_proto_unix_io: The proto unix io object for the full system
-        :param friendly_colour_yellow: Whether the friendly colour is yellow
-        :returns: the field widget
-
-        """
-        self.player = ProtoPlayer(
-            self.yellow_replay_log if friendly_colour_yellow else self.blue_replay_log,
-            full_system_proto_unix_io,
-        )
-        field = Field(player=self.player)
-
-        # Create layers
-        paths = path_layer.PathLayer(self.visualization_buffer_size)
-        obstacles = obstacle_layer.ObstacleLayer(self.visualization_buffer_size)
-        validation = validation_layer.ValidationLayer(self.visualization_buffer_size)
-        world = world_layer.WorldLayer(
-            sim_proto_unix_io, friendly_colour_yellow, self.visualization_buffer_size
-        )
-        sim_state = simulator_layer.SimulatorLayer(
-            friendly_colour_yellow, self.visualization_buffer_size
-        )
-        passing = passing_layer.PassingLayer(self.visualization_buffer_size)
-
-        # Add field layers to field
-        field.add_layer("Vision", world)
-        field.add_layer("Obstacles", obstacles)
-        field.add_layer("Paths", paths)
-        field.add_layer("Validation", validation)
-        field.add_layer("Passing", passing)
-        field.add_layer("Simulator", sim_state)
-        hrvo_sim_states = []
-        # Add HRVO layers to field widget and have them hidden on startup
-        # TODO (#2655): Add/Remove HRVO layers dynamically based on the HRVOVisualization proto messages
-        for robot_id in range(8):
-            hrvo_sim_state = hrvo_layer.HRVOLayer(
-                robot_id, self.visualization_buffer_size
-            )
-            hrvo_sim_states.append(hrvo_sim_state)
-            field.add_layer(f"HRVO {robot_id}", hrvo_sim_state, False)
-
-        # Register observers
-        sim_proto_unix_io.register_observer(
-            SimulatorState, sim_state.simulator_state_buffer
-        )
-
-        for arg in [
-            (World, world.world_buffer),
-            (RobotStatus, world.robot_status_buffer),
-            (Referee, world.referee_buffer),
-            (PrimitiveSet, obstacles.primitive_set_buffer),
-            (PrimitiveSet, paths.primitive_set_buffer),
-            (PassVisualization, passing.pass_visualization_buffer),
-            (ValidationProtoSet, validation.validation_set_buffer),
-            (SimulatorState, sim_state.simulator_state_buffer),
-        ] + [
-            (HRVOVisualization, hrvo_sim_state.hrvo_buffer)
-            for hrvo_sim_state in hrvo_sim_states
-        ]:
-            full_system_proto_unix_io.register_observer(*arg)
-
-        # Register refresh functions
-        self.register_refresh_function(field.refresh)
-
-        return field
-
-    def setup_parameter_widget(self, proto_unix_io, friendly_colour_yellow):
-        """Setup the parameter widget
-
-        :param proto_unix_io: The proto unix io object
-        :param friendly_colour_yellow: 
-        :returns: The proto configuration widget
-
-        """
-
-        self.config = ThunderbotsConfig()
-        self.config.sensor_fusion_config.friendly_color_yellow = friendly_colour_yellow
-
-        def on_change_callback(attr, value, updated_proto):
-            proto_unix_io.send_proto(ThunderbotsConfig, updated_proto)
-
-        return ProtoConfigurationWidget(self.config, on_change_callback)
-
-    def setup_log_widget(self, proto_unix_io):
-        """Setup the wiget that receives logs from full system
-
-        :param proto_unix_io: The proto unix io object
-        :returns: The log widget
-
-        """
-        # Create widget
-        logs = g3logWidget()
-
-        # Register observer
-        proto_unix_io.register_observer(RobotLog, logs.log_buffer)
-
-        # Register refresh function
-        self.register_refresh_function(logs.refresh)
-
-        return logs
-
-    def setup_performance_plot(self, proto_unix_io):
-        """Setup the performance plot
-
-        :param proto_unix_io: The proto unix io object
-        :returns: The performance plot widget
-
-        """
-
-        def extract_namedvalue_data(named_value_data):
-            return {named_value_data.name: named_value_data.value}
-
-        # Performance Plots plot HZ so the values can't be negative
-        proto_plotter = ProtoPlotter(
-            min_y=0,
-            max_y=100,
-            window_secs=15,
-            configuration={NamedValue: extract_namedvalue_data},
-        )
-
-        # Register observer
-        proto_unix_io.register_observer(NamedValue, proto_plotter.buffers[NamedValue])
-
-        # Register refresh function
-        self.register_refresh_function(proto_plotter.refresh)
-
-        return proto_plotter
-
-    def setup_play_info(self, proto_unix_io):
-        """Setup the play info widget
-
-        :param proto_unix_io: The proto unix io object
-        :returns: The play info widget
-
-        """
-        play_info = playInfoWidget()
-        proto_unix_io.register_observer(PlayInfo, play_info.playinfo_buffer)
-        proto_unix_io.register_observer(Referee, play_info.referee_buffer)
-        self.register_refresh_function(play_info.refresh)
-
-        return play_info
-
-    def setup_chicker_widget(self, proto_unix_io):
-        """Setup the chicker widget for robot diagnostics
-
-        :param proto_unix_io: The proto unix io object
-        :returns: The chicker widget
-
-        """
-        # Create widget
-        chicker_widget = ChickerWidget(proto_unix_io)
-
-        # Register refresh function
-        self.register_refresh_function(chicker_widget.refresh)
-
-        return chicker_widget
-
-    def setup_drive_and_dribbler_widget(self, proto_unix_io):
-        """Setup the drive and dribbler widget
-
-        :param proto_unix_io: The proto unix io object
-        :returns: The drive and dribbler widget
-
-        """
-        drive_and_dribbler_widget = DriveAndDribblerWidget(proto_unix_io)
-        self.register_refresh_function(drive_and_dribbler_widget.refresh)
-
-        return drive_and_dribbler_widget
-
-    def show(self):
-=======
     def show(self) -> None:
->>>>>>> c280fd5c
         """Show the main window"""
 
         self.window.show()
         self.window.showMaximized()
         pyqtgraph.exec()
 
-<<<<<<< HEAD
-    def close(self):
-=======
     def is_open(self) -> bool:
         """Returns true if the window is open"""
         return self.window.isVisible()
 
     def close(self) -> None:
->>>>>>> c280fd5c
         """Close the main window"""
 
         QtCore.QTimer.singleShot(0, self.window.close)