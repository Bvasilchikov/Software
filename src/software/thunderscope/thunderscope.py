import os
import signal
import time
import shelve
import argparse

import platform

# PyQt5 doesn't play nicely with i3 and Ubuntu 18, PyQt6 is much more stable
# Unfortunately, PyQt6 doesn't install on Ubuntu 18. Thankfully both
# libraries are interchangeable, and  we just need to swap them in this
# one spot, and pyqtgraph will pick up on it and store the library under
# pyqtgraph.Qt. So from PyQt5 import x becomes from pyqtgraph.Qt import x
if "18.04" in platform.version():
    import PyQt5
else:
    import PyQt6

import pyqtgraph
from pyqtgraph.dockarea import *
from pyqtgraph.parametertree import Parameter, ParameterTree
from pyqtgraph.Qt import QtCore, QtGui
from pyqtgraph.Qt.QtWidgets import *

from proto.import_all_protos import *
from proto.message_translation.message_to_dict import message_to_dict

from software.networking import threaded_unix_sender
from software.thunderscope.arbitrary_plot.named_value_plotter import NamedValuePlotter
from software.thunderscope.common.proto_configuration_widget import (
    ProtoConfigurationWidget,
)
from software.thunderscope.field import (
    obstacle_layer,
    path_layer,
    validation_layer,
    world_layer,
)
from software.thunderscope.field.field import Field
from software.thunderscope.log.g3log_widget import g3logWidget
from software.thunderscope.proto_receiver import ProtoReceiver
<<<<<<< HEAD
import qdarktheme
=======
from proto.play_info_msg_pb2 import PlayInfo
>>>>>>> 1cfd1b5e

class Thunderscope(object):

    """ Thunderscope is our main visualizer that can visualize our field,
    obstacles, paths, performance metrics, logs, plots. Thunderscope also
    provides tools to interact with the robots.

    Thunderscope uses pyqtgraph, which is highly configurable during runtime.
    Users can move docks (purple bar) around, double click to pop them out into
    another window, etc.

    The setup_* functions return docks. See configure_default_layout for an
    example. The returned docks can be arranged differently based on the
    use case (robot diagnostics, simulation, robocup, demo, etc..)

    """

    def __init__(self, refresh_interval_ms=5):

        # Setup MainApp and initialize DockArea
        self.app = pyqtgraph.mkQApp("Thunderscope")
        self.app.setStyleSheet(qdarktheme.load_stylesheet())

        signal.signal(signal.SIGINT, signal.SIG_DFL)
        self.dock_area = DockArea()

        self.window = QtGui.QMainWindow()
        self.window.setCentralWidget(self.dock_area)
        self.window.setWindowTitle("Thunderscope")

        # Setup unix socket directory
        try:
            os.mkdir("/tmp/tbots")
        except:
            pass

        self.proto_receiver = ProtoReceiver()
        self.refresh_functions = []

        def __refresh():
            for refresh_func in self.refresh_functions:
                refresh_func()

        # Setup refresh Timer
        self.refresh_timer = QtCore.QTimer()
        self.refresh_timer.setTimerType(QtCore.Qt.TimerType.PreciseTimer)
        self.refresh_timer.timeout.connect(__refresh)
        self.refresh_timer.start(refresh_interval_ms)  # Refresh at 200hz


        def __save_layout():

            filename, _ = QtGui.QFileDialog.getSaveFileName(
                    self.window,
                    "Save layout",
                    "~/dock_layout_{}.tscopelayout".format(int(time.time())),
                    options=QFileDialog.Option.DontUseNativeDialog,
            )

            result = self.dock_area.saveState()

            with shelve.open(filename, 'c') as shelf:
                shelf['dock_state'] = result

        def __load_layout():

            filename, _ = QtGui.QFileDialog.getOpenFileName(
                    self.window,
                    "Open layout", "~/",
                    options=QFileDialog.Option.DontUseNativeDialog,
            )

            with shelve.open(filename, 'r') as shelf:
                self.dock_area.restoreState(shelf['dock_state'])


        self.save_layout = QtGui.QShortcut(QtGui.QKeySequence('Ctrl+S'), self.window)
        self.save_layout.activated.connect(__save_layout)

        self.save_layout = QtGui.QShortcut(QtGui.QKeySequence('Ctrl+O'), self.window)
        self.save_layout.activated.connect(__load_layout)

        self.show_help = QtGui.QShortcut(QtGui.QKeySequence('h'), self.window)
        self.show_help.activated.connect(lambda : QMessageBox.information(self.window,
            'Help', """
                Cntrl+S: Save Layout
                Double Click Purple Bar to pop window out
                Drag Purple Bar to rearrange docks
                Click items in legends to select/deselect
                """))

    def register_refresh_function(self, refresh_func):
        """Register the refresh functions to run at the refresh_interval_ms
        passed into thunderscope.

        :param refresh_func: The function to call at refresh_interval_ms

        """
        self.refresh_functions.append(refresh_func)

    def configure_default_layout(self):
        """Configure the default layout for thunderscope
        """
        # Configure Docks
        field_dock = self.setup_field_widget()
        log_dock = self.setup_log_widget()
        parameter_dock = self.setup_parameter_widget()
        performance_dock = self.setup_performance_plot()
        play_info_dock = self.setup_play_info()

        self.dock_area.addDock(field_dock, "left")
        self.dock_area.addDock(log_dock, "bottom", field_dock)
        self.dock_area.addDock(performance_dock, "right", log_dock)
<<<<<<< HEAD
        self.dock_area.addDock(parameter_dock, "top", log_dock)
=======
        self.dock_area.addDock(play_info_dock, "right", performance_dock)
>>>>>>> 1cfd1b5e

    def setup_field_widget(self):
        """Setup the field widget with the constituent layers

        :returns: The dock containing the field widget

        """
        self.field = Field()

        # Create layers
        world = world_layer.WorldLayer()
        obstacles = obstacle_layer.ObstacleLayer()
        paths = path_layer.PathLayer()
        validation = validation_layer.ValidationLayer()

        # Add field layers to field
        self.field.add_layer("Vision", world)
        self.field.add_layer("Obstacles", obstacles)
        self.field.add_layer("Paths", paths)
        self.field.add_layer("Validation", validation)

        # Register observers
        self.proto_receiver.register_observer(World, world.world_buffer)
        self.proto_receiver.register_observer(Obstacles, obstacles.obstacle_buffer)
        self.proto_receiver.register_observer(
            PathVisualization, paths.path_visualization_buffer
        )

        # Register refresh functions
        self.register_refresh_function(self.field.refresh)

        # Create and return dock
        field_dock = Dock("Field", size=(500, 3000))
        field_dock.addWidget(self.field)

        return field_dock

    def setup_parameter_widget(self):
        def cak(p, t):
            print(p, t)

        print(ThunderbotsConfig)
        p = ProtoConfigurationWidget(ThunderbotsConfig, cak)

        # Create and return dock
        param_dock = Dock("Parameters", size=(20, 100))
        param_dock.addWidget(p)

        return param_dock

    def setup_log_widget(self):
        """Setup the wiget that receives logs from full system

        :returns: The dock containing the log widget

        """
        # Create layout
        layout = QVBoxLayout()
        widget = QWidget()

        # Create widget
        self.logs = g3logWidget()

        # Register observer
        self.proto_receiver.register_observer(RobotLog, self.logs.log_buffer)

        # Register refresh function
        self.register_refresh_function(self.logs.refresh)

        # Setup Checkbox Widget
        layout.addWidget(self.logs)
        layout.addWidget(self.logs.checkbox_widget)
        widget.setLayout(layout)

        # Create and return dock
        log_dock = Dock("Logs", size=(50, 100))
        log_dock.addWidget(widget)

        return log_dock

    def setup_performance_plot(self):
        """Setup the performance plot

        :returns: The performance plot setup in a dock

        """
        # Create widget
        self.named_value_plotter = NamedValuePlotter()

        # Register observer
        self.proto_receiver.register_observer(
            NamedValue, self.named_value_plotter.named_value_buffer
        )

        # Register refresh funcntion
        self.register_refresh_function(self.named_value_plotter.refresh)

        # Create and return dock
        named_value_plotter_dock = Dock("Performance", size=(500, 100))
        named_value_plotter_dock.addWidget(self.named_value_plotter.plot)
        return named_value_plotter_dock

    def setup_play_info(self):

        play_info = playInfoWidget()
        play_info_dock = Dock("playInfo", size=(500, 100))
        play_info_dock.addWidget(play_info)
        proto_receiver.register_observer(play_info, play_info.log_buffer)
        return play_info_dock

    def show(self):
        self.window.show()
        pyqtgraph.exec()

    def close(self):
        QtCore.QTimer.singleShot(0, self.window.close)


if __name__ == "__main__":
    parser = argparse.ArgumentParser(description="Thunderscope")
    parser.add_argument(
        "--robot_diagnostics",
        action="store_true",
        help="Run thunderscope in the robot diagnostics configuration",
    )
    parser.add_argument(
        "--run_simulator", action="store_true", help="Run the standalone simulator"
    )

    args = parser.parse_args()

    if args.robot_diagnostics:
        thunderscope = Thunderscope()

        log_dock = thunderscope.setup_log_widget()
        thunderscope.dock_area.addDock(log_dock)

        thunderscope.show()

    elif args.run_simulator:
        print(
            "TODO #2050, this isn't implemented, just run the current standalone simulator"
        )

    else:
        thunderscope = Thunderscope()
        thunderscope.configure_default_layout()
        thunderscope.show()<|MERGE_RESOLUTION|>--- conflicted
+++ resolved
@@ -39,11 +39,8 @@
 from software.thunderscope.field.field import Field
 from software.thunderscope.log.g3log_widget import g3logWidget
 from software.thunderscope.proto_receiver import ProtoReceiver
-<<<<<<< HEAD
+from proto.play_info_msg_pb2 import PlayInfo
 import qdarktheme
-=======
-from proto.play_info_msg_pb2 import PlayInfo
->>>>>>> 1cfd1b5e
 
 class Thunderscope(object):
 
@@ -157,11 +154,8 @@
         self.dock_area.addDock(field_dock, "left")
         self.dock_area.addDock(log_dock, "bottom", field_dock)
         self.dock_area.addDock(performance_dock, "right", log_dock)
-<<<<<<< HEAD
         self.dock_area.addDock(parameter_dock, "top", log_dock)
-=======
         self.dock_area.addDock(play_info_dock, "right", performance_dock)
->>>>>>> 1cfd1b5e
 
     def setup_field_widget(self):
         """Setup the field widget with the constituent layers
