--- conflicted
+++ resolved
@@ -46,16 +46,6 @@
             The interval in milliseconds to refresh all the widgets.
 
         """
-<<<<<<< HEAD
-        signal.signal(signal.SIGINT, signal.SIG_DFL)
-
-        # Setup MainApp and initialize DockArea
-        self.app = pyqtgraph.mkQApp("Thunderscope")
-
-        # Setup stylesheet
-        # apply_stylesheet(self.app, theme="dark_blue.xml")
-=======
->>>>>>> 44582060
 
         self.refresh_interval_ms = refresh_interval_ms
         self.widgets = {}
