--- conflicted
+++ resolved
@@ -31,23 +31,8 @@
 )
 from software.thunderscope.field.field import Field
 from software.thunderscope.log.g3log_widget import g3logWidget
-<<<<<<< HEAD
-from software.thunderscope.play.playinfo_widget import playInfoWidget
-from software.thunderscope.arbitrary_plot.named_value_plotter import NamedValuePlotter
-from proto.visualization_pb2 import NamedValue
-from proto.robot_log_msg_pb2 import RobotLog
+from software.thunderscope.proto_receiver import ProtoReceiver
 from proto.play_info_msg_pb2 import PlayInfo
-from software.networking.threaded_unix_listener import ThreadedUnixListener
-from field import obstacle_layer, path_layer, world_layer
-from proto_receiver import ProtoReceiver
-import software.thunderscope.constants as constants
-import pyqtgraph as pg
-from pyqtgraph.Qt import QtCore, QtGui
-from pyqtgraph.dockarea import *
-=======
-from software.thunderscope.proto_receiver import ProtoReceiver
->>>>>>> bc8e86b7
-
 
 class Thunderscope(object):
 
@@ -114,10 +99,12 @@
         field_dock = self.setup_field_widget()
         log_dock = self.setup_log_widget()
         performance_dock = self.setup_performance_plot()
+        play_info_dock = self.setup_play_info()
 
         self.dock_area.addDock(field_dock, "left")
         self.dock_area.addDock(log_dock, "bottom", field_dock)
         self.dock_area.addDock(performance_dock, "right", log_dock)
+        self.dock_area.addDock(play_info_dock, "right", performance_dock)
 
     def setup_field_widget(self):
         """Setup the field widget with the constituent layers
@@ -207,6 +194,14 @@
         named_value_plotter_dock.addWidget(self.named_value_plotter.plot)
         return named_value_plotter_dock
 
+    def setup_play_info(self):
+
+        play_info = playInfoWidget()
+        play_info_dock = Dock("playInfo", size=(500, 100))
+        play_info_dock.addWidget(play_info)
+        proto_receiver.register_observer(play_info, play_info.log_buffer)
+        return play_info_dock
+
     def show(self):
         self.window.show()
         pyqtgraph.exec()
@@ -214,77 +209,6 @@
     def close(self):
         QtCore.QTimer.singleShot(0, self.window.close)
 
-<<<<<<< HEAD
-    # Setup unix socket directory
-    try:
-        os.mkdir("/tmp/tbots")
-    except Exception as e:
-        print(e)
-        pass
-
-    proto_receiver = ProtoReceiver()
-
-    # Setup MainApp and initialize DockArea
-    app = pg.mkQApp("Thunderscope")
-    app.setStyleSheet("QMainWindow{background-color: black;border: 1px solid black;}")
-    window = QtGui.QMainWindow()
-    dock_area = DockArea()
-    window.setCentralWidget(dock_area)
-    window.setWindowTitle("Thunderscope")
-
-    # Setup Field + Layers
-    field = Field()
-    world = world_layer.WorldLayer()
-    obstacles = obstacle_layer.ObstacleLayer()
-    paths = path_layer.PathLayer()
-
-    proto_receiver.register_observer(World, world.world_buffer)
-    proto_receiver.register_observer(Obstacles, obstacles.obstacle_buffer)
-    proto_receiver.register_observer(PathVisualization, paths.path_visualization_buffer)
-
-    field.add_layer("Vision", world)
-    field.add_layer("Obstacles", obstacles)
-    field.add_layer("Path", paths)
-
-    field_dock = Dock("Field", size=(500, 2000))
-    field_dock.addWidget(field)
-
-    # Setup Console Widget
-    logs = g3logWidget()
-    playInfo = playInfoWidget()
-    proto_receiver.register_observer(RobotLog, logs.log_buffer)
-
-    log_dock = Dock("logs", size=(500, 100))
-    log_dock.addWidget(logs)
-
-    playInfo_dock = Dock("playInfo", size=(500, 100))
-    playInfo_dock.addWidget(playInfo)
-    proto_receiver.register_observer(PlayInfo, playInfo.log_buffer)
-    # Setup Arbitrary Plot Widget
-    named_value_plotter = NamedValuePlotter()
-    named_value_plotter_dock = Dock("Performance", size=(500, 100))
-    named_value_plotter_dock.addWidget(named_value_plotter.plot)
-    proto_receiver.register_observer(NamedValue, named_value_plotter.named_value_buffer)
-
-    # Configure Docks
-    dock_area.addDock(field_dock, "left")
-    dock_area.addDock(log_dock, "bottom", field_dock)
-    dock_area.addDock(playInfo_dock, "bottom", log_dock)
-    dock_area.addDock(named_value_plotter_dock, "right", log_dock)
-
-    def update():
-        field.refresh()
-        logs.refresh()
-        playInfo.refresh()
-        named_value_plotter.refresh()
-
-    timer = QtCore.QTimer()
-    timer.timeout.connect(update)
-    timer.start(5)  # Refresh at 200hz
-
-    window.show()
-=======
->>>>>>> bc8e86b7
 
 if __name__ == "__main__":
     parser = argparse.ArgumentParser(description="Thunderscope")
