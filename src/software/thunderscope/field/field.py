--- conflicted
+++ resolved
@@ -7,12 +7,6 @@
 
     """Wrapper to handle Field Layers"""
 
-<<<<<<< HEAD
-    MAX_X_RANGE = 10000
-    MAX_Y_RANGE = 6000
-
-    def __init__(self):
-=======
     def __init__(self, max_x_range=10000, max_y_range=6000):
         """Initialize the field
 
@@ -20,19 +14,15 @@
         :param max_y_range: Maximum y range of the field
 
         """
->>>>>>> 18446e47
         pg.PlotWidget.__init__(self)
 
         # Setup Field Plot
         self.setAspectLocked()
         self.showGrid(x=True, y=True, alpha=0.5)
 
-<<<<<<< HEAD
-=======
         self.max_x_range = max_x_range
         self.max_y_range = max_y_range
 
->>>>>>> 18446e47
         # NOTE: This line has caused a lot of grief. DO NOT remove this, or you
         # will encounter a severe performance hit.
         #
@@ -98,12 +88,7 @@
         # Set the field range once
         if not self.range_set:
             self.setRange(
-<<<<<<< HEAD
-                xRange=(-int(Field.MAX_X_RANGE / 2), int(Field.MAX_X_RANGE / 2)),
-                yRange=(-int(Field.MAX_Y_RANGE / 2), int(Field.MAX_Y_RANGE / 2)),
-=======
                 xRange=(-int(self.max_x_range / 2), int(self.max_x_range / 2)),
                 yRange=(-int(self.max_y_range / 2), int(self.max_y_range / 2)),
->>>>>>> 18446e47
             )
             self.range_set = True