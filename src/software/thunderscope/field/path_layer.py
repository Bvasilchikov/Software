--- conflicted
+++ resolved
@@ -4,11 +4,7 @@
 
 import software.thunderscope.constants as constants
 from software.py_constants import *
-<<<<<<< HEAD
-from software.thunderscope.colors import Colors
-=======
 from software.thunderscope.constants import Colors
->>>>>>> b2da8056
 from software.networking.threaded_unix_listener import ThreadedUnixListener
 from software.thunderscope.field.field_layer import FieldLayer
 from software.thunderscope.thread_safe_buffer import ThreadSafeBuffer
@@ -23,13 +19,7 @@
 
         """
         FieldLayer.__init__(self)
-<<<<<<< HEAD
-        self.path_visualization_buffer = ThreadSafeBuffer(
-            buffer_size, PathVisualization
-        )
-=======
         self.primitive_set_buffer = ThreadSafeBuffer(buffer_size, PrimitiveSet)
->>>>>>> b2da8056
 
     def paint(self, painter, option, widget):
         """Paint this layer
@@ -39,9 +29,6 @@
         :param widget: The widget that we are painting on
 
         """
-<<<<<<< HEAD
-        paths = self.path_visualization_buffer.get(block=False)
-=======
         primitive_set = self.primitive_set_buffer.get(
             block=False
         ).robot_primitives.values()
@@ -57,7 +44,6 @@
             if primitive.HasField("move")
         ]
 
->>>>>>> b2da8056
         painter.setPen(
             pg.mkPen(Colors.NAVIGATOR_PATH_COLOR, width=constants.LINE_WIDTH)
         )
