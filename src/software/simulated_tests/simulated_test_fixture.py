--- conflicted
+++ resolved
@@ -293,11 +293,7 @@
                     f"\n\n To replay this test for the blue team, go to the `src` folder and run \n./tbots.py run thunderscope --blue_log {blue_logger.log_folder}"
                 )
                 print(
-<<<<<<< HEAD
                     f"\n\n To replay this test for the yellow team, go to the `src` folder and run \n./tbots.py run thunderscope --yellow_log {yellow_logger.log_folder}"
-                )
-=======
-                    f"\n\nTo replay this test for the yellow team, go to the `src` folder and run \n./tbots.py run thunderscope --yellow_log {yellow_logger.log_folder}"
                 )
 
 
@@ -312,5 +308,4 @@
     try:
         next(initializer)
     except StopIteration:
-        pass
->>>>>>> 89f4f59d
+        pass