import threading
import queue
import argparse
import time
<<<<<<< HEAD
=======
import sys
import os
>>>>>>> b2da8056

import pytest
import software.python_bindings as tbots
from proto.import_all_protos import *

from pyqtgraph.Qt import QtCore, QtGui

from software.networking.threaded_unix_sender import ThreadedUnixSender
from software.simulated_tests.robot_enters_region import RobotEntersRegion

from software.simulated_tests import validation
from software.thunderscope.thunderscope import Thunderscope
from software.thunderscope.thread_safe_buffer import ThreadSafeBuffer
from software.thunderscope.proto_unix_io import ProtoUnixIO
from software.py_constants import MILLISECONDS_PER_SECOND
from software.thunderscope.binary_context_managers import (
    FullSystem,
    Simulator,
    Gamecontroller,
)
<<<<<<< HEAD
=======
from software.thunderscope.replay.proto_logger import ProtoLogger
>>>>>>> b2da8056

from software.logger.logger import createLogger

logger = createLogger(__name__)

<<<<<<< HEAD
LAUNCH_DELAY_S = 0.2
=======
LAUNCH_DELAY_S = 0.1
>>>>>>> b2da8056
WORLD_BUFFER_TIMEOUT = 0.5
PROCESS_BUFFER_DELAY_S = 0.01
PAUSE_AFTER_FAIL_DELAY_S = 3


class SimulatorTestRunner(object):

    """Run a simulated test"""

    def __init__(
        self,
<<<<<<< HEAD
=======
        test_name,
>>>>>>> b2da8056
        thunderscope,
        simulator_proto_unix_io,
        blue_full_system_proto_unix_io,
        yellow_full_system_proto_unix_io,
        gamecontroller,
    ):
        """Initialize the SimulatorTestRunner
        
<<<<<<< HEAD
=======
        :param test_name: The name of the test to run
>>>>>>> b2da8056
        :param thunderscope: The thunderscope to use, None if not used
        :param simulator_proto_unix_io: The simulator proto unix io to use
        :param blue_full_system_proto_unix_io: The blue full system proto unix io to use
        :param yellow_full_system_proto_unix_io: The yellow full system proto unix io to use
        :param gamecontroller: The gamecontroller context managed instance 

        """

<<<<<<< HEAD
=======
        self.test_name = test_name
>>>>>>> b2da8056
        self.thunderscope = thunderscope
        self.simulator_proto_unix_io = simulator_proto_unix_io
        self.blue_full_system_proto_unix_io = blue_full_system_proto_unix_io
        self.yellow_full_system_proto_unix_io = yellow_full_system_proto_unix_io
        self.gamecontroller = gamecontroller
<<<<<<< HEAD
        self.world_buffer = ThreadSafeBuffer(buffer_size=1, protobuf_type=World)
        self.last_exception = None

        self.ssl_wrapper_buffer = ThreadSafeBuffer(
            buffer_size=1, protobuf_type=SSL_WrapperPacket
        )
        self.robot_status_buffer = ThreadSafeBuffer(
            buffer_size=1, protobuf_type=RobotStatus
        )

        self.blue_full_system_proto_unix_io.register_observer(
            SSL_WrapperPacket, self.ssl_wrapper_buffer
        )
        self.blue_full_system_proto_unix_io.register_observer(
            RobotStatus, self.robot_status_buffer
        )
=======
        self.last_exception = None

        self.world_buffer = ThreadSafeBuffer(buffer_size=1, protobuf_type=World)
        self.last_exception = None

        self.ssl_wrapper_buffer = ThreadSafeBuffer(
            buffer_size=1, protobuf_type=SSL_WrapperPacket
        )
        self.robot_status_buffer = ThreadSafeBuffer(
            buffer_size=1, protobuf_type=RobotStatus
        )

        self.blue_full_system_proto_unix_io.register_observer(
            SSL_WrapperPacket, self.ssl_wrapper_buffer
        )
        self.blue_full_system_proto_unix_io.register_observer(
            RobotStatus, self.robot_status_buffer
        )

        self.timestamp = 0
        self.timestamp_mutex = threading.Lock()

    def time_provider(self):
        """Provide the current time in seconds since the epoch"""

        with self.timestamp_mutex:
            return self.timestamp
>>>>>>> b2da8056

    def run_test(
        self,
        always_validation_sequence_set=[[]],
        eventually_validation_sequence_set=[[]],
        test_timeout_s=3,
        tick_duration_s=0.0166,  # Default to 60hz
    ):
        """Run a test

        :param always_validation_sequence_set: Validation functions that should
                                hold on every tick
        :param eventually_validation_sequence_set: Validation that should
                                eventually be true, before the test ends
        :param test_timeout_s: The timeout for the test, if any eventually_validations
                                remain after the timeout, the test fails.
        :param tick_duration_s: The simulation step duration

        """

        def __stopper(delay=PROCESS_BUFFER_DELAY_S):
            """Stop running the test

            :param delay: How long to wait before closing everything, defaults
                          to PROCESS_BUFFER_DELAY_S to minimize buffer warnings

            """
            time.sleep(delay)

            if self.thunderscope:
                self.thunderscope.close()

        def __runner():
            """Step simulation, full_system and run validation
            """

            time_elapsed_s = 0

            while time_elapsed_s < test_timeout_s:

<<<<<<< HEAD
=======
                # Update the timestamp logged by the ProtoLogger
                with self.timestamp_mutex:
                    ssl_wrapper = self.ssl_wrapper_buffer.get(block=False)
                    self.timestamp = ssl_wrapper.detection.t_capture

>>>>>>> b2da8056
                tick = SimulatorTick(
                    milliseconds=tick_duration_s * MILLISECONDS_PER_SECOND
                )
                self.simulator_proto_unix_io.send_proto(SimulatorTick, tick)
                time_elapsed_s += tick_duration_s

                if self.thunderscope:
                    time.sleep(tick_duration_s)

                while True:
                    try:
                        world = self.world_buffer.get(
                            block=True, timeout=WORLD_BUFFER_TIMEOUT
                        )
                        break
                    except queue.Empty as empty:
                        # If we timeout, that means full_system missed the last
                        # wrapper and robot status, lets resend it.
                        logger.warning("Fullsystem missed last wrapper, resending ...")

                        ssl_wrapper = self.ssl_wrapper_buffer.get(block=False)
                        robot_status = self.robot_status_buffer.get(block=False)

                        self.blue_full_system_proto_unix_io.send_proto(
                            SSL_WrapperPacket, ssl_wrapper
                        )
                        self.blue_full_system_proto_unix_io.send_proto(
                            RobotStatus, robot_status
                        )

                # Validate
                (
                    eventually_validation_proto_set,
                    always_validation_proto_set,
                ) = validation.run_validation_sequence_sets(
                    world,
                    eventually_validation_sequence_set,
                    always_validation_sequence_set,
                )

                if self.thunderscope:
<<<<<<< HEAD
=======

                    # Set the test name
                    eventually_validation_proto_set.test_name = self.test_name
                    always_validation_proto_set.test_name = self.test_name

>>>>>>> b2da8056
                    # Send out the validation proto to thunderscope
                    self.thunderscope.blue_full_system_proto_unix_io.send_proto(
                        ValidationProtoSet, eventually_validation_proto_set
                    )
                    self.thunderscope.blue_full_system_proto_unix_io.send_proto(
                        ValidationProtoSet, always_validation_proto_set
                    )

                # Check that all always validations are always valid
                validation.check_validation(always_validation_proto_set)

            # Check that all eventually validations are eventually valid
            validation.check_validation(eventually_validation_proto_set)

            __stopper()

        def excepthook(args):
            """This function is _critical_ for show_thunderscope to work.
            If the test Thread will raises an exception we won't be able to close
            the window from the main thread.

            :param args: The args passed in from the hook

            """

            __stopper(delay=PAUSE_AFTER_FAIL_DELAY_S)
            self.last_exception = args.exc_value
            raise self.last_exception

        threading.excepthook = excepthook

        # If thunderscope is enabled, run the test in a thread and show
        # thunderscope on this thread. The excepthook is setup to catch
        # any test failures and propagate them to the main thread
        if self.thunderscope:

            run_sim_thread = threading.Thread(target=__runner, daemon=True)
            run_sim_thread.start()
            self.thunderscope.show()
            run_sim_thread.join()

            if self.last_exception:
                pytest.fail(str(self.last_exception))

        # If thunderscope is disabled, just run the test
        else:
            __runner()


def load_command_line_arguments():
    """Load from command line arguments using argpase

    NOTE: Pytest has its own built in argument parser (conftest.py, pytest_addoption)
    but it doesn't seem to play nicely with bazel. We just use argparse instead.

    """
    parser = argparse.ArgumentParser(description="Run simulated pytests")
    parser.add_argument(
        "--enable_thunderscope", action="store_true", help="enable thunderscope"
    )
    parser.add_argument(
        "--simulator_runtime_dir",
        type=str,
        help="simulator runtime directory",
        default="/tmp/tbots",
    )
    parser.add_argument(
        "--blue_full_system_runtime_dir",
        type=str,
        help="blue full_system runtime directory",
        default="/tmp/tbots/blue",
    )
    parser.add_argument(
        "--yellow_full_system_runtime_dir",
        type=str,
        help="yellow full_system runtime directory",
        default="/tmp/tbots/yellow",
    )
    parser.add_argument(
        "--layout",
        action="store",
        help="Which layout to run, if not specified the last layout will run",
    )
    parser.add_argument(
        "--debug_blue_full_system",
        action="store_true",
        default=False,
        help="Debug blue full_system",
    )
    parser.add_argument(
        "--debug_yellow_full_system",
        action="store_true",
        default=False,
        help="Debug yellow full_system",
    )
    parser.add_argument(
        "--debug_simulator",
        action="store_true",
        default=False,
        help="Debug the simulator",
    )
    parser.add_argument(
        "--visualization_buffer_size",
        action="store",
        type=int,
        default=5,
        help="How many packets to buffer while rendering",
    )
    parser.add_argument(
        "--show_gamecontroller_logs",
        action="store_true",
        default=False,
        help="How many packets to buffer while rendering",
<<<<<<< HEAD
=======
    )
    parser.add_argument(
        "--test_filter",
        action="store",
        default="",
        help="The test filter, if not specified all tests will run. "
        + "See https://docs.pytest.org/en/latest/how-to/usage.html#specifying-tests-selecting-tests",
>>>>>>> b2da8056
    )
    return parser.parse_args()


def pytest_main(file):
    """Runs the pytest file

    :param file: The test file to run

    """
    args = load_command_line_arguments()
    # Run the test, -s disables all capturing at -vv increases verbosity
    sys.exit(pytest.main(["-svv", "-k", args.test_filter, file]))


@pytest.fixture
def simulated_test_runner():
    args = load_command_line_arguments()
    tscope = None

    simulator_proto_unix_io = ProtoUnixIO()
    yellow_full_system_proto_unix_io = ProtoUnixIO()
    blue_full_system_proto_unix_io = ProtoUnixIO()

<<<<<<< HEAD
    # Launch all binaries
    with Simulator(
        args.simulator_runtime_dir, args.debug_simulator
    ) as simulator, FullSystem(
        args.blue_full_system_runtime_dir, args.debug_blue_full_system, False
    ) as blue_fs, FullSystem(
        args.yellow_full_system_runtime_dir, args.debug_yellow_full_system, True
    ) as yellow_fs:
        with Gamecontroller(
            supress_logs=(not args.show_gamecontroller_logs), ci_mode=True
=======
    # Grab the current test name to store the proto log for the test case
    current_test = os.environ.get("PYTEST_CURRENT_TEST").split(":")[-1].split(" ")[0]
    current_test = current_test.replace("]", "")
    current_test = current_test.replace("[", "-")

    test_name = current_test.split("-")[0]

    # Launch all binaries
    with Simulator(
        f"{args.simulator_runtime_dir}/test/{test_name}", args.debug_simulator
    ) as simulator, FullSystem(
        f"{args.blue_full_system_runtime_dir}/test/{test_name}",
        args.debug_blue_full_system,
        False,
        should_restart_on_crash=False,
    ) as blue_fs, FullSystem(
        f"{args.yellow_full_system_runtime_dir}/test/{test_name}",
        args.debug_yellow_full_system,
        True,
        should_restart_on_crash=False,
    ) as yellow_fs:
        with Gamecontroller(
            supress_logs=(not args.show_gamecontroller_logs), ci_mode=True,
>>>>>>> b2da8056
        ) as gamecontroller:

            blue_fs.setup_proto_unix_io(blue_full_system_proto_unix_io)
            yellow_fs.setup_proto_unix_io(yellow_full_system_proto_unix_io)
            simulator.setup_proto_unix_io(
                simulator_proto_unix_io,
                blue_full_system_proto_unix_io,
                yellow_full_system_proto_unix_io,
            )
            gamecontroller.setup_proto_unix_io(
                blue_full_system_proto_unix_io, yellow_full_system_proto_unix_io,
            )

            # If we want to run thunderscope, inject the proto unix ios
            # and start the test
            if args.enable_thunderscope:
                tscope = Thunderscope(
                    simulator_proto_unix_io,
                    blue_full_system_proto_unix_io,
                    yellow_full_system_proto_unix_io,
<<<<<<< HEAD
                    visualization_buffer_size=args.visualization_buffer_size,
                )
                tscope.load_saved_layout(args.layout)
=======
                    layout_path=args.layout,
                    visualization_buffer_size=args.visualization_buffer_size,
                )
>>>>>>> b2da8056

            time.sleep(LAUNCH_DELAY_S)

            runner = SimulatorTestRunner(
<<<<<<< HEAD
=======
                current_test,
>>>>>>> b2da8056
                tscope,
                simulator_proto_unix_io,
                blue_full_system_proto_unix_io,
                yellow_full_system_proto_unix_io,
                gamecontroller,
            )

            # Only validate on the blue worlds
            blue_full_system_proto_unix_io.register_observer(World, runner.world_buffer)

<<<<<<< HEAD
            yield runner
=======
            # Setup proto loggers.
            #
            # NOTE: Its important we use the test runners time provider because
            # test will run as fast as possible with a varying tick rate. The
            # SimulatorTestRunner time provider is tied to the simulators
            # t_capture coming out of the wrapper packet (rather than time.time).
            with ProtoLogger(
                f"{args.blue_full_system_runtime_dir}/logs/{current_test}",
                time_provider=runner.time_provider,
            ) as blue_logger, ProtoLogger(
                f"{args.yellow_full_system_runtime_dir}/logs/{current_test}",
                time_provider=runner.time_provider,
            ) as yellow_logger:

                blue_full_system_proto_unix_io.register_to_observe_everything(
                    blue_logger.buffer
                )
                yellow_full_system_proto_unix_io.register_to_observe_everything(
                    yellow_logger.buffer
                )

                yield runner
                print(
                    f"\n\n To replay this test for the blue team, go to the `src` folder and run \n./tbots.py run thunderscope --blue_log {blue_logger.log_folder}"
                )
                print(
                    f"\n\n To replay this test for the yellow team, go to the `src` folder and run \n./tbots.py run thunderscope --yellow_log {yellow_logger.log_folder}"
                )
>>>>>>> b2da8056
<|MERGE_RESOLUTION|>--- conflicted
+++ resolved
@@ -2,11 +2,8 @@
 import queue
 import argparse
 import time
-<<<<<<< HEAD
-=======
 import sys
 import os
->>>>>>> b2da8056
 
 import pytest
 import software.python_bindings as tbots
@@ -27,20 +24,13 @@
     Simulator,
     Gamecontroller,
 )
-<<<<<<< HEAD
-=======
 from software.thunderscope.replay.proto_logger import ProtoLogger
->>>>>>> b2da8056
 
 from software.logger.logger import createLogger
 
 logger = createLogger(__name__)
 
-<<<<<<< HEAD
-LAUNCH_DELAY_S = 0.2
-=======
 LAUNCH_DELAY_S = 0.1
->>>>>>> b2da8056
 WORLD_BUFFER_TIMEOUT = 0.5
 PROCESS_BUFFER_DELAY_S = 0.01
 PAUSE_AFTER_FAIL_DELAY_S = 3
@@ -52,10 +42,7 @@
 
     def __init__(
         self,
-<<<<<<< HEAD
-=======
         test_name,
->>>>>>> b2da8056
         thunderscope,
         simulator_proto_unix_io,
         blue_full_system_proto_unix_io,
@@ -64,10 +51,7 @@
     ):
         """Initialize the SimulatorTestRunner
         
-<<<<<<< HEAD
-=======
         :param test_name: The name of the test to run
->>>>>>> b2da8056
         :param thunderscope: The thunderscope to use, None if not used
         :param simulator_proto_unix_io: The simulator proto unix io to use
         :param blue_full_system_proto_unix_io: The blue full system proto unix io to use
@@ -76,16 +60,14 @@
 
         """
 
-<<<<<<< HEAD
-=======
         self.test_name = test_name
->>>>>>> b2da8056
         self.thunderscope = thunderscope
         self.simulator_proto_unix_io = simulator_proto_unix_io
         self.blue_full_system_proto_unix_io = blue_full_system_proto_unix_io
         self.yellow_full_system_proto_unix_io = yellow_full_system_proto_unix_io
         self.gamecontroller = gamecontroller
-<<<<<<< HEAD
+        self.last_exception = None
+
         self.world_buffer = ThreadSafeBuffer(buffer_size=1, protobuf_type=World)
         self.last_exception = None
 
@@ -102,25 +84,6 @@
         self.blue_full_system_proto_unix_io.register_observer(
             RobotStatus, self.robot_status_buffer
         )
-=======
-        self.last_exception = None
-
-        self.world_buffer = ThreadSafeBuffer(buffer_size=1, protobuf_type=World)
-        self.last_exception = None
-
-        self.ssl_wrapper_buffer = ThreadSafeBuffer(
-            buffer_size=1, protobuf_type=SSL_WrapperPacket
-        )
-        self.robot_status_buffer = ThreadSafeBuffer(
-            buffer_size=1, protobuf_type=RobotStatus
-        )
-
-        self.blue_full_system_proto_unix_io.register_observer(
-            SSL_WrapperPacket, self.ssl_wrapper_buffer
-        )
-        self.blue_full_system_proto_unix_io.register_observer(
-            RobotStatus, self.robot_status_buffer
-        )
 
         self.timestamp = 0
         self.timestamp_mutex = threading.Lock()
@@ -130,7 +93,6 @@
 
         with self.timestamp_mutex:
             return self.timestamp
->>>>>>> b2da8056
 
     def run_test(
         self,
@@ -171,14 +133,11 @@
 
             while time_elapsed_s < test_timeout_s:
 
-<<<<<<< HEAD
-=======
                 # Update the timestamp logged by the ProtoLogger
                 with self.timestamp_mutex:
                     ssl_wrapper = self.ssl_wrapper_buffer.get(block=False)
                     self.timestamp = ssl_wrapper.detection.t_capture
 
->>>>>>> b2da8056
                 tick = SimulatorTick(
                     milliseconds=tick_duration_s * MILLISECONDS_PER_SECOND
                 )
@@ -220,14 +179,11 @@
                 )
 
                 if self.thunderscope:
-<<<<<<< HEAD
-=======
 
                     # Set the test name
                     eventually_validation_proto_set.test_name = self.test_name
                     always_validation_proto_set.test_name = self.test_name
 
->>>>>>> b2da8056
                     # Send out the validation proto to thunderscope
                     self.thunderscope.blue_full_system_proto_unix_io.send_proto(
                         ValidationProtoSet, eventually_validation_proto_set
@@ -341,8 +297,6 @@
         action="store_true",
         default=False,
         help="How many packets to buffer while rendering",
-<<<<<<< HEAD
-=======
     )
     parser.add_argument(
         "--test_filter",
@@ -350,7 +304,6 @@
         default="",
         help="The test filter, if not specified all tests will run. "
         + "See https://docs.pytest.org/en/latest/how-to/usage.html#specifying-tests-selecting-tests",
->>>>>>> b2da8056
     )
     return parser.parse_args()
 
@@ -375,18 +328,6 @@
     yellow_full_system_proto_unix_io = ProtoUnixIO()
     blue_full_system_proto_unix_io = ProtoUnixIO()
 
-<<<<<<< HEAD
-    # Launch all binaries
-    with Simulator(
-        args.simulator_runtime_dir, args.debug_simulator
-    ) as simulator, FullSystem(
-        args.blue_full_system_runtime_dir, args.debug_blue_full_system, False
-    ) as blue_fs, FullSystem(
-        args.yellow_full_system_runtime_dir, args.debug_yellow_full_system, True
-    ) as yellow_fs:
-        with Gamecontroller(
-            supress_logs=(not args.show_gamecontroller_logs), ci_mode=True
-=======
     # Grab the current test name to store the proto log for the test case
     current_test = os.environ.get("PYTEST_CURRENT_TEST").split(":")[-1].split(" ")[0]
     current_test = current_test.replace("]", "")
@@ -410,7 +351,6 @@
     ) as yellow_fs:
         with Gamecontroller(
             supress_logs=(not args.show_gamecontroller_logs), ci_mode=True,
->>>>>>> b2da8056
         ) as gamecontroller:
 
             blue_fs.setup_proto_unix_io(blue_full_system_proto_unix_io)
@@ -431,23 +371,14 @@
                     simulator_proto_unix_io,
                     blue_full_system_proto_unix_io,
                     yellow_full_system_proto_unix_io,
-<<<<<<< HEAD
-                    visualization_buffer_size=args.visualization_buffer_size,
-                )
-                tscope.load_saved_layout(args.layout)
-=======
                     layout_path=args.layout,
                     visualization_buffer_size=args.visualization_buffer_size,
                 )
->>>>>>> b2da8056
 
             time.sleep(LAUNCH_DELAY_S)
 
             runner = SimulatorTestRunner(
-<<<<<<< HEAD
-=======
                 current_test,
->>>>>>> b2da8056
                 tscope,
                 simulator_proto_unix_io,
                 blue_full_system_proto_unix_io,
@@ -458,9 +389,6 @@
             # Only validate on the blue worlds
             blue_full_system_proto_unix_io.register_observer(World, runner.world_buffer)
 
-<<<<<<< HEAD
-            yield runner
-=======
             # Setup proto loggers.
             #
             # NOTE: Its important we use the test runners time provider because
@@ -488,5 +416,4 @@
                 )
                 print(
                     f"\n\n To replay this test for the yellow team, go to the `src` folder and run \n./tbots.py run thunderscope --yellow_log {yellow_logger.log_folder}"
-                )
->>>>>>> b2da8056
+                )