import pytest

import software.python_bindings as tbots_cpp
from software.simulated_tests.robot_enters_region import *
from software.simulated_tests.ball_enters_region import *
from software.simulated_tests.ball_moves_forward import *
from software.simulated_tests.friendly_has_ball_possession import *
from software.simulated_tests.ball_stops_in_region import *
from software.simulated_tests.excessive_dribbling import *
from proto.message_translation.tbots_protobuf import create_world_state
from proto.ssl_gc_common_pb2 import Team
from proto.geometry_pb2 import Point, Angle
from software.simulated_tests.simulated_test_fixture import simulated_test_runner
from software.simulated_tests.pytest_main import pytest_main

# the friction model currently used in the er-force simulator

SLIDING_ACCELERATION = -3.432327  # equal to coeff_of_friction * g
ROLLING_ACCELERATION = -0.5
TRANSITION_FACTOR = 5.0 / 7.0
STOPPING_SPEED = 0.01


@pytest.mark.parametrize(
    "ball_initial_position,ball_initial_velocity",
    [
        (tbots_cpp.Point(-3.5, 0), tbots_cpp.Vector(2, 0),),
        (tbots_cpp.Point(-3.5, 2), tbots_cpp.Vector(3, -2),),
        (tbots_cpp.Point(-3.5, -2), tbots_cpp.Vector(3, 2),),
        (tbots_cpp.Point(4.5, 3), tbots_cpp.Vector(-3.5, -2),),
    ],
)
def test_simulator_move_ball(
    ball_initial_position, ball_initial_velocity, simulated_test_runner,
):
    # Setup Ball
    simulated_test_runner.set_worldState(
        create_world_state(
            [],
            blue_robot_locations=[],
            ball_location=ball_initial_position,
            ball_velocity=ball_initial_velocity,
        ),
    )

    # Setup Tactic
    params = AssignedTacticPlayControlParams()

    simulated_test_runner.set_tactics(params, proto.ssl_gc_common_pb2.Team.BLUE)

    # Setup no tactics on the enemy side
    params = AssignedTacticPlayControlParams()
    simulated_test_runner.set_tactics(params, proto.ssl_gc_common_pb2.Team.YELLOW)

    # expected ball position
    initial_v = ball_initial_velocity.length()

    # velocity at which ball starts to roll
    rolling_v = TRANSITION_FACTOR * initial_v
    time_until_roll = abs((rolling_v - initial_v) / SLIDING_ACCELERATION)
    time_until_stop = abs((rolling_v - STOPPING_SPEED) / ROLLING_ACCELERATION)

    d_slide = (initial_v + rolling_v) / 2 * time_until_roll
    d_roll = (rolling_v / 2) * time_until_stop
    total_distance = d_slide + d_roll

    ball_expected_position = (
        total_distance * ball_initial_velocity.normalize() + ball_initial_position
    )

    # Always Validation
    always_validation_sequence_set = [[NeverExcessivelyDribbles(),]]

    # Eventually Validation
    eventually_validation_sequence_set = [
        [BallEventuallyStopsInRegion([tbots_cpp.Circle(ball_expected_position, 0.1)]),]
    ]

    simulated_test_runner.run_test(
        test_timeout_s=8,
<<<<<<< HEAD
        eventually_validation_sequence_set=eventually_validation_sequence_set,
        always_validation_sequence_set=always_validation_sequence_set,
    )


def test_simulator_kick_ball(simulated_test_runner):

    ball_initial_position = tbots.Point(-2.5, 0)
    kick_velocity = tbots.Vector(2, 0)

    rob_pos = ball_initial_position - (kick_velocity.normalize() * 0.1)

    # Setup Ball
    simulated_test_runner.set_worldState(
        create_world_state(
            [],
            blue_robot_locations=[rob_pos],
            ball_location=ball_initial_position,
            ball_velocity=tbots.Vector(0, 0),
        ),
    )

    # Setup Tactic
    params = AssignedTacticPlayControlParams()
    kick_origin = Point(
        x_meters=ball_initial_position.x(), y_meters=ball_initial_position.y()
    )

    params.assigned_tactics[0].kick.CopyFrom(
        KickTactic(
            kick_origin=kick_origin,
            kick_direction=Angle(radians=kick_velocity.orientation().toRadians()),
            kick_speed_meters_per_second=kick_velocity.length(),
        )
    )

    simulated_test_runner.set_tactics(params, proto.ssl_gc_common_pb2.Team.BLUE)

    # Setup no tactics on the enemy side
    params = AssignedTacticPlayControlParams()
    simulated_test_runner.set_tactics(params, proto.ssl_gc_common_pb2.Team.YELLOW)

    # expected ball position

    initial_v = kick_velocity.length()

    # velocity at which ball starts to roll
    rolling_v = TRANSITION_FACTOR * initial_v
    time_until_roll = abs((rolling_v - initial_v) / SLIDING_ACCELERATION)
    time_until_stop = abs((rolling_v - STOPPING_SPEED) / ROLLING_ACCELERATION)

    d_slide = (initial_v + rolling_v) / 2 * time_until_roll
    d_roll = (rolling_v / 2) * time_until_stop
    total_distance = d_slide + d_roll

    ball_expected_position = (
        total_distance * kick_velocity.normalize() + ball_initial_position
    )

    # Always Validation
    always_validation_sequence_set = []

    # Eventually Validation
    # use larger error margin because we can't account for robot-ball collision impact
    eventually_validation_sequence_set = [
        [BallEventuallyStopsInRegion([tbots.Circle(ball_expected_position, 0.5)]),]
    ]

    simulated_test_runner.run_test(
        test_timeout_s=8,
        eventually_validation_sequence_set=eventually_validation_sequence_set,
        always_validation_sequence_set=always_validation_sequence_set,
=======
        inv_eventually_validation_sequence_set=eventually_validation_sequence_set,
        inv_always_validation_sequence_set=always_validation_sequence_set,
>>>>>>> e4f58377
    )


def test_ball_robot_collision(simulated_test_runner):

    ball_initial_position = tbots_cpp.Field.createSSLDivisionBField().centerPoint()
    ball_initial_velocity = tbots_cpp.Vector(2.5, 0)
    robot_position = tbots_cpp.Point(2.5, 0)

    # Setup Robot
    simulated_test_runner.simulator_proto_unix_io.send_proto(
        WorldState,
        create_world_state(
            [],
            blue_robot_locations=[robot_position],
            ball_location=ball_initial_position,
            ball_velocity=ball_initial_velocity,
        ),
    )

    # Setup Ball
    simulated_test_runner.simulator_proto_unix_io.send_proto(
        WorldState,
        create_world_state(
            [],
            blue_robot_locations=[],
            ball_location=ball_initial_position,
            ball_velocity=ball_initial_velocity,
        ),
    )

    # Setup Tactic
    params = AssignedTacticPlayControlParams()

    simulated_test_runner.blue_full_system_proto_unix_io.send_proto(
        AssignedTacticPlayControlParams, params
    )

    # Setup no tactics on the enemy side
    params = AssignedTacticPlayControlParams()
    simulated_test_runner.yellow_full_system_proto_unix_io.send_proto(
        AssignedTacticPlayControlParams, params
    )

    # expected ball position
    initial_v = ball_initial_velocity.length()

    # velocity at which ball starts to roll
    rolling_v = TRANSITION_FACTOR * initial_v
    time_until_roll = abs((rolling_v - initial_v) / SLIDING_ACCELERATION)
    time_until_stop = abs((rolling_v - STOPPING_SPEED) / ROLLING_ACCELERATION)

    d_slide = (initial_v + rolling_v) / 2 * time_until_roll
    d_roll = (rolling_v / 2) * time_until_stop
    total_distance = d_slide + d_roll

    # expected position if there was no robot collision
    ball_expected_position = (
        total_distance * ball_initial_velocity.normalize() + ball_initial_position
    )

    distance_from_robot = (ball_expected_position - robot_position).length()

    # Always Validation
    always_validation_sequence_set = []

    # Eventually Validation
    eventually_validation_sequence_set = [
        [
            BallEventuallyStopsInRegion(
                [tbots_cpp.Circle(robot_position, distance_from_robot)]
            ),
        ]
    ]

    simulated_test_runner.run_test(
<<<<<<< HEAD
        eventually_validation_sequence_set=eventually_validation_sequence_set,
        always_validation_sequence_set=always_validation_sequence_set,
        test_timeout_s=4,
=======
        inv_eventually_validation_sequence_set=eventually_validation_sequence_set,
        inv_always_validation_sequence_set=always_validation_sequence_set,
>>>>>>> e4f58377
    )


if __name__ == "__main__":
    # Run the test, -s disables all capturing at -vv increases verbosity
    pytest_main(__file__)<|MERGE_RESOLUTION|>--- conflicted
+++ resolved
@@ -5,13 +5,17 @@
 from software.simulated_tests.ball_enters_region import *
 from software.simulated_tests.ball_moves_forward import *
 from software.simulated_tests.friendly_has_ball_possession import *
+from software.simulated_tests.ball_speed_threshold import *
+from software.simulated_tests.robot_speed_threshold import *
 from software.simulated_tests.ball_stops_in_region import *
 from software.simulated_tests.excessive_dribbling import *
 from proto.message_translation.tbots_protobuf import create_world_state
 from proto.ssl_gc_common_pb2 import Team
 from proto.geometry_pb2 import Point, Angle
-from software.simulated_tests.simulated_test_fixture import simulated_test_runner
-from software.simulated_tests.pytest_main import pytest_main
+from software.simulated_tests.simulated_test_fixture import (
+    simulated_test_runner,
+    pytest_main,
+)
 
 # the friction model currently used in the er-force simulator
 
@@ -34,7 +38,8 @@
     ball_initial_position, ball_initial_velocity, simulated_test_runner,
 ):
     # Setup Ball
-    simulated_test_runner.set_worldState(
+    simulated_test_runner.simulator_proto_unix_io.send_proto(
+        WorldState,
         create_world_state(
             [],
             blue_robot_locations=[],
@@ -46,11 +51,15 @@
     # Setup Tactic
     params = AssignedTacticPlayControlParams()
 
-    simulated_test_runner.set_tactics(params, proto.ssl_gc_common_pb2.Team.BLUE)
+    simulated_test_runner.blue_full_system_proto_unix_io.send_proto(
+        AssignedTacticPlayControlParams, params
+    )
 
     # Setup no tactics on the enemy side
     params = AssignedTacticPlayControlParams()
-    simulated_test_runner.set_tactics(params, proto.ssl_gc_common_pb2.Team.YELLOW)
+    simulated_test_runner.yellow_full_system_proto_unix_io.send_proto(
+        AssignedTacticPlayControlParams, params
+    )
 
     # expected ball position
     initial_v = ball_initial_velocity.length()
@@ -78,83 +87,8 @@
 
     simulated_test_runner.run_test(
         test_timeout_s=8,
-<<<<<<< HEAD
-        eventually_validation_sequence_set=eventually_validation_sequence_set,
-        always_validation_sequence_set=always_validation_sequence_set,
-    )
-
-
-def test_simulator_kick_ball(simulated_test_runner):
-
-    ball_initial_position = tbots.Point(-2.5, 0)
-    kick_velocity = tbots.Vector(2, 0)
-
-    rob_pos = ball_initial_position - (kick_velocity.normalize() * 0.1)
-
-    # Setup Ball
-    simulated_test_runner.set_worldState(
-        create_world_state(
-            [],
-            blue_robot_locations=[rob_pos],
-            ball_location=ball_initial_position,
-            ball_velocity=tbots.Vector(0, 0),
-        ),
-    )
-
-    # Setup Tactic
-    params = AssignedTacticPlayControlParams()
-    kick_origin = Point(
-        x_meters=ball_initial_position.x(), y_meters=ball_initial_position.y()
-    )
-
-    params.assigned_tactics[0].kick.CopyFrom(
-        KickTactic(
-            kick_origin=kick_origin,
-            kick_direction=Angle(radians=kick_velocity.orientation().toRadians()),
-            kick_speed_meters_per_second=kick_velocity.length(),
-        )
-    )
-
-    simulated_test_runner.set_tactics(params, proto.ssl_gc_common_pb2.Team.BLUE)
-
-    # Setup no tactics on the enemy side
-    params = AssignedTacticPlayControlParams()
-    simulated_test_runner.set_tactics(params, proto.ssl_gc_common_pb2.Team.YELLOW)
-
-    # expected ball position
-
-    initial_v = kick_velocity.length()
-
-    # velocity at which ball starts to roll
-    rolling_v = TRANSITION_FACTOR * initial_v
-    time_until_roll = abs((rolling_v - initial_v) / SLIDING_ACCELERATION)
-    time_until_stop = abs((rolling_v - STOPPING_SPEED) / ROLLING_ACCELERATION)
-
-    d_slide = (initial_v + rolling_v) / 2 * time_until_roll
-    d_roll = (rolling_v / 2) * time_until_stop
-    total_distance = d_slide + d_roll
-
-    ball_expected_position = (
-        total_distance * kick_velocity.normalize() + ball_initial_position
-    )
-
-    # Always Validation
-    always_validation_sequence_set = []
-
-    # Eventually Validation
-    # use larger error margin because we can't account for robot-ball collision impact
-    eventually_validation_sequence_set = [
-        [BallEventuallyStopsInRegion([tbots.Circle(ball_expected_position, 0.5)]),]
-    ]
-
-    simulated_test_runner.run_test(
-        test_timeout_s=8,
-        eventually_validation_sequence_set=eventually_validation_sequence_set,
-        always_validation_sequence_set=always_validation_sequence_set,
-=======
         inv_eventually_validation_sequence_set=eventually_validation_sequence_set,
         inv_always_validation_sequence_set=always_validation_sequence_set,
->>>>>>> e4f58377
     )
 
 
@@ -231,14 +165,8 @@
     ]
 
     simulated_test_runner.run_test(
-<<<<<<< HEAD
-        eventually_validation_sequence_set=eventually_validation_sequence_set,
-        always_validation_sequence_set=always_validation_sequence_set,
-        test_timeout_s=4,
-=======
         inv_eventually_validation_sequence_set=eventually_validation_sequence_set,
         inv_always_validation_sequence_set=always_validation_sequence_set,
->>>>>>> e4f58377
     )
 
 
