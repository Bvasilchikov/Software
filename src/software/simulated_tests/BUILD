--- conflicted
+++ resolved
@@ -69,10 +69,7 @@
         "//software/simulated_tests:validation",
         "//software/thunderscope",
         "//software/thunderscope:binary_context_managers",
-<<<<<<< HEAD
-=======
         "//software/thunderscope/replay:proto_logger",
->>>>>>> b2da8056
     ],
 )
 
