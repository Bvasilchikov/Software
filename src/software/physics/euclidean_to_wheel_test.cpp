--- conflicted
+++ resolved
@@ -12,9 +12,6 @@
     EuclideanSpace_t target_euclidean_velocity{};
     WheelSpace_t expected_wheel_speeds{};
     WheelSpace_t calculated_wheel_speeds{};
-<<<<<<< HEAD
-    double robot_radius = create2021RobotConstants().robot_radius_m;
-=======
     RobotConstants robot_constants = create2021RobotConstants();
     double robot_radius            = create2021RobotConstants().robot_radius_m;
 
@@ -23,7 +20,6 @@
     double time_to_ramp = 0.1;
 
 
->>>>>>> e4f58377
 
     EuclideanToWheel euclidean_to_four_wheel =
         EuclideanToWheel(create2021RobotConstants());
@@ -39,25 +35,12 @@
         euclidean_to_four_wheel.getWheelVelocity(target_euclidean_velocity), 0.001));
 }
 
-<<<<<<< HEAD
-// Note: The tests below assume that counter-clockwise motor rotation is positive velocity, and vise-versa.
-=======
 // Note: The tests below assume that counter-clockwise motor rotation is positive
 // velocity, and vise-versa.
->>>>>>> e4f58377
 TEST_F(EuclideanToWheelTest, test_target_wheel_speeds_positive_x)
 {
     // Test +x/right
     target_euclidean_velocity = {1, 0, 0};
-<<<<<<< HEAD
-    calculated_wheel_speeds     = euclidean_to_four_wheel.getWheelVelocity(target_euclidean_velocity);
-
-    // Front wheels must be - velocity, back wheels must be + velocity.
-    EXPECT_LT(calculated_wheel_speeds[0], 0);
-    EXPECT_LT(calculated_wheel_speeds[1], 0);
-    EXPECT_GT(calculated_wheel_speeds[2], 0);
-    EXPECT_GT(calculated_wheel_speeds[3], 0);
-=======
     calculated_wheel_speeds =
         euclidean_to_four_wheel.getWheelVelocity(target_euclidean_velocity);
 
@@ -66,22 +49,12 @@
     EXPECT_LT(calculated_wheel_speeds[FRONT_LEFT_WHEEL_SPACE_INDEX], 0);
     EXPECT_GT(calculated_wheel_speeds[BACK_LEFT_WHEEL_SPACE_INDEX], 0);
     EXPECT_GT(calculated_wheel_speeds[BACK_RIGHT_WHEEL_SPACE_INDEX], 0);
->>>>>>> e4f58377
 }
 
 TEST_F(EuclideanToWheelTest, test_target_wheel_speeds_negative_x)
 {
     // Test -x/left
     target_euclidean_velocity = {-1, 0, 0};
-<<<<<<< HEAD
-    calculated_wheel_speeds     = euclidean_to_four_wheel.getWheelVelocity(target_euclidean_velocity);
-
-    // Front wheels must be + velocity, back wheels must be - velocity.
-    EXPECT_GT(calculated_wheel_speeds[0], 0);
-    EXPECT_GT(calculated_wheel_speeds[1], 0);
-    EXPECT_LT(calculated_wheel_speeds[2], 0);
-    EXPECT_LT(calculated_wheel_speeds[3], 0);
-=======
     calculated_wheel_speeds =
         euclidean_to_four_wheel.getWheelVelocity(target_euclidean_velocity);
 
@@ -90,28 +63,12 @@
     EXPECT_GT(calculated_wheel_speeds[FRONT_LEFT_WHEEL_SPACE_INDEX], 0);
     EXPECT_LT(calculated_wheel_speeds[BACK_LEFT_WHEEL_SPACE_INDEX], 0);
     EXPECT_LT(calculated_wheel_speeds[BACK_RIGHT_WHEEL_SPACE_INDEX], 0);
->>>>>>> e4f58377
 }
 
 TEST_F(EuclideanToWheelTest, test_target_wheel_speeds_positive_y)
 {
     // Test +y/forwards
     target_euclidean_velocity = {0, 1, 0};
-<<<<<<< HEAD
-    calculated_wheel_speeds     = euclidean_to_four_wheel.getWheelVelocity(target_euclidean_velocity);
-
-    // Right wheels must be + velocity, Left wheels must be - velocity.
-    EXPECT_GT(calculated_wheel_speeds[0], 0);
-    EXPECT_LT(calculated_wheel_speeds[1], 0);
-    EXPECT_LT(calculated_wheel_speeds[2], 0);
-    EXPECT_GT(calculated_wheel_speeds[3], 0);
-
-    // Right wheels must have same velocity magnitude as left wheels, but opposite sign.
-    EXPECT_DOUBLE_EQ(calculated_wheel_speeds[0], -calculated_wheel_speeds[1]);
-    EXPECT_DOUBLE_EQ(calculated_wheel_speeds[2], -calculated_wheel_speeds[3]);
-}
-
-=======
     calculated_wheel_speeds =
         euclidean_to_four_wheel.getWheelVelocity(target_euclidean_velocity);
 
@@ -128,24 +85,10 @@
                      -calculated_wheel_speeds[BACK_RIGHT_WHEEL_SPACE_INDEX]);
 }
 
->>>>>>> e4f58377
 TEST_F(EuclideanToWheelTest, test_target_wheel_speeds_negative_y)
 {
     // Test -y/backwards
     target_euclidean_velocity = {0, -1, 0};
-<<<<<<< HEAD
-    calculated_wheel_speeds     = euclidean_to_four_wheel.getWheelVelocity(target_euclidean_velocity);
-
-    // Right wheels must be + velocity, Left wheels must be - velocity.
-    EXPECT_LT(calculated_wheel_speeds[0], 0);
-    EXPECT_GT(calculated_wheel_speeds[1], 0);
-    EXPECT_GT(calculated_wheel_speeds[2], 0);
-    EXPECT_LT(calculated_wheel_speeds[3], 0);
-
-    // Right wheels must have same velocity magnitude as left wheels, but opposite sign.
-    EXPECT_DOUBLE_EQ(calculated_wheel_speeds[0], -calculated_wheel_speeds[1]);
-    EXPECT_DOUBLE_EQ(calculated_wheel_speeds[2], -calculated_wheel_speeds[3]);
-=======
     calculated_wheel_speeds =
         euclidean_to_four_wheel.getWheelVelocity(target_euclidean_velocity);
 
@@ -160,52 +103,29 @@
                      -calculated_wheel_speeds[FRONT_LEFT_WHEEL_SPACE_INDEX]);
     EXPECT_DOUBLE_EQ(calculated_wheel_speeds[BACK_LEFT_WHEEL_SPACE_INDEX],
                      -calculated_wheel_speeds[BACK_RIGHT_WHEEL_SPACE_INDEX]);
->>>>>>> e4f58377
 }
 
 TEST_F(EuclideanToWheelTest, test_target_wheel_speeds_positive_w)
 {
     // Test +w/counter-clockwise
     target_euclidean_velocity = {0, 0, 1};
-<<<<<<< HEAD
-    calculated_wheel_speeds   = euclidean_to_four_wheel.getWheelVelocity(target_euclidean_velocity);
-=======
-    calculated_wheel_speeds =
-        euclidean_to_four_wheel.getWheelVelocity(target_euclidean_velocity);
->>>>>>> e4f58377
+    calculated_wheel_speeds =
+        euclidean_to_four_wheel.getWheelVelocity(target_euclidean_velocity);
 
     // Formula for the length of a segment: length = radius * angle
     // Since angle = 1rad, the length of the segment is equal to the radius.
     // Therefore, all wheel speeds must be equal to the robot radius.
-<<<<<<< HEAD
-    EXPECT_DOUBLE_EQ(calculated_wheel_speeds[0], robot_radius);
-    EXPECT_DOUBLE_EQ(calculated_wheel_speeds[1], robot_radius);
-    EXPECT_DOUBLE_EQ(calculated_wheel_speeds[2], robot_radius);
-    EXPECT_DOUBLE_EQ(calculated_wheel_speeds[3], robot_radius);
-=======
     EXPECT_DOUBLE_EQ(calculated_wheel_speeds[FRONT_RIGHT_WHEEL_SPACE_INDEX],
                      robot_radius);
     EXPECT_DOUBLE_EQ(calculated_wheel_speeds[FRONT_LEFT_WHEEL_SPACE_INDEX], robot_radius);
     EXPECT_DOUBLE_EQ(calculated_wheel_speeds[BACK_LEFT_WHEEL_SPACE_INDEX], robot_radius);
     EXPECT_DOUBLE_EQ(calculated_wheel_speeds[BACK_RIGHT_WHEEL_SPACE_INDEX], robot_radius);
->>>>>>> e4f58377
 }
 
 TEST_F(EuclideanToWheelTest, test_target_wheel_speeds_negative_w)
 {
     // Test -w/clockwise
     target_euclidean_velocity = {0, 0, -1};
-<<<<<<< HEAD
-    calculated_wheel_speeds     = euclidean_to_four_wheel.getWheelVelocity(target_euclidean_velocity);
-
-    // Formula for the length of a segment: length = radius * angle
-    // Since angle = -1rad, the length of the segment is equal to the -radius.
-    // Therefore, all wheel speeds (=length of segment/sec) must be equal to the robot radius.
-    EXPECT_DOUBLE_EQ(calculated_wheel_speeds[0], -robot_radius);
-    EXPECT_DOUBLE_EQ(calculated_wheel_speeds[1], -robot_radius);
-    EXPECT_DOUBLE_EQ(calculated_wheel_speeds[2], -robot_radius);
-    EXPECT_DOUBLE_EQ(calculated_wheel_speeds[3], -robot_radius);
-=======
     calculated_wheel_speeds =
         euclidean_to_four_wheel.getWheelVelocity(target_euclidean_velocity);
 
@@ -220,7 +140,6 @@
     EXPECT_DOUBLE_EQ(calculated_wheel_speeds[BACK_LEFT_WHEEL_SPACE_INDEX], -robot_radius);
     EXPECT_DOUBLE_EQ(calculated_wheel_speeds[BACK_RIGHT_WHEEL_SPACE_INDEX],
                      -robot_radius);
->>>>>>> e4f58377
 }
 
 TEST_F(EuclideanToWheelTest, test_conversion_is_linear)
@@ -237,16 +156,6 @@
 
 TEST_F(EuclideanToWheelTest, test_double_convertion)
 {
-<<<<<<< HEAD
-    // Converting from euclidean to wheel velocity and back should result in the same value
-    target_euclidean_velocity = {3, 1, 5};
-
-    auto wheel_velocity = euclidean_to_four_wheel.getWheelVelocity(target_euclidean_velocity);
-    auto calculated_euclidean_velocity =
-            euclidean_to_four_wheel.getEuclideanVelocity(wheel_velocity);
-
-    EXPECT_TRUE(TestUtil::equalWithinTolerance(target_euclidean_velocity, calculated_euclidean_velocity, 0.001));
-=======
     // Converting from euclidean to wheel velocity and back should result in the same
     // value
     target_euclidean_velocity = {3, 1, 5};
@@ -385,5 +294,4 @@
               allowable_delta_wheel_velocity);
 
     EXPECT_LE(ramped_wheel_velocity.cwiseAbs().maxCoeff(), max_allowable_wheel_velocity);
->>>>>>> e4f58377
 }