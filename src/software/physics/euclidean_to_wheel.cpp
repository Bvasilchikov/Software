#include "euclidean_to_wheel.h"

#include <cmath>

#include "shared/2021_robot_constants.h"
#include "software/logger/logger.h"

EuclideanToWheel::EuclideanToWheel(const RobotConstants_t &robot_constants)
{
    // import robot constants
    front_wheel_angle_phi_rad_  = robot_constants.front_wheel_angle_deg * M_PI / 180.;
    rear_wheel_angle_theta_rad_ = robot_constants.back_wheel_angle_deg * M_PI / 180.;
    wheel_radius_m_ = robot_constants.wheel_radius_meters;

    // clang-format off
    euclidean_to_wheel_velocity_D_ <<
        -sin(front_wheel_angle_phi_rad_), cos(front_wheel_angle_phi_rad_), 1,
        -sin(front_wheel_angle_phi_rad_), -cos(front_wheel_angle_phi_rad_), 1,
        sin(rear_wheel_angle_theta_rad_), -cos(rear_wheel_angle_theta_rad_), 1,
        sin(rear_wheel_angle_theta_rad_), cos(rear_wheel_angle_theta_rad_), 1;
    // clang-format on
<<<<<<< HEAD

    auto i =
        1 / (2 * sin(front_wheel_angle_phi_rad_) + 2 * sin(rear_wheel_angle_theta_rad_));
    auto j =
        cos(rear_wheel_angle_theta_rad_) / (2 * pow(cos(front_wheel_angle_phi_rad_), 2) +
                                            2 * pow(cos(rear_wheel_angle_theta_rad_), 2));
    auto k = sin(rear_wheel_angle_theta_rad_) /
             (2 * sin(front_wheel_angle_phi_rad_) + 2 * sin(rear_wheel_angle_theta_rad_));

    wheel_to_euclidean_velocity_D_inverse << -i, -i, i, i, j, -j, -(1 - j), (1 - j), k, k,
        (1 - k), (1 - k);
=======
    
    auto i = 1 / (2*sin(front_wheel_angle_phi_rad_) + 2*sin(rear_wheel_angle_theta_rad_));
    auto j = cos(rear_wheel_angle_theta_rad_) / (2*pow(cos(front_wheel_angle_phi_rad_), 2) + 2*pow(cos(rear_wheel_angle_theta_rad_), 2));
    auto k = sin(rear_wheel_angle_theta_rad_) / (2*sin(front_wheel_angle_phi_rad_) + 2*sin(rear_wheel_angle_theta_rad_));
    
    //clang-format off
    wheel_to_euclidean_velocity_D_inverse_ <<
    -i, -i, i, i,
    j, -j, -(1 - j), (1 - j),
    k, k, (1 - k), (1 - k);
    //clang-format on
>>>>>>> 8d42bd7f
}

WheelSpace_t EuclideanToWheel::getWheelVelocity(
    EuclideanSpace_t euclidean_velocity)
{
    // need to multiply the angular velocity by the wheel radius
    // ref: http://robocup.mi.fu-berlin.de/buch/omnidrive.pdf pg 8
    euclidean_velocity(3) = euclidean_velocity(3) * wheel_radius_m_;

    return euclidean_to_wheel_velocity_D_ * euclidean_velocity;
}

EuclideanSpace_t EuclideanToWheel::getEuclideanVelocity(
    const WheelSpace_t &wheel_velocity)
{
<<<<<<< HEAD
    return wheel_to_euclidean_velocity_D_inverse * wheel_velocity;
}
=======
    EuclideanSpace_t euclidean_velocity = wheel_to_euclidean_velocity_D_inverse_ * wheel_velocity;
 
    // need to divide the angular velocity by the wheel radius
    // ref: http://robocup.mi.fu-berlin.de/buch/omnidrive.pdf pg 8
    euclidean_velocity(3) = euclidean_velocity(3) / wheel_radius_m_;

    return euclidean_velocity;
}
>>>>>>> 8d42bd7f
<|MERGE_RESOLUTION|>--- conflicted
+++ resolved
@@ -19,19 +19,6 @@
         sin(rear_wheel_angle_theta_rad_), -cos(rear_wheel_angle_theta_rad_), 1,
         sin(rear_wheel_angle_theta_rad_), cos(rear_wheel_angle_theta_rad_), 1;
     // clang-format on
-<<<<<<< HEAD
-
-    auto i =
-        1 / (2 * sin(front_wheel_angle_phi_rad_) + 2 * sin(rear_wheel_angle_theta_rad_));
-    auto j =
-        cos(rear_wheel_angle_theta_rad_) / (2 * pow(cos(front_wheel_angle_phi_rad_), 2) +
-                                            2 * pow(cos(rear_wheel_angle_theta_rad_), 2));
-    auto k = sin(rear_wheel_angle_theta_rad_) /
-             (2 * sin(front_wheel_angle_phi_rad_) + 2 * sin(rear_wheel_angle_theta_rad_));
-
-    wheel_to_euclidean_velocity_D_inverse << -i, -i, i, i, j, -j, -(1 - j), (1 - j), k, k,
-        (1 - k), (1 - k);
-=======
     
     auto i = 1 / (2*sin(front_wheel_angle_phi_rad_) + 2*sin(rear_wheel_angle_theta_rad_));
     auto j = cos(rear_wheel_angle_theta_rad_) / (2*pow(cos(front_wheel_angle_phi_rad_), 2) + 2*pow(cos(rear_wheel_angle_theta_rad_), 2));
@@ -43,7 +30,6 @@
     j, -j, -(1 - j), (1 - j),
     k, k, (1 - k), (1 - k);
     //clang-format on
->>>>>>> 8d42bd7f
 }
 
 WheelSpace_t EuclideanToWheel::getWheelVelocity(
@@ -59,10 +45,6 @@
 EuclideanSpace_t EuclideanToWheel::getEuclideanVelocity(
     const WheelSpace_t &wheel_velocity)
 {
-<<<<<<< HEAD
-    return wheel_to_euclidean_velocity_D_inverse * wheel_velocity;
-}
-=======
     EuclideanSpace_t euclidean_velocity = wheel_to_euclidean_velocity_D_inverse_ * wheel_velocity;
  
     // need to divide the angular velocity by the wheel radius
@@ -70,5 +52,4 @@
     euclidean_velocity(3) = euclidean_velocity(3) / wheel_radius_m_;
 
     return euclidean_velocity;
-}
->>>>>>> 8d42bd7f
+}