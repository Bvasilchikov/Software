--- conflicted
+++ resolved
@@ -70,12 +70,7 @@
     std::shared_ptr<Strategy> strategy;
     std::unique_ptr<FSM<PlaySelectionFSM>> fsm;
     std::unique_ptr<Play> override_play;
-<<<<<<< HEAD
-    std::shared_ptr<Play> current_play;
-    std::map<Field, GlobalPathPlannerFactory> field_to_path_planner_factory;
-=======
     std::unique_ptr<Play> current_play;
->>>>>>> 5e720975
     TbotsProto::Play current_override_play_proto;
     bool ai_config_changed;
 
