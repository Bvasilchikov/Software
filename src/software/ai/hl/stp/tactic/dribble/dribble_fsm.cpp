#include "software/ai/hl/stp/tactic/dribble/dribble_fsm.h"
#include "software//ai/evaluation/intercept.h"

Point DribbleFSM::robotPositionToFaceBall(const Point &ball_position,
                              const Angle &face_ball_angle,
                              double additional_offset)
{
    return ball_position - Vector::createFromAngle(face_ball_angle)
            .normalize(DIST_TO_FRONT_OF_ROBOT_METERS +
                       BALL_MAX_RADIUS_METERS + additional_offset);
}

Point DribbleFSM::getDribbleBallDestination(const Point &ball_position,
                                            std::optional<Point> dribble_destination)
{
    // Default is the current ball position
    Point target_dest = ball_position;
    if (dribble_destination)
    {
        target_dest = dribble_destination.value();
    }
    return target_dest;
}

Angle DribbleFSM::getFinalDribbleOrientation(
    const Point &ball_position, const Point &robot_position,
    std::optional<Angle> final_dribble_orientation)
{
    // Default is face ball direction
    Angle target_orientation = (ball_position - robot_position).orientation();
    if (final_dribble_orientation)
    {
        target_orientation = final_dribble_orientation.value();
    }
    return target_orientation;
}

std::tuple<Point, Angle> DribbleFSM::calculateNextDribbleDestinationAndOrientation(
    const Ball &ball, const Robot &robot, std::optional<Point> dribble_destination_opt,
    std::optional<Angle> final_dribble_orientation_opt)
{
    Point dribble_destination =
        getDribbleBallDestination(ball.position(), dribble_destination_opt);

    // Default destination and orientation assume ball is at the destination
    // pivot to final face ball destination
    Angle target_orientation = getFinalDribbleOrientation(
        ball.position(), robot.position(), final_dribble_orientation_opt);
    if((dribble_destination-ball.position()).length()>0.5)
    {
        target_orientation = (ball.position()-dribble_destination).orientation();
    }


    Point target_destination =
        robotPositionToFaceBall(dribble_destination, target_orientation);

    return std::make_tuple(target_destination, target_orientation);
}

void DribbleFSM::getPossession(const Update &event)
{
    auto ball_position = event.common.world.ball().position();
    auto face_ball_orientation =
        (ball_position - event.common.robot.position()).orientation();
    auto result = findBestInterceptForBall(
        event.common.world.ball(), event.common.world.field(), event.common.robot, true).value_or(InterceptionResult(event.common.world.ball().position(), Duration(), 0.0));

    Point intercept_position =
        result.point + Vector::createFromAngle(face_ball_orientation).normalize(0.05);

    if(! compareAngles(event.common.robot.orientation(), face_ball_orientation, Angle::fromDegrees(5)))
    {
        intercept_position = intercept_position - Vector::createFromAngle(face_ball_orientation).normalize(ROBOT_MAX_RADIUS_METERS * 3);
    }

    event.common.set_primitive(createMovePrimitive(
<<<<<<< HEAD
            CREATE_MOTION_CONTROL(intercept_position), face_ball_orientation,
            result.final_speed, TbotsProto::DribblerMode::MAX_FORCE,
            TbotsProto::BallCollisionType::ALLOW, AutoChipOrKick{AutoChipOrKickMode::OFF, 0},
            TbotsProto::MaxAllowedSpeedMode::PHYSICAL_LIMIT, 0.0,
            event.common.robot.robotConstants(), std::optional<double>(), true));
=======
        CREATE_MOTION_CONTROL(intercept_position), face_ball_orientation, 0, false,
        TbotsProto::DribblerMode::MAX_FORCE, TbotsProto::BallCollisionType::ALLOW,
        AutoChipOrKick{AutoChipOrKickMode::OFF, 0},
        TbotsProto::MaxAllowedSpeedMode::PHYSICAL_LIMIT, 0.0,
        event.common.robot.robotConstants()));
>>>>>>> c280fd5c
}

void DribbleFSM::dribble(const Update &event)
{
    auto [target_destination, target_orientation] =
        calculateNextDribbleDestinationAndOrientation(
            event.common.world.ball(), event.common.robot,
            event.control_params.dribble_destination,
            event.control_params.final_dribble_orientation);

    event.common.set_primitive(createMovePrimitive(
<<<<<<< HEAD
            CREATE_MOTION_CONTROL(target_destination), target_orientation, 0,
            TbotsProto::DribblerMode::MAX_FORCE, TbotsProto::BallCollisionType::ALLOW,
            AutoChipOrKick{AutoChipOrKickMode::OFF, 0},
            TbotsProto::MaxAllowedSpeedMode::DRIBBLE_DRIBBLING, 0.0,
            event.common.robot.robotConstants(), 0.0, true));
=======
        CREATE_MOTION_CONTROL(target_destination), target_orientation, 0, true,
        TbotsProto::DribblerMode::MAX_FORCE, TbotsProto::BallCollisionType::ALLOW,
        AutoChipOrKick{AutoChipOrKickMode::OFF, 0},
        TbotsProto::MaxAllowedSpeedMode::PHYSICAL_LIMIT, 0.0,
        event.common.robot.robotConstants(), 0.0));
>>>>>>> c280fd5c
}

void DribbleFSM::loseBall(const Update &event)
{
    Point ball_position = event.common.world.ball().position();
    auto face_ball_orientation =
        (ball_position - event.common.robot.position()).orientation();
    Point away_from_ball_position = robotPositionToFaceBall(
        ball_position, face_ball_orientation,
        dribble_tactic_config.lose_ball_possession_threshold() * 2);

    event.common.set_primitive(createMovePrimitive(
<<<<<<< HEAD
            CREATE_MOTION_CONTROL(away_from_ball_position), face_ball_orientation, 0,
            TbotsProto::DribblerMode::OFF, TbotsProto::BallCollisionType::AVOID,
            AutoChipOrKick{AutoChipOrKickMode::AUTOKICK, 0.5},
            TbotsProto::MaxAllowedSpeedMode::PHYSICAL_LIMIT, 0.0,
            event.common.robot.robotConstants(), 0.0, true));
=======
        CREATE_MOTION_CONTROL(away_from_ball_position), face_ball_orientation, 0, false,
        TbotsProto::DribblerMode::OFF, TbotsProto::BallCollisionType::AVOID,
        AutoChipOrKick{AutoChipOrKickMode::AUTOKICK, 0.5},
        TbotsProto::MaxAllowedSpeedMode::PHYSICAL_LIMIT, 0.0,
        event.common.robot.robotConstants(), 0.0));
>>>>>>> c280fd5c
}

void DribbleFSM::startDribble(const Update &event)
{
    // update continuous_dribbling_start_point once we start dribbling
    continuous_dribbling_start_point = event.common.world.ball().position();
    dribble(event);
}

bool DribbleFSM::havePossession(const Update &event)
{
    return event.common.robot.isNearDribbler(event.common.world.ball().position(), -0.01);
}

bool DribbleFSM::lostPossession(const Update &event)
{
    return !event.common.robot.isNearDribbler(
        // avoid cases where ball is exactly on the edge of the robot
        event.common.world.ball().position(),
        dribble_tactic_config.lose_ball_possession_threshold());
};

bool DribbleFSM::dribblingDone(const Update &event)
{
    return comparePoints(
               event.common.world.ball().position(),
               getDribbleBallDestination(event.common.world.ball().position(),
                                         event.control_params.dribble_destination),
               dribble_tactic_config.ball_close_to_dest_threshold()) &&
           compareAngles(
               event.common.robot.orientation(),
               getFinalDribbleOrientation(event.common.world.ball().position(),
                                          event.common.robot.position(),
                                          event.control_params.final_dribble_orientation),
               Angle::fromDegrees(
                   dribble_tactic_config.final_destination_close_threshold())) &&
           havePossession(event) &&
           robotStopped(event.common.robot,
                        dribble_tactic_config.robot_dribbling_done_speed());
}

bool DribbleFSM::shouldLoseBall(const Update &event)
{
    Point ball_position = event.common.world.ball().position();
    return (!event.control_params.allow_excessive_dribbling &&
            !comparePoints(ball_position, continuous_dribbling_start_point,
                           dribble_tactic_config.max_continuous_dribbling_distance()));
}<|MERGE_RESOLUTION|>--- conflicted
+++ resolved
@@ -1,13 +1,41 @@
 #include "software/ai/hl/stp/tactic/dribble/dribble_fsm.h"
-#include "software//ai/evaluation/intercept.h"
 
 Point DribbleFSM::robotPositionToFaceBall(const Point &ball_position,
-                              const Angle &face_ball_angle,
-                              double additional_offset)
+                                          const Angle &face_ball_angle,
+                                          double additional_offset)
 {
     return ball_position - Vector::createFromAngle(face_ball_angle)
-            .normalize(DIST_TO_FRONT_OF_ROBOT_METERS +
-                       BALL_MAX_RADIUS_METERS + additional_offset);
+                               .normalize(DIST_TO_FRONT_OF_ROBOT_METERS +
+                                          BALL_MAX_RADIUS_METERS + additional_offset);
+}
+
+Point DribbleFSM::findInterceptionPoint(const Robot &robot, const Ball &ball,
+                                        const Field &field)
+{
+    static constexpr double BALL_MOVING_SLOW_SPEED_THRESHOLD   = 0.3;
+    static constexpr double INTERCEPT_POSITION_SEARCH_INTERVAL = 0.1;
+    if (ball.velocity().length() < BALL_MOVING_SLOW_SPEED_THRESHOLD)
+    {
+        auto face_ball_vector = (ball.position() - robot.position());
+        auto point_in_front_of_ball =
+            robotPositionToFaceBall(ball.position(), face_ball_vector.orientation());
+        return point_in_front_of_ball;
+    }
+    Point intercept_position = ball.position();
+    while (contains(field.fieldLines(), intercept_position))
+    {
+        Duration ball_time_to_position = Duration::fromSeconds(
+            distance(intercept_position, ball.position()) / ball.velocity().length());
+        Duration robot_time_to_pos = robot.getTimeToPosition(intercept_position);
+
+        if (robot_time_to_pos < ball_time_to_position)
+        {
+            break;
+        }
+        intercept_position +=
+            ball.velocity().normalize(INTERCEPT_POSITION_SEARCH_INTERVAL);
+    }
+    return intercept_position;
 }
 
 Point DribbleFSM::getDribbleBallDestination(const Point &ball_position,
@@ -46,12 +74,6 @@
     // pivot to final face ball destination
     Angle target_orientation = getFinalDribbleOrientation(
         ball.position(), robot.position(), final_dribble_orientation_opt);
-    if((dribble_destination-ball.position()).length()>0.5)
-    {
-        target_orientation = (ball.position()-dribble_destination).orientation();
-    }
-
-
     Point target_destination =
         robotPositionToFaceBall(dribble_destination, target_orientation);
 
@@ -63,31 +85,17 @@
     auto ball_position = event.common.world.ball().position();
     auto face_ball_orientation =
         (ball_position - event.common.robot.position()).orientation();
-    auto result = findBestInterceptForBall(
-        event.common.world.ball(), event.common.world.field(), event.common.robot, true).value_or(InterceptionResult(event.common.world.ball().position(), Duration(), 0.0));
-
     Point intercept_position =
-        result.point + Vector::createFromAngle(face_ball_orientation).normalize(0.05);
-
-    if(! compareAngles(event.common.robot.orientation(), face_ball_orientation, Angle::fromDegrees(5)))
-    {
-        intercept_position = intercept_position - Vector::createFromAngle(face_ball_orientation).normalize(ROBOT_MAX_RADIUS_METERS * 3);
-    }
+        findInterceptionPoint(event.common.robot, event.common.world.ball(),
+                              event.common.world.field()) +
+        Vector::createFromAngle(face_ball_orientation).normalize(0.05);
 
     event.common.set_primitive(createMovePrimitive(
-<<<<<<< HEAD
-            CREATE_MOTION_CONTROL(intercept_position), face_ball_orientation,
-            result.final_speed, TbotsProto::DribblerMode::MAX_FORCE,
-            TbotsProto::BallCollisionType::ALLOW, AutoChipOrKick{AutoChipOrKickMode::OFF, 0},
-            TbotsProto::MaxAllowedSpeedMode::PHYSICAL_LIMIT, 0.0,
-            event.common.robot.robotConstants(), std::optional<double>(), true));
-=======
         CREATE_MOTION_CONTROL(intercept_position), face_ball_orientation, 0, false,
         TbotsProto::DribblerMode::MAX_FORCE, TbotsProto::BallCollisionType::ALLOW,
         AutoChipOrKick{AutoChipOrKickMode::OFF, 0},
         TbotsProto::MaxAllowedSpeedMode::PHYSICAL_LIMIT, 0.0,
         event.common.robot.robotConstants()));
->>>>>>> c280fd5c
 }
 
 void DribbleFSM::dribble(const Update &event)
@@ -99,19 +107,11 @@
             event.control_params.final_dribble_orientation);
 
     event.common.set_primitive(createMovePrimitive(
-<<<<<<< HEAD
-            CREATE_MOTION_CONTROL(target_destination), target_orientation, 0,
-            TbotsProto::DribblerMode::MAX_FORCE, TbotsProto::BallCollisionType::ALLOW,
-            AutoChipOrKick{AutoChipOrKickMode::OFF, 0},
-            TbotsProto::MaxAllowedSpeedMode::DRIBBLE_DRIBBLING, 0.0,
-            event.common.robot.robotConstants(), 0.0, true));
-=======
         CREATE_MOTION_CONTROL(target_destination), target_orientation, 0, true,
         TbotsProto::DribblerMode::MAX_FORCE, TbotsProto::BallCollisionType::ALLOW,
         AutoChipOrKick{AutoChipOrKickMode::OFF, 0},
         TbotsProto::MaxAllowedSpeedMode::PHYSICAL_LIMIT, 0.0,
         event.common.robot.robotConstants(), 0.0));
->>>>>>> c280fd5c
 }
 
 void DribbleFSM::loseBall(const Update &event)
@@ -124,19 +124,11 @@
         dribble_tactic_config.lose_ball_possession_threshold() * 2);
 
     event.common.set_primitive(createMovePrimitive(
-<<<<<<< HEAD
-            CREATE_MOTION_CONTROL(away_from_ball_position), face_ball_orientation, 0,
-            TbotsProto::DribblerMode::OFF, TbotsProto::BallCollisionType::AVOID,
-            AutoChipOrKick{AutoChipOrKickMode::AUTOKICK, 0.5},
-            TbotsProto::MaxAllowedSpeedMode::PHYSICAL_LIMIT, 0.0,
-            event.common.robot.robotConstants(), 0.0, true));
-=======
         CREATE_MOTION_CONTROL(away_from_ball_position), face_ball_orientation, 0, false,
         TbotsProto::DribblerMode::OFF, TbotsProto::BallCollisionType::AVOID,
         AutoChipOrKick{AutoChipOrKickMode::AUTOKICK, 0.5},
         TbotsProto::MaxAllowedSpeedMode::PHYSICAL_LIMIT, 0.0,
         event.common.robot.robotConstants(), 0.0));
->>>>>>> c280fd5c
 }
 
 void DribbleFSM::startDribble(const Update &event)
@@ -148,7 +140,7 @@
 
 bool DribbleFSM::havePossession(const Update &event)
 {
-    return event.common.robot.isNearDribbler(event.common.world.ball().position(), -0.01);
+    return event.common.robot.isNearDribbler(event.common.world.ball().position());
 }
 
 bool DribbleFSM::lostPossession(const Update &event)
