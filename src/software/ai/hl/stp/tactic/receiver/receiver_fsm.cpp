#include "software/ai/hl/stp/tactic/receiver/receiver_fsm.h"

Angle ReceiverFSM::getOneTouchShotDirection(const Ray& shot, const Ball& ball)
{
    Vector shot_vector = shot.toUnitVector();
    Angle shot_dir     = shot.getDirection();

    Vector ball_vel    = ball.velocity();
    Vector lateral_vel = ball_vel.project(shot_vector.perpendicular());

    // The lateral speed is roughly a measure of the lateral velocity we need to
    // "cancel out" in order for our shot to go in the expected direction.
    // The scaling factor of 0.3 is a magic number that was carried over from the old
    // code. It seems to work well on the field.
    // TODO (#2570): tune this
    double lateral_speed = 0.3 * lateral_vel.length();

    // This kick speed is based off of the value used in the firmware `MovePrimitive`
    // when autokick is enabled
    double kick_speed = BALL_MAX_SPEED_METERS_PER_SECOND - 1;
    Angle shot_offset = Angle::asin(lateral_speed / kick_speed);

    // check which direction the ball is going in so we can decide which direction to
    // apply the offset in
    if (lateral_vel.dot(shot_vector.rotate(Angle::quarter())) > 0)
    {
        // need to go clockwise
        shot_offset = -shot_offset;
    }
    return shot_dir + shot_offset;
}

Shot ReceiverFSM::getOneTouchShotPositionAndOrientation(const Robot& robot,
                                                        const Ball& ball,
                                                        const Point& best_shot_target)
{
    double dist_to_ball_in_dribbler =
        DIST_TO_FRONT_OF_ROBOT_METERS + BALL_MAX_RADIUS_METERS;
    Point ball_contact_point =
        robot.position() +
        Vector::createFromAngle(robot.orientation()).normalize(dist_to_ball_in_dribbler);

    // Find the closest point to the ball contact point on the ball's trajectory
    Point closest_ball_pos = ball.position();
    if (ball.velocity().length() >= BALL_MIN_MOVEMENT_SPEED)
    {
        closest_ball_pos = closestPoint(
            ball_contact_point, Line(ball.position(), ball.position() + ball.velocity()));
    }
    Ray shot(closest_ball_pos, best_shot_target - closest_ball_pos);

    Angle ideal_orientation      = getOneTouchShotDirection(shot, ball);
    Vector ideal_orientation_vec = Vector::createFromAngle(ideal_orientation);

    // The best position is determined such that the robot stays in the ideal
    // orientation, but moves the shortest distance possible to put its contact
    // point in the ball's path.
    Point ideal_position =
        closest_ball_pos - ideal_orientation_vec.normalize(dist_to_ball_in_dribbler);

    return Shot(ideal_position, ideal_orientation);
}

std::optional<Shot> ReceiverFSM::findFeasibleShot(const World& world,
                                                  const Robot& assigned_robot)
{
    // Check if we can shoot on the enemy goal from the receiver position
    std::optional<Shot> best_shot_opt =
        calcBestShotOnGoal(world.field(), world.friendlyTeam(), world.enemyTeam(),
                           assigned_robot.position(), TeamType::ENEMY, {assigned_robot});

    // The percentage of open net the robot would shoot on
    if (best_shot_opt)
    {
        // Vector from the ball to the robot
        Vector robot_to_ball = world.ball().position() - assigned_robot.position();

        // The angle the robot will have to deflect the ball to shoot
        Angle abs_angle_between_pass_and_shot_vectors;

        Vector robot_to_shot_target =
            best_shot_opt.value().getPointToShootAt() - assigned_robot.position();
        abs_angle_between_pass_and_shot_vectors =
            convexAngle(robot_to_ball, robot_to_shot_target);

        Angle goal_angle =
            convexAngle(world.field().friendlyGoalpostPos(), assigned_robot.position(),
                        world.field().friendlyGoalpostNeg());

        double net_percent_open =
            best_shot_opt.value().getOpenAngle().toDegrees() / goal_angle.toDegrees();

        // If we have a shot with a sufficiently large enough opening, and the
        // deflection angle that is reasonable, we should one-touch kick the ball
        // towards the enemy net
        if (net_percent_open > MIN_SHOT_NET_PERCENT_OPEN &&
            abs_angle_between_pass_and_shot_vectors < MAX_DEFLECTION_FOR_ONE_TOUCH_SHOT)
        {
            std::cout<<"one touch shot "<<best_shot_opt.value().getPointToShootAt()<<std::endl;
            return best_shot_opt;
        }
    }

    std::cout<<"no feasible shot found "<<std::endl;
    std::cout<<"ball at "<<world.ball().position()<<std::endl;

    return std::nullopt;
}

bool ReceiverFSM::onetouchPossible(const Update& event)
{
    return !event.control_params.disable_one_touch_shot &&
           (findFeasibleShot(event.common.world, event.common.robot) != std::nullopt);
}

void ReceiverFSM::updateOnetouch(const Update& event)
{
    auto best_shot = findFeasibleShot(event.common.world, event.common.robot);
    auto one_touch = getOneTouchShotPositionAndOrientation(
        event.common.robot, event.common.world.ball(), best_shot->getPointToShootAt());

    if (best_shot && event.control_params.pass)
    {
        event.common.set_primitive(createMovePrimitive(
<<<<<<< HEAD
                CREATE_MOTION_CONTROL(one_touch.getPointToShootAt()),
                one_touch.getOpenAngle(), 0, TbotsProto::DribblerMode::OFF,
                TbotsProto::BallCollisionType::ALLOW,
                AutoChipOrKick{AutoChipOrKickMode::AUTOKICK,
                               BALL_MAX_SPEED_METERS_PER_SECOND},
                TbotsProto::MaxAllowedSpeedMode::PHYSICAL_LIMIT, 0.0,
                event.common.robot.robotConstants(), std::optional<double>(), true));
=======
            CREATE_MOTION_CONTROL(one_touch.getPointToShootAt()),
            one_touch.getOpenAngle(), 0, false, TbotsProto::DribblerMode::OFF,
            TbotsProto::BallCollisionType::ALLOW,
            AutoChipOrKick{AutoChipOrKickMode::AUTOKICK,
                           BALL_MAX_SPEED_METERS_PER_SECOND},
            TbotsProto::MaxAllowedSpeedMode::PHYSICAL_LIMIT, 0.0,
            event.common.robot.robotConstants()));
>>>>>>> e4f58377
    }
    else
    {
        event.common.set_primitive(createStopPrimitive());
    }
}

void ReceiverFSM::updateReceive(const Update& event)
{
    if (event.control_params.pass)
    {
        event.common.set_primitive(createMovePrimitive(
<<<<<<< HEAD
                CREATE_MOTION_CONTROL(event.control_params.pass->receiverPoint()),
                event.control_params.pass->receiverOrientation(), 0,
                TbotsProto::DribblerMode::MAX_FORCE, TbotsProto::BallCollisionType::ALLOW,
                AutoChipOrKick{AutoChipOrKickMode::OFF, 0},
                TbotsProto::MaxAllowedSpeedMode::PHYSICAL_LIMIT, 0.0,
                event.common.robot.robotConstants(), std::optional<double>(), true));
=======
            CREATE_MOTION_CONTROL(event.control_params.pass->receiverPoint()),
            event.control_params.pass->receiverOrientation(), 0, false,
            TbotsProto::DribblerMode::MAX_FORCE, TbotsProto::BallCollisionType::ALLOW,
            AutoChipOrKick{AutoChipOrKickMode::OFF, 0},
            TbotsProto::MaxAllowedSpeedMode::PHYSICAL_LIMIT, 0.0,
            event.common.robot.robotConstants(), std::optional<double>()));
>>>>>>> e4f58377
    }
}

void ReceiverFSM::adjustReceive(const Update& event)
{
    auto ball      = event.common.world.ball();
    auto robot_pos = event.common.robot.position();

    if ((ball.position() - robot_pos).length() >
        BALL_TO_FRONT_OF_ROBOT_DISTANCE_WHEN_DRIBBLING)
    {
        Point ball_receive_pos = ball.position();

        if (ball.velocity().length() > MIN_PASS_START_SPEED)
        {
            ball_receive_pos = closestPoint(
                robot_pos, Line(ball.position(), ball.position() + ball.velocity()));
        }

        Angle ball_receive_orientation = (ball.position() - robot_pos).orientation();

        event.common.set_primitive(createMovePrimitive(
<<<<<<< HEAD
                CREATE_MOTION_CONTROL(ball_receive_pos), ball_receive_orientation, 0,
                TbotsProto::DribblerMode::MAX_FORCE, TbotsProto::BallCollisionType::ALLOW,
                AutoChipOrKick{AutoChipOrKickMode::OFF, 0},
                TbotsProto::MaxAllowedSpeedMode::PHYSICAL_LIMIT, 0.0,
                event.common.robot.robotConstants(), std::optional<double>(), true));
=======
            CREATE_MOTION_CONTROL(ball_receive_pos), ball_receive_orientation, 0, false,
            TbotsProto::DribblerMode::MAX_FORCE, TbotsProto::BallCollisionType::ALLOW,
            AutoChipOrKick{AutoChipOrKickMode::OFF, 0},
            TbotsProto::MaxAllowedSpeedMode::PHYSICAL_LIMIT, 0.0,
            event.common.robot.robotConstants(), std::optional<double>()));
>>>>>>> e4f58377
    }
}

bool ReceiverFSM::passStarted(const Update& event)
{
    return event.common.world.ball().hasBallBeenKicked(
        event.control_params.pass->passerOrientation());
}

bool ReceiverFSM::passFinished(const Update& event)
{
    // We tolerate imperfect passes that hit the edges of the robot,
    // so that we can quickly transition out and grab the ball.
    return event.common.robot.isNearDribbler(event.common.world.ball().position());
}

bool ReceiverFSM::strayPass(const Update& event)
{
    auto ball_position = event.common.world.ball().position();

    Vector ball_receiver_point_vector(
        event.control_params.pass->receiverPoint().x() - ball_position.x(),
        event.control_params.pass->receiverPoint().y() - ball_position.y());

    auto orientation_difference = event.common.world.ball().velocity().orientation() -
                                  ball_receiver_point_vector.orientation();

    // if pass has strayed far from its intended destination (ex it was deflected)
    // we consider the pass finished
    bool stray_pass =
        event.common.world.ball().velocity().length() > MIN_STRAY_PASS_SPEED &&
        orientation_difference > MIN_STRAY_PASS_ANGLE;

    return stray_pass;
}<|MERGE_RESOLUTION|>--- conflicted
+++ resolved
@@ -96,13 +96,9 @@
         if (net_percent_open > MIN_SHOT_NET_PERCENT_OPEN &&
             abs_angle_between_pass_and_shot_vectors < MAX_DEFLECTION_FOR_ONE_TOUCH_SHOT)
         {
-            std::cout<<"one touch shot "<<best_shot_opt.value().getPointToShootAt()<<std::endl;
             return best_shot_opt;
         }
     }
-
-    std::cout<<"no feasible shot found "<<std::endl;
-    std::cout<<"ball at "<<world.ball().position()<<std::endl;
 
     return std::nullopt;
 }
@@ -122,15 +118,6 @@
     if (best_shot && event.control_params.pass)
     {
         event.common.set_primitive(createMovePrimitive(
-<<<<<<< HEAD
-                CREATE_MOTION_CONTROL(one_touch.getPointToShootAt()),
-                one_touch.getOpenAngle(), 0, TbotsProto::DribblerMode::OFF,
-                TbotsProto::BallCollisionType::ALLOW,
-                AutoChipOrKick{AutoChipOrKickMode::AUTOKICK,
-                               BALL_MAX_SPEED_METERS_PER_SECOND},
-                TbotsProto::MaxAllowedSpeedMode::PHYSICAL_LIMIT, 0.0,
-                event.common.robot.robotConstants(), std::optional<double>(), true));
-=======
             CREATE_MOTION_CONTROL(one_touch.getPointToShootAt()),
             one_touch.getOpenAngle(), 0, false, TbotsProto::DribblerMode::OFF,
             TbotsProto::BallCollisionType::ALLOW,
@@ -138,7 +125,6 @@
                            BALL_MAX_SPEED_METERS_PER_SECOND},
             TbotsProto::MaxAllowedSpeedMode::PHYSICAL_LIMIT, 0.0,
             event.common.robot.robotConstants()));
->>>>>>> e4f58377
     }
     else
     {
@@ -151,21 +137,12 @@
     if (event.control_params.pass)
     {
         event.common.set_primitive(createMovePrimitive(
-<<<<<<< HEAD
-                CREATE_MOTION_CONTROL(event.control_params.pass->receiverPoint()),
-                event.control_params.pass->receiverOrientation(), 0,
-                TbotsProto::DribblerMode::MAX_FORCE, TbotsProto::BallCollisionType::ALLOW,
-                AutoChipOrKick{AutoChipOrKickMode::OFF, 0},
-                TbotsProto::MaxAllowedSpeedMode::PHYSICAL_LIMIT, 0.0,
-                event.common.robot.robotConstants(), std::optional<double>(), true));
-=======
             CREATE_MOTION_CONTROL(event.control_params.pass->receiverPoint()),
             event.control_params.pass->receiverOrientation(), 0, false,
             TbotsProto::DribblerMode::MAX_FORCE, TbotsProto::BallCollisionType::ALLOW,
             AutoChipOrKick{AutoChipOrKickMode::OFF, 0},
             TbotsProto::MaxAllowedSpeedMode::PHYSICAL_LIMIT, 0.0,
             event.common.robot.robotConstants(), std::optional<double>()));
->>>>>>> e4f58377
     }
 }
 
@@ -188,19 +165,11 @@
         Angle ball_receive_orientation = (ball.position() - robot_pos).orientation();
 
         event.common.set_primitive(createMovePrimitive(
-<<<<<<< HEAD
-                CREATE_MOTION_CONTROL(ball_receive_pos), ball_receive_orientation, 0,
-                TbotsProto::DribblerMode::MAX_FORCE, TbotsProto::BallCollisionType::ALLOW,
-                AutoChipOrKick{AutoChipOrKickMode::OFF, 0},
-                TbotsProto::MaxAllowedSpeedMode::PHYSICAL_LIMIT, 0.0,
-                event.common.robot.robotConstants(), std::optional<double>(), true));
-=======
             CREATE_MOTION_CONTROL(ball_receive_pos), ball_receive_orientation, 0, false,
             TbotsProto::DribblerMode::MAX_FORCE, TbotsProto::BallCollisionType::ALLOW,
             AutoChipOrKick{AutoChipOrKickMode::OFF, 0},
             TbotsProto::MaxAllowedSpeedMode::PHYSICAL_LIMIT, 0.0,
             event.common.robot.robotConstants(), std::optional<double>()));
->>>>>>> e4f58377
     }
 }
 
