#include "software/ai/hl/stp/tactic/get_behind_ball/get_behind_ball_fsm.h"


GetBehindBallFSM::GetBehindBallFSM()
    : size_of_region_behind_ball(3 * ROBOT_MAX_RADIUS_METERS)
{
}

void GetBehindBallFSM::updateMove(const Update& event)
{
    Vector behind_ball =
        Vector::createFromAngle(event.control_params.chick_direction + Angle::half());
    Point point_behind_ball = event.control_params.ball_location +
                              behind_ball.normalize(size_of_region_behind_ball * 3 / 4);

    event.common.set_primitive(createMovePrimitive(
<<<<<<< HEAD
            CREATE_MOTION_CONTROL(point_behind_ball), event.control_params.chick_direction,
            0.0, TbotsProto::DribblerMode::OFF, TbotsProto::BallCollisionType::AVOID,
            AutoChipOrKick{AutoChipOrKickMode::OFF, 0},
            TbotsProto::MaxAllowedSpeedMode::PHYSICAL_LIMIT, 0.0,
            event.common.robot.robotConstants(), std::optional<double>(), true));
=======
        CREATE_MOTION_CONTROL(point_behind_ball), event.control_params.chick_direction,
        0.0, false, TbotsProto::DribblerMode::OFF, TbotsProto::BallCollisionType::AVOID,
        AutoChipOrKick{AutoChipOrKickMode::OFF, 0},
        TbotsProto::MaxAllowedSpeedMode::PHYSICAL_LIMIT, 0.0,
        event.common.robot.robotConstants()));
>>>>>>> e4f58377
}

bool GetBehindBallFSM::behindBall(const Update& event)
{
    // A vector in the direction opposite the chip (behind the ball)
    Vector behind_ball =
        Vector::createFromAngle(event.control_params.chick_direction + Angle::half());


    // The points below make up the triangle that defines the region we treat as
    // "behind the ball". They correspond to the vertices labeled 'A', 'B', and
    // 'C' in the ASCII diagram

    // We make the region close enough to the ball so that the robot will still be
    // inside it when taking the chip.
    Point behind_ball_vertex_A = event.control_params.ball_location;
    Point behind_ball_vertex_A1 =
        behind_ball_vertex_A +
        behind_ball.perpendicular().normalize(size_of_region_behind_ball / 8);
    Point behind_ball_vertex_A2 =
        behind_ball_vertex_A -
        behind_ball.perpendicular().normalize(size_of_region_behind_ball / 8);
    Point behind_ball_vertex_B =
        behind_ball_vertex_A + behind_ball.normalize(size_of_region_behind_ball) +
        behind_ball.perpendicular().normalize(size_of_region_behind_ball / 2);
    Point behind_ball_vertex_C =
        behind_ball_vertex_A + behind_ball.normalize(size_of_region_behind_ball) -
        behind_ball.perpendicular().normalize(size_of_region_behind_ball / 2);

    Polygon behind_ball_region = Polygon({behind_ball_vertex_A2, behind_ball_vertex_A1,
                                          behind_ball_vertex_B, behind_ball_vertex_C});

    return contains(behind_ball_region, event.common.robot.position()) &&
           compareAngles(event.common.robot.orientation(),
                         event.control_params.chick_direction, Angle::fromDegrees(5));
}<|MERGE_RESOLUTION|>--- conflicted
+++ resolved
@@ -14,19 +14,11 @@
                               behind_ball.normalize(size_of_region_behind_ball * 3 / 4);
 
     event.common.set_primitive(createMovePrimitive(
-<<<<<<< HEAD
-            CREATE_MOTION_CONTROL(point_behind_ball), event.control_params.chick_direction,
-            0.0, TbotsProto::DribblerMode::OFF, TbotsProto::BallCollisionType::AVOID,
-            AutoChipOrKick{AutoChipOrKickMode::OFF, 0},
-            TbotsProto::MaxAllowedSpeedMode::PHYSICAL_LIMIT, 0.0,
-            event.common.robot.robotConstants(), std::optional<double>(), true));
-=======
         CREATE_MOTION_CONTROL(point_behind_ball), event.control_params.chick_direction,
         0.0, false, TbotsProto::DribblerMode::OFF, TbotsProto::BallCollisionType::AVOID,
         AutoChipOrKick{AutoChipOrKickMode::OFF, 0},
         TbotsProto::MaxAllowedSpeedMode::PHYSICAL_LIMIT, 0.0,
         event.common.robot.robotConstants()));
->>>>>>> e4f58377
 }
 
 bool GetBehindBallFSM::behindBall(const Update& event)
