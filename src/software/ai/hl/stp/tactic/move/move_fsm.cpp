#include "software/ai/hl/stp/tactic/move/move_fsm.h"

void MoveFSM::updateMove(const Update &event)
{
    event.common.set_primitive(createMovePrimitive(
<<<<<<< HEAD
            CREATE_MOTION_CONTROL(event.control_params.destination),
            event.control_params.final_orientation, event.control_params.final_speed,
            event.control_params.dribbler_mode, event.control_params.ball_collision_type,
            event.control_params.auto_chip_or_kick,
            event.control_params.max_allowed_speed_mode,
            event.control_params.target_spin_rev_per_s, event.common.robot.robotConstants(), std::optional<double>(),
            true));
=======
        CREATE_MOTION_CONTROL(event.control_params.destination),
        event.control_params.final_orientation, event.control_params.final_speed, false,
        event.control_params.dribbler_mode, event.control_params.ball_collision_type,
        event.control_params.auto_chip_or_kick,
        event.control_params.max_allowed_speed_mode,
        event.control_params.target_spin_rev_per_s, event.common.robot.robotConstants()));
>>>>>>> e4f58377
}

bool MoveFSM::moveDone(const Update &event)
{
    return robotReachedDestination(event.common.robot, event.control_params.destination,
                                   event.control_params.final_orientation);
}<|MERGE_RESOLUTION|>--- conflicted
+++ resolved
@@ -3,22 +3,12 @@
 void MoveFSM::updateMove(const Update &event)
 {
     event.common.set_primitive(createMovePrimitive(
-<<<<<<< HEAD
-            CREATE_MOTION_CONTROL(event.control_params.destination),
-            event.control_params.final_orientation, event.control_params.final_speed,
-            event.control_params.dribbler_mode, event.control_params.ball_collision_type,
-            event.control_params.auto_chip_or_kick,
-            event.control_params.max_allowed_speed_mode,
-            event.control_params.target_spin_rev_per_s, event.common.robot.robotConstants(), std::optional<double>(),
-            true));
-=======
         CREATE_MOTION_CONTROL(event.control_params.destination),
         event.control_params.final_orientation, event.control_params.final_speed, false,
         event.control_params.dribbler_mode, event.control_params.ball_collision_type,
         event.control_params.auto_chip_or_kick,
         event.control_params.max_allowed_speed_mode,
         event.control_params.target_spin_rev_per_s, event.common.robot.robotConstants()));
->>>>>>> e4f58377
 }
 
 bool MoveFSM::moveDone(const Update &event)
