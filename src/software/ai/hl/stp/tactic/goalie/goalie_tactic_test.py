import pytest

import software.python_bindings as tbots
from software.simulated_tests.robot_enters_region import *
from software.simulated_tests.ball_enters_region import *
from software.simulated_tests.ball_moves_forward import *
from software.simulated_tests.friendly_has_ball_possession import *
from software.simulated_tests.ball_speed_threshold import *
from software.simulated_tests.robot_speed_threshold import *
from software.simulated_tests.excessive_dribbling import *
<<<<<<< HEAD
from software.simulated_tests.simulated_test_fixture import simulated_test_runner
=======
from software.simulated_tests.simulated_test_fixture import (
    simulated_test_runner,
    pytest_main,
)
>>>>>>> b2da8056
from proto.message_translation.tbots_protobuf import create_world_state
from proto.ssl_gc_common_pb2 import Team


@pytest.mark.parametrize(
    "ball_initial_position,ball_initial_velocity,robot_initial_position",
    [
        # test panic ball very fast in straight line
        (tbots.Point(0, 0), tbots.Vector(-5, 0), tbots.Point(-4, 0)),
        # test panic ball very_fast in diagonal line
        # TODO (#2609): failing tests when thunderscope is off
        # (
        #     tbots.Point(0, 0),
        #     tbots.Vector(-5.5, 0.25),
        #     tbots.Field.createSSLDivisionBField().friendlyGoalCenter()
        #     + tbots.Vector(0, -0.5),
        # ),
        # test ball very fast misses net
        (tbots.Point(0, 0), tbots.Vector(-5, 1), tbots.Point(-4.5, 0)),
        # test slow ball at sharp angle to friendly goal
        # TODO (#2609): failing tests when thunderscope is off
        # ball slow inside friendly defense area
        # (tbots.Point(-4, 0.8), tbots.Vector(-0.2, 0), tbots.Point(0, 0)),
        # # ball slow inside friendly defense area
        # (tbots.Point(-4, 0.8), tbots.Vector(-0.2, 0), tbots.Point(0, 2)),
        # # ball slow inside friendly defense area
        # (tbots.Point(-4, 0.8), tbots.Vector(-0.2, 0), tbots.Point(0, 2)),
        # ball slow inside friendly defense area
        (tbots.Point(-4, 0.8), tbots.Vector(-0.2, 0), tbots.Point(-4, 0),),
        # ball stationary inside friendly defense area
        (
            tbots.Point(-4, 0.0),
            tbots.Vector(0.0, 0),
            tbots.Field.createSSLDivisionBField().friendlyGoalpostPos(),
        ),
        # ball stationary inside no-chip rectangle
        (
            tbots.Field.createSSLDivisionBField().friendlyGoalCenter()
            + tbots.Vector(0.1, 0.1),
            tbots.Vector(-0.2, 0),
            tbots.Point(-4, -1),
        ),
        # ball fast inside no-chip rectangle but no intersection with goal
        (
            tbots.Field.createSSLDivisionBField().friendlyGoalCenter()
            + tbots.Vector(0.1, 0),
            tbots.Vector(0, -0.5),
            tbots.Point(-3.5, 1),
        ),
        # ball moving out from inside defense area
        (
            tbots.Field.createSSLDivisionBField().friendlyGoalCenter()
            + tbots.Vector(0.5, 0),
            tbots.Vector(0.5, 0),
            tbots.Point(-3.5, 0),
        ),
        # ball slow inside no-chip rectangle
        (
            tbots.Field.createSSLDivisionBField().friendlyGoalCenter()
            + tbots.Vector(0.1, 0),
            tbots.Vector(0.1, -0.1),
            tbots.Point(-3.5, 1),
        ),
        # ball moving into goal from inside defense area
        (
            tbots.Field.createSSLDivisionBField().friendlyGoalCenter()
            + tbots.Vector(0.5, 0),
            tbots.Vector(-0.5, 0),
            tbots.Point(-3.5, 0),
        ),
        # ball moving up and out of defense area
        (
            tbots.Field.createSSLDivisionBField().friendlyGoalCenter()
            + tbots.Vector(0.3, 0),
            tbots.Vector(0, 1),
            tbots.Point(-3.5, 0),
        ),
        # ball moving down and out goal from defense area
        (
            tbots.Field.createSSLDivisionBField().friendlyGoalCenter()
            + tbots.Vector(0.3, 0),
            tbots.Vector(0, -0.7),
            tbots.Point(-3.5, 0),
        ),
    ],
)
def test_goalie_blocks_shot(
    ball_initial_position,
    ball_initial_velocity,
    robot_initial_position,
    simulated_test_runner,
):
    # Setup Robot
    simulated_test_runner.simulator_proto_unix_io.send_proto(
        WorldState,
        create_world_state(
            [],
            blue_robot_locations=[robot_initial_position],
            ball_location=ball_initial_position,
            ball_velocity=ball_initial_velocity,
        ),
    )

    # These aren't necessary for this test, but this is just an example
    # of how to send commands to the simulator.
    #
    # NOTE: The gamecontroller responses are automatically handled by
    # the gamecontroller context manager class
    simulated_test_runner.gamecontroller.send_ci_input(
        gc_command=Command.Type.STOP, team=Team.UNKNOWN
    )
    simulated_test_runner.gamecontroller.send_ci_input(
        gc_command=Command.Type.FORCE_START, team=Team.BLUE
    )

    # Setup Tactic
    params = AssignedTacticPlayControlParams()
    params.assigned_tactics[0].goalie.CopyFrom(
        GoalieTactic(max_allowed_speed_mode=MaxAllowedSpeedMode.PHYSICAL_LIMIT)
    )
    simulated_test_runner.blue_full_system_proto_unix_io.send_proto(
        AssignedTacticPlayControlParams, params
    )

    # Setup no tactics on the enemy side
    params = AssignedTacticPlayControlParams()
    simulated_test_runner.yellow_full_system_proto_unix_io.send_proto(
        AssignedTacticPlayControlParams, params
    )

    # Always Validation
    always_validation_sequence_set = [
        [
            RobotNeverEntersRegion(
                regions=[tbots.Field.createSSLDivisionBField().enemyDefenseArea()]
            ),
            BallNeverEntersRegion(
                regions=[tbots.Field.createSSLDivisionBField().friendlyGoal()]
            ),
            NeverExcessivelyDribbles(),
        ]
    ]

    # Eventually Validation
    eventually_validation_sequence_set = [
        [
            # Goalie should be in the defense area
            RobotEventuallyEntersRegion(
                regions=[tbots.Field.createSSLDivisionBField().friendlyDefenseArea()]
            ),
        ]
    ]

    simulated_test_runner.run_test(
        eventually_validation_sequence_set=eventually_validation_sequence_set,
        always_validation_sequence_set=always_validation_sequence_set,
    )


if __name__ == "__main__":
<<<<<<< HEAD
    # Run the test, -s disables all capturing at -vv increases verbosity
    sys.exit(pytest.main([__file__, "-svv"]))
=======
    pytest_main(__file__)
>>>>>>> b2da8056
<|MERGE_RESOLUTION|>--- conflicted
+++ resolved
@@ -8,14 +8,10 @@
 from software.simulated_tests.ball_speed_threshold import *
 from software.simulated_tests.robot_speed_threshold import *
 from software.simulated_tests.excessive_dribbling import *
-<<<<<<< HEAD
-from software.simulated_tests.simulated_test_fixture import simulated_test_runner
-=======
 from software.simulated_tests.simulated_test_fixture import (
     simulated_test_runner,
     pytest_main,
 )
->>>>>>> b2da8056
 from proto.message_translation.tbots_protobuf import create_world_state
 from proto.ssl_gc_common_pb2 import Team
 
@@ -176,9 +172,4 @@
 
 
 if __name__ == "__main__":
-<<<<<<< HEAD
-    # Run the test, -s disables all capturing at -vv increases verbosity
-    sys.exit(pytest.main([__file__, "-svv"]))
-=======
-    pytest_main(__file__)
->>>>>>> b2da8056
+    pytest_main(__file__)