--- conflicted
+++ resolved
@@ -132,11 +132,7 @@
     params.assigned_tactics[0].goalie.CopyFrom(
         GoalieTactic(max_allowed_speed_mode=MaxAllowedSpeedMode.PHYSICAL_LIMIT)
     )
-<<<<<<< HEAD
-    simulated_test_runner.blue_full_system_proto_unix_io.send_proto(
-=======
     simulated_test_runner.yellow_full_system_proto_unix_io.send_proto(
->>>>>>> 18446e47
         AssignedTacticPlayControlParams, params
     )
 
@@ -170,9 +166,5 @@
 
 
 if __name__ == "__main__":
-<<<<<<< HEAD
-    sys.exit(pytest.main([__file__, "-svvv"]))
-=======
     # Run the test, -s disables all capturing at -vv increases verbosity
-    sys.exit(pytest.main([__file__, "-svv"]))
->>>>>>> 18446e47
+    sys.exit(pytest.main([__file__, "-svv"]))