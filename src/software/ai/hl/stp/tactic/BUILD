package(default_visibility = ["//visibility:public"])

cc_library(
    name = "cherry_pick_tactic",
    srcs = ["cherry_pick_tactic.cpp"],
    hdrs = ["cherry_pick_tactic.h"],
    deps = [
        ":tactic",
        "//shared:constants",
        "//software/ai/hl/stp/action:move_action",
        "//software/ai/passing:pass",
        "//software/geom/algorithms",
        "//software/logger",
        "//software/world",
    ],
)

cc_test(
    name = "penalty_setup_tactic_test",
    srcs = ["penalty_setup_tactic_test.cpp"],
    deps = [
        ":penalty_setup_tactic",
        "//software/test_util",
        "@gtest//:gtest_main",
    ],
)

cc_library(
    name = "kickoff_chip_tactic",
    srcs = ["kickoff_chip_tactic.cpp"],
    hdrs = ["kickoff_chip_tactic.h"],
    deps = [
        "//shared:constants",
        "//software/ai/hl/stp/action:chip_action",
        "//software/ai/hl/stp/tactic/chip:chip_tactic",
        "//software/logger",
    ],
)

cc_library(
    name = "crease_defender_tactic",
    srcs = ["crease_defender_tactic.cpp"],
    hdrs = ["crease_defender_tactic.h"],
    deps = [
        ":tactic",
        "//shared:constants",
        "//shared/parameter:cpp_configs",
        "//software/ai/evaluation:enemy_threat",
        "//software/ai/hl/stp/action:move_action",
        "//software/ai/hl/stp/action:stop_action",
        "//software/geom/algorithms",
        "//software/logger",
    ],
)

cc_test(
    name = "crease_defender_tactic_test",
    srcs = ["crease_defender_tactic_test.cpp"],
    deps = [
        ":crease_defender_tactic",
        "//shared:constants",
        "//software/ai/intent:move_intent",
        "//software/test_util",
        "@gtest//:gtest_main",
    ],
)

cc_library(
    name = "defense_shadow_enemy_tactic",
    srcs = ["defense_shadow_enemy_tactic.cpp"],
    hdrs = ["defense_shadow_enemy_tactic.h"],
    deps = [
        ":tactic",
        "//shared:constants",
        "//shared/parameter:cpp_configs",
        "//software/ai/evaluation:calc_best_shot",
        "//software/ai/evaluation:enemy_threat",
        "//software/ai/hl/stp/action:move_action",
        "//software/ai/hl/stp/action:stop_action",
        "//software/logger",
    ],
)

cc_test(
    name = "defense_shadow_enemy_tactic_test",
    srcs = ["defense_shadow_enemy_tactic_test.cpp"],
    deps = [
        ":defense_shadow_enemy_tactic",
        "//software/test_util",
        "@gtest//:gtest_main",
    ],
)

cc_library(
    name = "goalie_tactic",
    srcs = ["goalie_tactic.cpp"],
    hdrs = ["goalie_tactic.h"],
    deps = [
        ":tactic",
        "//shared:constants",
        "//shared/parameter:cpp_configs",
        "//software/ai/evaluation:enemy_threat",
        "//software/ai/hl/stp/action:chip_action",
        "//software/ai/hl/stp/action:move_action",
        "//software/ai/hl/stp/action:stop_action",
        "//software/geom:line",
        "//software/geom/algorithms",
        "//software/logger",
    ],
)

cc_test(
    name = "goalie_tactic_test",
    srcs = ["goalie_tactic_test.cpp"],
    deps = [
        ":goalie_tactic",
        "//software/ai/hl/stp/action:chip_action",
        "//software/ai/hl/stp/action:move_action",
        "//software/ai/hl/stp/action:stop_action",
        "//software/test_util",
        "@gtest//:gtest_main",
    ],
)

cc_library(
<<<<<<< HEAD
=======
    name = "passer_tactic",
    srcs = ["passer_tactic.cpp"],
    hdrs = ["passer_tactic.h"],
    deps = [
        ":tactic",
        "//shared:constants",
        "//software/ai/hl/stp/action:intercept_ball_action",
        "//software/ai/hl/stp/action:kick_action",
        "//software/ai/hl/stp/action:move_action",
        "//software/ai/passing:pass",
        "//software/logger",
        "//software/world:ball",
    ],
)

cc_library(
>>>>>>> 6f1c2482
    name = "penalty_kick_tactic",
    srcs = ["penalty_kick_tactic.cpp"],
    hdrs = ["penalty_kick_tactic.h"],
    deps = [
        ":tactic",
        "//shared:constants",
        "//software/ai/evaluation:calc_best_shot",
        "//software/ai/hl/stp/action:kick_action",
        "//software/ai/hl/stp/action:move_action",
        "//software/geom/algorithms",
        "//software/logger",
    ],
)

cc_test(
    name = "penalty_kick_tactic_test",
    srcs = ["penalty_kick_tactic_test.cpp"],
    deps = [
        ":penalty_kick_tactic",
        "//software/test_util",
        "@gtest//:gtest_main",
    ],
)

cc_library(
    name = "penalty_setup_tactic",
    srcs = ["penalty_setup_tactic.cpp"],
    hdrs = ["penalty_setup_tactic.h"],
    deps = [
        "//shared:constants",
        "//software/ai/evaluation:calc_best_shot",
        "//software/ai/hl/stp/action:kick_action",
        "//software/ai/hl/stp/action:move_action",
        "//software/ai/hl/stp/tactic/move:move_tactic",
        "//software/logger",
    ],
)

cc_library(
    name = "receiver_tactic",
    srcs = ["receiver_tactic.cpp"],
    hdrs = ["receiver_tactic.h"],
    deps = [
        ":tactic",
        "//shared:constants",
        "//software/ai/evaluation:calc_best_shot",
        "//software/ai/hl/stp/action:move_action",
        "//software/ai/passing:pass",
        "//software/geom/algorithms",
        "//software/logger",
    ],
)

cc_library(
    name = "shadow_enemy_tactic",
    srcs = ["shadow_enemy_tactic.cpp"],
    hdrs = ["shadow_enemy_tactic.h"],
    deps = [
        ":tactic",
        "//shared:constants",
        "//software/ai/evaluation:enemy_threat",
        "//software/ai/hl/stp/action:move_action",
        "//software/ai/hl/stp/action:stop_action",
        "//software/logger",
    ],
)

cc_test(
    name = "shadow_enemy_tactic_test",
    srcs = ["shadow_enemy_tactic_test.cpp"],
    deps = [
        ":shadow_enemy_tactic",
        "//software/test_util",
        "@gtest//:gtest_main",
    ],
)

cc_library(
    name = "shadow_free_kicker_tactic",
    srcs = ["shadow_free_kicker_tactic.cpp"],
    hdrs = ["shadow_free_kicker_tactic.h"],
    deps = [
        ":tactic",
        "//shared:constants",
        "//shared/parameter:cpp_configs",
        "//software/ai/evaluation:possession",
        "//software/ai/hl/stp/action:move_action",
        "//software/geom/algorithms",
        "//software/logger",
    ],
)

cc_test(
    name = "shadow_free_kicker_tactic_test",
    srcs = ["shadow_free_kicker_tactic_test.cpp"],
    deps = [
        ":shadow_free_kicker_tactic",
        "//software/test_util",
        "@gtest//:gtest_main",
    ],
)

cc_library(
    name = "shoot_goal_tactic",
    srcs = ["shoot_goal_tactic.cpp"],
    hdrs = ["shoot_goal_tactic.h"],
    deps = [
        ":tactic",
        "//shared:constants",
        "//shared/parameter:cpp_configs",
        "//software/ai/evaluation:calc_best_shot",
        "//software/ai/hl/stp/action:chip_action",
        "//software/ai/hl/stp/action:intercept_ball_action",
        "//software/ai/hl/stp/action:kick_action",
        "//software/ai/hl/stp/action:move_action",
        "//software/logger",
    ],
)

cc_test(
    name = "shoot_goal_tactic_test",
    srcs = ["shoot_goal_tactic_test.cpp"],
    deps = [
        ":shoot_goal_tactic",
        "//software/test_util",
        "@gtest//:gtest_main",
    ],
)

cc_library(
    name = "all_tactics",
    hdrs = ["all_tactics.h"],
    deps = [
        ":cherry_pick_tactic",
        ":crease_defender_tactic",
        ":defense_shadow_enemy_tactic",
        ":goalie_tactic",
        ":kickoff_chip_tactic",
        ":penalty_kick_tactic",
        ":penalty_setup_tactic",
        ":receiver_tactic",
        ":shadow_enemy_tactic",
        ":shadow_free_kicker_tactic",
        ":shoot_goal_tactic",
        ":tactic",
        "//software/ai/hl/stp/tactic/chip:chip_tactic",
        "//software/ai/hl/stp/tactic/dribble:dribble_tactic",
        "//software/ai/hl/stp/tactic/get_behind_ball:get_behind_ball_tactic",
        "//software/ai/hl/stp/tactic/kick:kick_tactic",
        "//software/ai/hl/stp/tactic/move:move_tactic",
        "//software/ai/hl/stp/tactic/stop:stop_tactic",
        "//software/ai/hl/stp/tactic/passer:passer_tactic",
    ],
)

cc_library(
    name = "tactic",
    srcs = ["tactic.cpp"],
    hdrs = [
        "tactic.h",
        "tactic_fsm.h",
        "tactic_visitor.h",
    ],
    deps = [
        ":transition_conditions",
        "//software/ai/hl/stp/action",
        "//software/ai/intent",
        "//software/ai/intent:stop_intent",
        "//software/util/typename",
        "//software/world",
        "@sml",
    ],
)

cc_test(
    name = "tactic_test",
    srcs = ["tactic_test.cpp"],
    deps = [
        ":tactic",
        "//software/ai/hl/stp/tactic/test_tactics:move_test_tactic",
        "//software/test_util",
        "@gtest//:gtest_main",
    ],
)

cc_library(
    name = "transition_conditions",
    srcs = ["transition_conditions.cpp"],
    hdrs = ["transition_conditions.h"],
    deps = [
        "//software/world",
    ],
)

cc_library(
    name = "transition_conditions_test",
    srcs = ["transition_conditions_test.cpp"],
    deps = [
        ":tactic",
        "//software/world",
        "@gtest//:gtest_main",
    ],
)<|MERGE_RESOLUTION|>--- conflicted
+++ resolved
@@ -123,25 +123,6 @@
 )
 
 cc_library(
-<<<<<<< HEAD
-=======
-    name = "passer_tactic",
-    srcs = ["passer_tactic.cpp"],
-    hdrs = ["passer_tactic.h"],
-    deps = [
-        ":tactic",
-        "//shared:constants",
-        "//software/ai/hl/stp/action:intercept_ball_action",
-        "//software/ai/hl/stp/action:kick_action",
-        "//software/ai/hl/stp/action:move_action",
-        "//software/ai/passing:pass",
-        "//software/logger",
-        "//software/world:ball",
-    ],
-)
-
-cc_library(
->>>>>>> 6f1c2482
     name = "penalty_kick_tactic",
     srcs = ["penalty_kick_tactic.cpp"],
     hdrs = ["penalty_kick_tactic.h"],
