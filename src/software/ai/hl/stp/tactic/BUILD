package(default_visibility = ["//visibility:public"])

cc_test(
    name = "penalty_setup_tactic_test",
    srcs = ["penalty_setup_tactic_test.cpp"],
    deps = [
        ":penalty_setup_tactic",
        "//shared/test_util:tbots_gtest_main",
        "//software/test_util",
    ],
)

cc_library(
    name = "kickoff_chip_tactic",
    srcs = ["kickoff_chip_tactic.cpp"],
    hdrs = ["kickoff_chip_tactic.h"],
    deps = [
        "//shared:constants",
        "//software/ai/hl/stp/action:chip_action",
        "//software/ai/hl/stp/tactic/chip:chip_tactic",
        "//software/logger",
    ],
)

cc_library(
    name = "defense_shadow_enemy_tactic",
    srcs = ["defense_shadow_enemy_tactic.cpp"],
    hdrs = ["defense_shadow_enemy_tactic.h"],
    deps = [
        ":tactic",
        "//shared:constants",
        "//shared/parameter:cpp_configs",
        "//software/ai/evaluation:calc_best_shot",
        "//software/ai/evaluation:enemy_threat",
        "//software/ai/hl/stp/action:move_action",
        "//software/ai/hl/stp/action:stop_action",
        "//software/logger",
    ],
)

cc_test(
    name = "defense_shadow_enemy_tactic_test",
    srcs = ["defense_shadow_enemy_tactic_test.cpp"],
    deps = [
        ":defense_shadow_enemy_tactic",
        "//shared/test_util:tbots_gtest_main",
        "//software/test_util",
    ],
)

cc_library(
    name = "penalty_setup_tactic",
    srcs = ["penalty_setup_tactic.cpp"],
    hdrs = ["penalty_setup_tactic.h"],
    deps = [
        "//shared:constants",
        "//software/ai/evaluation:calc_best_shot",
        "//software/ai/hl/stp/action:kick_action",
        "//software/ai/hl/stp/action:move_action",
        "//software/ai/hl/stp/tactic/move:move_tactic",
        "//software/logger",
    ],
)

cc_library(
    name = "receiver_tactic",
    srcs = ["receiver_tactic.cpp"],
    hdrs = ["receiver_tactic.h"],
    deps = [
        ":tactic",
        "//shared:constants",
        "//software/ai/evaluation:calc_best_shot",
        "//software/ai/hl/stp/action:move_action",
        "//software/ai/passing:pass",
        "//software/geom/algorithms",
        "//software/logger",
    ],
)

cc_library(
    name = "shadow_free_kicker_tactic",
    srcs = ["shadow_free_kicker_tactic.cpp"],
    hdrs = ["shadow_free_kicker_tactic.h"],
    deps = [
        ":tactic",
        "//shared:constants",
        "//shared/parameter:cpp_configs",
        "//software/ai/evaluation:possession",
        "//software/ai/hl/stp/action:move_action",
        "//software/geom/algorithms",
        "//software/logger",
    ],
)

cc_test(
    name = "shadow_free_kicker_tactic_test",
    srcs = ["shadow_free_kicker_tactic_test.cpp"],
    deps = [
        ":shadow_free_kicker_tactic",
        "//shared/test_util:tbots_gtest_main",
        "//software/test_util",
    ],
)

cc_library(
<<<<<<< HEAD
=======
    name = "shoot_goal_tactic",
    srcs = ["shoot_goal_tactic.cpp"],
    hdrs = ["shoot_goal_tactic.h"],
    deps = [
        ":tactic",
        "//shared:constants",
        "//shared/parameter:cpp_configs",
        "//software/ai/evaluation:calc_best_shot",
        "//software/ai/hl/stp/action:chip_action",
        "//software/ai/hl/stp/action:intercept_ball_action",
        "//software/ai/hl/stp/action:kick_action",
        "//software/ai/hl/stp/action:move_action",
        "//software/logger",
    ],
)

cc_test(
    name = "shoot_goal_tactic_test",
    srcs = ["shoot_goal_tactic_test.cpp"],
    deps = [
        ":shoot_goal_tactic",
        "//shared/test_util:tbots_gtest_main",
        "//software/test_util",
    ],
)

cc_library(
>>>>>>> 3a9684ac
    name = "all_tactics",
    hdrs = ["all_tactics.h"],
    deps = [
        ":defense_shadow_enemy_tactic",
        ":kickoff_chip_tactic",
        ":penalty_setup_tactic",
        ":receiver_tactic",
        ":shadow_free_kicker_tactic",
        ":tactic",
        "//software/ai/hl/stp/tactic/attacker:attacker_tactic",
        "//software/ai/hl/stp/tactic/chip:chip_tactic",
        "//software/ai/hl/stp/tactic/crease_defender:crease_defender_tactic",
        "//software/ai/hl/stp/tactic/dribble:dribble_tactic",
        "//software/ai/hl/stp/tactic/get_behind_ball:get_behind_ball_tactic",
        "//software/ai/hl/stp/tactic/goalie:goalie_tactic",
        "//software/ai/hl/stp/tactic/kick:kick_tactic",
        "//software/ai/hl/stp/tactic/move:move_tactic",
        "//software/ai/hl/stp/tactic/move_to_goal_line:move_to_goal_line_tactic",
        "//software/ai/hl/stp/tactic/penalty_kick:penalty_kick_tactic",
        "//software/ai/hl/stp/tactic/pivot_kick:pivot_kick_tactic",
        "//software/ai/hl/stp/tactic/shadow_enemy:shadow_enemy_tactic",
        "//software/ai/hl/stp/tactic/stop:stop_tactic",
    ],
)

cc_library(
    name = "tactic",
    srcs = ["tactic.cpp"],
    hdrs = [
        "tactic.h",
        "tactic_fsm.h",
        "tactic_visitor.h",
    ],
    deps = [
        ":transition_conditions",
        "//software/ai/hl/stp/action",
        "//software/ai/intent",
        "//software/ai/intent:stop_intent",
        "//software/util/typename",
        "//software/world",
        "@sml",
    ],
)

cc_test(
    name = "tactic_test",
    srcs = ["tactic_test.cpp"],
    deps = [
        ":tactic",
        "//shared/test_util:tbots_gtest_main",
        "//software/ai/hl/stp/tactic/test_tactics:move_test_tactic",
        "//software/test_util",
    ],
)

cc_library(
    name = "transition_conditions",
    srcs = ["transition_conditions.cpp"],
    hdrs = ["transition_conditions.h"],
    deps = [
        "//software/world",
    ],
)

cc_test(
    name = "transition_conditions_test",
    srcs = ["transition_conditions_test.cpp"],
    deps = [
        ":tactic",
        "//shared/test_util:tbots_gtest_main",
        "//software/world",
    ],
)<|MERGE_RESOLUTION|>--- conflicted
+++ resolved
@@ -103,36 +103,6 @@
 )
 
 cc_library(
-<<<<<<< HEAD
-=======
-    name = "shoot_goal_tactic",
-    srcs = ["shoot_goal_tactic.cpp"],
-    hdrs = ["shoot_goal_tactic.h"],
-    deps = [
-        ":tactic",
-        "//shared:constants",
-        "//shared/parameter:cpp_configs",
-        "//software/ai/evaluation:calc_best_shot",
-        "//software/ai/hl/stp/action:chip_action",
-        "//software/ai/hl/stp/action:intercept_ball_action",
-        "//software/ai/hl/stp/action:kick_action",
-        "//software/ai/hl/stp/action:move_action",
-        "//software/logger",
-    ],
-)
-
-cc_test(
-    name = "shoot_goal_tactic_test",
-    srcs = ["shoot_goal_tactic_test.cpp"],
-    deps = [
-        ":shoot_goal_tactic",
-        "//shared/test_util:tbots_gtest_main",
-        "//software/test_util",
-    ],
-)
-
-cc_library(
->>>>>>> 3a9684ac
     name = "all_tactics",
     hdrs = ["all_tactics.h"],
     deps = [
