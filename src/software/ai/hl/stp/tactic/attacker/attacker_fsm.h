#pragma once

#include "shared/parameter/cpp_dynamic_parameters.h"
#include "software/ai/evaluation/keep_away.h"
#include "software/ai/evaluation/shot.h"
#include "software/ai/hl/stp/tactic/chip/chip_fsm.h"
#include "software/ai/hl/stp/tactic/pivot_kick/pivot_kick_fsm.h"
#include "software/ai/hl/stp/tactic/tactic.h"
#include "software/ai/intent/move_intent.h"
#include "software/ai/passing/pass.h"
#include "software/geom/algorithms/intersects.h"

struct AttackerFSM
{
    struct ControlParams
    {
        // The best pass so far
        std::optional<Pass> best_pass_so_far = std::nullopt;
        // whether we have committed to the pass and will be taking it
        bool pass_committed = false;
        // The shot to take
        std::optional<Shot> shot = std::nullopt;
        // The point the robot will chip towards if it is unable to shoot and is in danger
        // of losing the ball to an enemy
        std::optional<Point> chip_target;
        // shoot goal config
        std::shared_ptr<const AttackerTacticConfig> attacker_tactic_config;
    };

    DEFINE_UPDATE_STRUCT_WITH_CONTROL_AND_COMMON_PARAMS

    auto operator()()
    {
        using namespace boost::sml;

        const auto pivot_kick_s = state<PivotKickFSM>;
        const auto keep_away_s  = state<DribbleFSM>;
        const auto update_e     = event<Update>;

        /**
         * Action that updates the PivotKickFSM to shoot or pass
         *
         * @param event AttackerFSM::Update event
         * @param processEvent processes the PivotKickFSM::Update
         */
        const auto pivot_kick = [](auto event,
                                   back::process<PivotKickFSM::Update> processEvent) {
            auto ball_position = event.common.world.ball().position();
            // Default to do nothing, fix later TODO (#2167)
            //
            //  Point chip_target  = event.common.world.field().enemyGoalCenter();
            //  if (event.control_params.chip_target)
            //  {
            // chip_target = event.control_params.chip_target.value();
            //  }
            PivotKickFSM::ControlParams control_params{
                .kick_origin       = event.common.robot.position(),
                .kick_direction    = event.common.robot.orientation(),
                .auto_chip_or_kick = AutoChipOrKick{AutoChipOrKickMode::OFF, 0.0}};

            if (event.control_params.shot)
            {
                // shoot on net
                control_params = PivotKickFSM::ControlParams{
                    .kick_origin = ball_position,
                    .kick_direction =
                        (event.control_params.shot->getPointToShootAt() - ball_position)
                            .orientation(),
                    .auto_chip_or_kick =
                        AutoChipOrKick{AutoChipOrKickMode::AUTOKICK,
                                       BALL_MAX_SPEED_METERS_PER_SECOND - 0.5}};
            }
            else if (event.control_params.pass_committed)
            {
<<<<<<< HEAD
                auto pass_segment = Segment(event.control_params.pass->passerPoint(),
                                            event.control_params.pass->receiverPoint());

                bool should_chip = false;

                for (const Robot& enemy : event.common.world.enemyTeam().getAllRobots())
                {
                    if (intersects(Circle(enemy.position(), ROBOT_MAX_RADIUS_METERS * 2),
                                   pass_segment))
                    {
                        should_chip = true;
                    }
                }

=======
                // we have committed to passing, execute the pass
>>>>>>> ce24f13b
                control_params = PivotKickFSM::ControlParams{
                    .kick_origin = event.control_params.best_pass_so_far->passerPoint(),
                    .kick_direction =
                        event.control_params.best_pass_so_far->passerOrientation(),
                    .auto_chip_or_kick =
                        AutoChipOrKick{AutoChipOrKickMode::AUTOKICK,
<<<<<<< HEAD
                                       event.control_params.pass->speed()}};
                if (should_chip)
                {
                    control_params.auto_chip_or_kick = AutoChipOrKick{
                        AutoChipOrKickMode::AUTOCHIP,
                        pass_segment.length() * CHIP_PASS_TARGET_DISTANCE_TO_ROLL_RATIO};
                }
=======
                                       event.control_params.best_pass_so_far->speed()}};
>>>>>>> ce24f13b
            }
            processEvent(PivotKickFSM::Update(control_params, event.common));
        };

        /**
         * Action that updates the DribbleFSM to keep the ball away
         *
         * @param event AttackerFSM::Update event
         * @param processEvent processes the DribbleFSM::Update
         */
        const auto keep_away = [](auto event,
                                  back::process<DribbleFSM::Update> processEvent) {
            // ball possession is threatened, get into a better position to take the
            // best pass so far
            DribbleFSM::ControlParams control_params;

            auto best_pass_so_far = Pass(event.common.robot.position(),
                                         event.common.world.field().enemyGoalCenter(),
                                         BALL_MAX_SPEED_METERS_PER_SECOND);

            if (event.control_params.best_pass_so_far)
            {
                best_pass_so_far = *event.control_params.best_pass_so_far;
            }
            else
            {
                // we didn't get a best_pass_so_far, so we will be using the default pass.
                LOG(INFO) << "Attacker FSM has no best pass so far, using default pass "
                          << "to enemy goal center.";
            }

            auto keepaway_dribble_dest =
                findKeepAwayTargetPoint(event.common.world, best_pass_so_far);

            const auto& enemy_team = event.common.world.enemyTeam();
            const auto& ball       = event.common.world.ball();

            auto final_dribble_orientation = best_pass_so_far.passerOrientation();

            if (enemy_team.numRobots() > 0)
            {
                // there is a robot on the enemy team, face away from the nearest one
                auto nearest_enemy_robot =
                    *enemy_team.getNearestRobot(event.common.robot.position());
                auto dribble_orientation_vec =
                    ball.position() - nearest_enemy_robot.position();
                final_dribble_orientation = dribble_orientation_vec.orientation();
            }

            control_params = {.dribble_destination       = keepaway_dribble_dest,
                              .final_dribble_orientation = final_dribble_orientation,
                              .allow_excessive_dribbling = false};


            processEvent(DribbleFSM::Update(control_params, event.common));
        };

        /**
         * Guard that checks if the ball should be kicked, which is when there's a nearby
         * enemy or a good pass/shot
         *
         * @param event AttackerFSM::Update event
         *
         * @return if the ball should be kicked
         */
        // TODO: revisit this, we shouldn't "panic chip" unless we're completely boxed in!
        const auto should_kick = [](auto event) {
            // check for enemy threat
            Circle about_to_steal_danger_zone(event.common.robot.position(),
                                              event.control_params.attacker_tactic_config
                                                  ->getEnemyAboutToStealBallRadius()
                                                  ->value());
            for (const auto& enemy : event.common.world.enemyTeam().getAllRobots())
            {
                if (contains(about_to_steal_danger_zone, enemy.position()))
                {
                    return true;
                }
            }
            // otherwise check for shot or pass committed
            return event.control_params.pass_committed || event.control_params.shot;
        };

        return make_transition_table(
            // src_state + event [guard] / action = dest_state
            *keep_away_s + update_e[should_kick] / pivot_kick = pivot_kick_s,
            keep_away_s + update_e[!should_kick] / keep_away,
            pivot_kick_s + update_e / pivot_kick, pivot_kick_s = X);
    }
};<|MERGE_RESOLUTION|>--- conflicted
+++ resolved
@@ -72,7 +72,6 @@
             }
             else if (event.control_params.pass_committed)
             {
-<<<<<<< HEAD
                 auto pass_segment = Segment(event.control_params.pass->passerPoint(),
                                             event.control_params.pass->receiverPoint());
 
@@ -87,16 +86,13 @@
                     }
                 }
 
-=======
                 // we have committed to passing, execute the pass
->>>>>>> ce24f13b
                 control_params = PivotKickFSM::ControlParams{
                     .kick_origin = event.control_params.best_pass_so_far->passerPoint(),
                     .kick_direction =
                         event.control_params.best_pass_so_far->passerOrientation(),
                     .auto_chip_or_kick =
                         AutoChipOrKick{AutoChipOrKickMode::AUTOKICK,
-<<<<<<< HEAD
                                        event.control_params.pass->speed()}};
                 if (should_chip)
                 {
@@ -104,9 +100,6 @@
                         AutoChipOrKickMode::AUTOCHIP,
                         pass_segment.length() * CHIP_PASS_TARGET_DISTANCE_TO_ROLL_RATIO};
                 }
-=======
-                                       event.control_params.best_pass_so_far->speed()}};
->>>>>>> ce24f13b
             }
             processEvent(PivotKickFSM::Update(control_params, event.common));
         };
