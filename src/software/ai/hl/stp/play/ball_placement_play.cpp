--- conflicted
+++ resolved
@@ -120,7 +120,7 @@
             if (robot.has_value()) {
                 align_to_ball_tactic->updateRobot(robot.value());
                 align_to_ball_tactic->updateControlParams(
-                        world.ball().position() - intersecting_dir.normalize(ROBOT_MAX_RADIUS_METERS * 4),
+                        world.ball().position() - intersecting_dir.normalize(ROBOT_MAX_RADIUS_METERS * 2),
                         intersecting_dir.orientation(), 0.0);
 
                 CIRCLE_SHIT_YIELD({align_to_ball_tactic});
@@ -154,7 +154,7 @@
                 move_away_tactic->updateRobot(robot.value());
                 move_away_tactic->updateControlParams(
                         world.ball().position() -
-                        Vector::createFromAngle(robot->orientation()).normalize(ROBOT_MAX_RADIUS_METERS * 4), robot->orientation(), 0.0);
+                        Vector::createFromAngle(robot->orientation()).normalize(ROBOT_MAX_RADIUS_METERS), robot->orientation(), 0.0);
 
                 CIRCLE_SHIT_YIELD({move_away_tactic});
             }
@@ -167,12 +167,9 @@
             if (robot.has_value()) {
                 if (world.gameState().getBallPlacementPoint().has_value()) {
                     if (distance(world.ball().position(), world.gameState().getBallPlacementPoint().value()) < 0.1) {
+                        LOG (DEBUG) << "DJOEIWAJW";
                         move_away_tactic->updateRobot(robot.value());
-                        move_away_tactic->updateControlParams(last_waiting_point, Angle::zero(), 0.0,
-                                DribblerMode::OFF,
-                                BallCollisionType::AVOID,
-                                {AutoChipOrKickMode::OFF, 0},
-                                MaxAllowedSpeedMode::TIPTOE);
+                        move_away_tactic->updateControlParams(last_waiting_point, Angle::zero(), 0.0);
 
                         CIRCLE_SHIT_YIELD({move_away_tactic});
                     } else if (distance(world.ball().position(), world.gameState().getBallPlacementPoint().value()) < 1) {
@@ -283,17 +280,6 @@
                         tactics.emplace_back(move_receiver_tactic);
                     }
 
-<<<<<<< HEAD
-            do
-            {
-                if (distance(world.ball().position(), world.gameState().getBallPlacementPoint().value()) > 0.1)
-                {
-                    break;
-                }
-                if (robot.has_value()) {
-                    move_away_tactic->updateRobot(robot.value());
-                    move_away_tactic->updateControlParams(last_waiting_point, Angle::zero(), 0.0);
-=======
                     if (move_receiver_tactic->done()) {
                         LOG (DEBUG) << "receiver not done";
                     }
@@ -301,7 +287,6 @@
                         LOG (DEBUG) << "passer not done";
                     }
 
->>>>>>> 5d1665a5
 
                     CIRCLE_SHIT_YIELD(tactics);
                 } while (!move_receiver_tactic->done() || !move_passer_tactic->done());
