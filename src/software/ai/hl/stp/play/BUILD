--- conflicted
+++ resolved
@@ -30,12 +30,7 @@
         "//shared:constants",
         "//software/ai/evaluation:possession",
         "//software/ai/hl/stp/tactic:cherry_pick_tactic",
-<<<<<<< HEAD
-        "//software/ai/hl/stp/tactic:goalie_tactic",
-        "//software/ai/hl/stp/tactic:receiver_tactic",
-=======
-        "//software/ai/hl/stp/tactic/goalie:goalie_tactic",
->>>>>>> 059c2ccf
+        "//software/ai/hl/stp/tactic/goalie:goalie_tactic",
         "//software/ai/hl/stp/tactic/move:move_tactic",
         "//software/ai/hl/stp/tactic/passer:passer_tactic",
         "//software/ai/hl/stp/tactic/receiver:receiver_tactic",
@@ -138,12 +133,6 @@
         "//software/ai/evaluation:enemy_threat",
         "//software/ai/evaluation:possession",
         "//software/ai/hl/stp/tactic:cherry_pick_tactic",
-<<<<<<< HEAD
-        "//software/ai/hl/stp/tactic:crease_defender_tactic",
-        "//software/ai/hl/stp/tactic:goalie_tactic",
-        "//software/ai/hl/stp/tactic:receiver_tactic",
-=======
->>>>>>> 059c2ccf
         "//software/ai/hl/stp/tactic:shoot_goal_tactic",
         "//software/ai/hl/stp/tactic/chip:chip_tactic",
         "//software/ai/hl/stp/tactic/crease_defender:crease_defender_tactic",
@@ -264,14 +253,7 @@
         "//shared/parameter:cpp_configs",
         "//software/ai/evaluation:calc_best_shot",
         "//software/ai/evaluation:possession",
-<<<<<<< HEAD
-        "//software/ai/hl/stp/tactic:crease_defender_tactic",
-        "//software/ai/hl/stp/tactic:goalie_tactic",
-        "//software/ai/hl/stp/tactic:receiver_tactic",
-        "//software/ai/hl/stp/tactic:shadow_enemy_tactic",
-=======
         "//software/ai/hl/stp/tactic:cherry_pick_tactic",
->>>>>>> 059c2ccf
         "//software/ai/hl/stp/tactic:shoot_goal_tactic",
         "//software/ai/hl/stp/tactic/crease_defender:crease_defender_tactic",
         "//software/ai/hl/stp/tactic/goalie:goalie_tactic",
