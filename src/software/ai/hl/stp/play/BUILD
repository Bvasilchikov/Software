package(default_visibility = ["//visibility:public"])

# We force linking for all plays so that the static variables required for the
# "factory" design pattern to work are linked in
# https://www.bfilipek.com/2018/02/static-vars-static-lib.html

cc_library(
    name = "ball_placement_play",
    srcs = ["ball_placement_play.cpp"],
    hdrs = ["ball_placement_play.h"],
    deps = [
        ":play",
        "//shared:constants",
        "//software/ai/hl/stp/tactic/dribble:dribble_tactic",
        "//software/ai/hl/stp/tactic/goalie:goalie_tactic",
        "//software/ai/hl/stp/tactic/move:move_tactic",
        "//software/ai/hl/stp/tactic/stop:stop_tactic",
        "//software/logger",
        "//software/util/design_patterns:generic_factory",
    ],
    alwayslink = True,
)

cc_library(
    name = "corner_kick_play",
    srcs = ["corner_kick_play.cpp"],
    hdrs = ["corner_kick_play.h"],
    deps = [
        ":play",
        "//shared:constants",
        "//software/ai/evaluation:possession",
        "//software/ai/hl/stp/tactic:cherry_pick_tactic",
<<<<<<< HEAD
        "//software/ai/hl/stp/tactic:goalie_tactic",
=======
        "//software/ai/hl/stp/tactic:receiver_tactic",
        "//software/ai/hl/stp/tactic/goalie:goalie_tactic",
>>>>>>> dd44bf2d
        "//software/ai/hl/stp/tactic/move:move_tactic",
        "//software/ai/hl/stp/tactic/passer:passer_tactic",
        "//software/ai/hl/stp/tactic/receiver:receiver_tactic",
        "//software/ai/hl/stp/tactic/stop:stop_tactic",
        "//software/ai/passing:eighteen_zone_pitch_division",
        "//software/ai/passing:pass_generator",
        "//software/logger",
        "//software/util/design_patterns:generic_factory",
        "//software/world:ball",
    ],
    alwayslink = True,
)

cc_library(
    name = "defense_play",
    srcs = ["defense_play.cpp"],
    hdrs = ["defense_play.h"],
    deps = [
        ":play",
        "//shared:constants",
        "//shared/parameter:cpp_configs",
        "//software/ai/evaluation:enemy_threat",
        "//software/ai/evaluation:possession",
        "//software/ai/hl/stp/tactic:defense_shadow_enemy_tactic",
        "//software/ai/hl/stp/tactic:shoot_goal_tactic",
        "//software/ai/hl/stp/tactic/crease_defender:crease_defender_tactic",
        "//software/ai/hl/stp/tactic/goalie:goalie_tactic",
        "//software/ai/hl/stp/tactic/move:move_tactic",
        "//software/ai/hl/stp/tactic/shadow_enemy:shadow_enemy_tactic",
        "//software/ai/hl/stp/tactic/stop:stop_tactic",
        "//software/logger",
        "//software/util/design_patterns:generic_factory",
        "//software/world:game_state",
        "//software/world:team",
    ],
    alwayslink = True,
)

cc_library(
    name = "enemy_free_kick_play",
    srcs = ["enemy_free_kick_play.cpp"],
    hdrs = ["enemy_free_kick_play.h"],
    deps = [
        ":play",
        "//shared:constants",
        "//shared/parameter:cpp_configs",
        "//software/ai/evaluation:enemy_threat",
        "//software/ai/hl/stp/tactic:shadow_free_kicker_tactic",
        "//software/ai/hl/stp/tactic/crease_defender:crease_defender_tactic",
        "//software/ai/hl/stp/tactic/goalie:goalie_tactic",
        "//software/ai/hl/stp/tactic/move:move_tactic",
        "//software/ai/hl/stp/tactic/shadow_enemy:shadow_enemy_tactic",
        "//software/ai/hl/stp/tactic/stop:stop_tactic",
        "//software/logger",
        "//software/util/design_patterns:generic_factory",
        "//software/world:game_state",
    ],
    alwayslink = True,
)

cc_library(
    name = "example_play",
    srcs = ["example_play.cpp"],
    hdrs = ["example_play.h"],
    deps = [
        ":play",
        "//shared:constants",
        "//shared/parameter:cpp_configs",
        "//software/ai/hl/stp/tactic/move:move_tactic",
        "//software/logger",
        "//software/util/design_patterns:generic_factory",
    ],
    alwayslink = True,
)

cc_library(
    name = "halt_play",
    srcs = ["halt_play.cpp"],
    hdrs = ["halt_play.h"],
    deps = [
        ":play",
        "//shared:constants",
        "//shared/parameter:cpp_configs",
        "//software/ai/hl/stp/tactic/stop:stop_tactic",
        "//software/logger",
        "//software/util/design_patterns:generic_factory",
    ],
    alwayslink = True,
)

cc_library(
    name = "free_kick_play",
    srcs = ["free_kick_play.cpp"],
    hdrs = ["free_kick_play.h"],
    deps = [
        ":corner_kick_play",
        ":play",
        "//shared:constants",
        "//shared/parameter:cpp_configs",
        "//software/ai/evaluation:enemy_threat",
        "//software/ai/evaluation:possession",
        "//software/ai/hl/stp/tactic:cherry_pick_tactic",
<<<<<<< HEAD
        "//software/ai/hl/stp/tactic:crease_defender_tactic",
        "//software/ai/hl/stp/tactic:goalie_tactic",
=======
        "//software/ai/hl/stp/tactic:receiver_tactic",
>>>>>>> dd44bf2d
        "//software/ai/hl/stp/tactic:shoot_goal_tactic",
        "//software/ai/hl/stp/tactic/chip:chip_tactic",
        "//software/ai/hl/stp/tactic/crease_defender:crease_defender_tactic",
        "//software/ai/hl/stp/tactic/goalie:goalie_tactic",
        "//software/ai/hl/stp/tactic/move:move_tactic",
        "//software/ai/hl/stp/tactic/passer:passer_tactic",
        "//software/ai/hl/stp/tactic/receiver:receiver_tactic",
        "//software/ai/passing:eighteen_zone_pitch_division",
        "//software/ai/passing:pass_generator",
        "//software/logger",
        "//software/util/design_patterns:generic_factory",
        "//software/world:ball",
    ],
    alwayslink = True,
)

cc_library(
    name = "kickoff_enemy_play",
    srcs = ["kickoff_enemy_play.cpp"],
    hdrs = ["kickoff_enemy_play.h"],
    deps = [
        ":play",
        "//shared:constants",
        "//shared/parameter:cpp_configs",
        "//software/ai/evaluation:enemy_threat",
        "//software/ai/evaluation:possession",
        "//software/ai/hl/stp/tactic/goalie:goalie_tactic",
        "//software/ai/hl/stp/tactic/move:move_tactic",
        "//software/ai/hl/stp/tactic/shadow_enemy:shadow_enemy_tactic",
        "//software/logger",
        "//software/util/design_patterns:generic_factory",
    ],
    alwayslink = True,
)

cc_library(
    name = "kickoff_friendly_play",
    srcs = ["kickoff_friendly_play.cpp"],
    hdrs = ["kickoff_friendly_play.h"],
    deps = [
        ":play",
        "//shared:constants",
        "//shared/parameter:cpp_configs",
        "//software/ai/hl/stp/tactic:kickoff_chip_tactic",
        "//software/ai/hl/stp/tactic/goalie:goalie_tactic",
        "//software/ai/hl/stp/tactic/move:move_tactic",
        "//software/logger",
        "//software/util/design_patterns:generic_factory",
    ],
    alwayslink = True,
)

cc_library(
    name = "penalty_kick_enemy_play",
    srcs = ["penalty_kick_enemy_play.cpp"],
    hdrs = ["penalty_kick_enemy_play.h"],
    deps = [
        ":play",
        "//shared:constants",
        "//shared/parameter:cpp_configs",
        "//software/ai/hl/stp/tactic/goalie:goalie_tactic",
        "//software/ai/hl/stp/tactic/move:move_tactic",
        "//software/logger",
        "//software/util/design_patterns:generic_factory",
    ],
    alwayslink = True,
)

cc_library(
    name = "penalty_kick_play",
    srcs = ["penalty_kick_play.cpp"],
    hdrs = ["penalty_kick_play.h"],
    deps = [
        ":play",
        "//shared:constants",
        "//shared/parameter:cpp_configs",
        "//software/ai/hl/stp/tactic:penalty_kick_tactic",
        "//software/ai/hl/stp/tactic:penalty_setup_tactic",
        "//software/ai/hl/stp/tactic/goalie:goalie_tactic",
        "//software/ai/hl/stp/tactic/move:move_tactic",
        "//software/logger",
        "//software/util/design_patterns:generic_factory",
    ],
    alwayslink = True,
)

cc_library(
    name = "shoot_or_chip_play",
    srcs = ["shoot_or_chip_play.cpp"],
    hdrs = ["shoot_or_chip_play.h"],
    deps = [
        ":play",
        "//shared:constants",
        "//shared/parameter:cpp_configs",
        "//software/ai/evaluation:enemy_threat",
        "//software/ai/evaluation:find_open_areas",
        "//software/ai/evaluation:possession",
        "//software/ai/hl/stp/tactic:shoot_goal_tactic",
        "//software/ai/hl/stp/tactic/crease_defender:crease_defender_tactic",
        "//software/ai/hl/stp/tactic/goalie:goalie_tactic",
        "//software/ai/hl/stp/tactic/move:move_tactic",
        "//software/ai/hl/stp/tactic/shadow_enemy:shadow_enemy_tactic",
        "//software/ai/hl/stp/tactic/stop:stop_tactic",
        "//software/logger",
        "//software/util/design_patterns:generic_factory",
        "//software/world:game_state",
    ],
    alwayslink = True,
)

cc_library(
    name = "shoot_or_pass_play",
    srcs = ["shoot_or_pass_play.cpp"],
    hdrs = ["shoot_or_pass_play.h"],
    deps = [
        ":play",
        "//shared:constants",
        "//shared/parameter:cpp_configs",
        "//software/ai/evaluation:calc_best_shot",
        "//software/ai/evaluation:possession",
        "//software/ai/hl/stp/tactic:cherry_pick_tactic",
<<<<<<< HEAD
        "//software/ai/hl/stp/tactic:crease_defender_tactic",
        "//software/ai/hl/stp/tactic:goalie_tactic",
        "//software/ai/hl/stp/tactic:shadow_enemy_tactic",
=======
        "//software/ai/hl/stp/tactic:receiver_tactic",
>>>>>>> dd44bf2d
        "//software/ai/hl/stp/tactic:shoot_goal_tactic",
        "//software/ai/hl/stp/tactic/crease_defender:crease_defender_tactic",
        "//software/ai/hl/stp/tactic/goalie:goalie_tactic",
        "//software/ai/hl/stp/tactic/move:move_tactic",
        "//software/ai/hl/stp/tactic/passer:passer_tactic",
<<<<<<< HEAD
        "//software/ai/hl/stp/tactic/receiver:receiver_tactic",
=======
        "//software/ai/hl/stp/tactic/shadow_enemy:shadow_enemy_tactic",
>>>>>>> dd44bf2d
        "//software/ai/passing:eighteen_zone_pitch_division",
        "//software/ai/passing:pass_generator",
        "//software/geom/algorithms",
        "//software/logger",
        "//software/util/design_patterns:generic_factory",
    ],
    alwayslink = True,
)

cc_library(
    name = "stop_play",
    srcs = ["stop_play.cpp"],
    hdrs = ["stop_play.h"],
    deps = [
        ":play",
        "//shared:constants",
        "//software/ai/hl/stp/tactic/goalie:goalie_tactic",
        "//software/ai/hl/stp/tactic/move:move_tactic",
        "//software/logger",
        "//software/util/design_patterns:generic_factory",
    ],
    alwayslink = True,
)

cc_library(
    name = "play",
    srcs = ["play.cpp"],
    hdrs = ["play.h"],
    deps = [
        "//shared/parameter:cpp_configs",
        "//software/ai/hl/stp/tactic",
        "@boost//:coroutine2",
    ],
)

cc_library(
    name = "all_plays",
    deps = [
        ":ball_placement_play",
        ":corner_kick_play",
        ":defense_play",
        ":enemy_free_kick_play",
        ":example_play",
        ":free_kick_play",
        ":halt_play",
        ":kickoff_enemy_play",
        ":kickoff_friendly_play",
        ":penalty_kick_enemy_play",
        ":penalty_kick_play",
        ":shoot_or_chip_play",
        ":shoot_or_pass_play",
        ":stop_play",
    ],
)

cc_test(
    name = "example_play_test",
    srcs = ["example_play_test.cpp"],
    deps = [
        "//software/ai/hl/stp/play:example_play",
        "//software/simulated_tests:simulated_play_test_fixture",
        "//software/simulated_tests:simulated_test_main",
        "//software/simulated_tests/validation:validation_function",
        "//software/test_util",
        "//software/time:duration",
        "//software/world",
    ],
)

cc_test(
    name = "kickoff_friendly_play_test",
    srcs = ["kickoff_friendly_play_test.cpp"],
    deps = [
        "//software/ai/hl/stp/play:kickoff_friendly_play",
        "//software/simulated_tests:simulated_play_test_fixture",
        "//software/simulated_tests:simulated_test_main",
        "//software/simulated_tests/non_terminating_validation_functions",
        "//software/simulated_tests/terminating_validation_functions",
        "//software/simulated_tests/validation:validation_function",
        "//software/test_util",
        "//software/time:duration",
        "//software/world",
    ],
)

cc_test(
    name = "kickoff_enemy_play_test",
    srcs = ["kickoff_enemy_play_test.cpp"],
    deps = [
        "//software/ai/hl/stp/play:kickoff_enemy_play",
        "//software/geom/algorithms",
        "//software/simulated_tests:simulated_play_test_fixture",
        "//software/simulated_tests:simulated_test_main",
        "//software/simulated_tests/non_terminating_validation_functions",
        "//software/simulated_tests/terminating_validation_functions",
        "//software/simulated_tests/validation:validation_function",
        "//software/test_util",
        "//software/time:duration",
        "//software/world",
    ],
)

cc_test(
    name = "corner_kick_play_test",
    srcs = ["corner_kick_play_test.cpp"],
    deps = [
        "//software/ai/hl/stp/play:corner_kick_play",
        "//software/simulated_tests:simulated_play_test_fixture",
        "//software/simulated_tests:simulated_test_main",
        "//software/simulated_tests/terminating_validation_functions",
        "//software/simulated_tests/validation:validation_function",
        "//software/test_util",
        "//software/time:duration",
        "//software/world",
    ],
)

cc_test(
    name = "defense_play_test",
    srcs = ["defense_play_test.cpp"],
    deps = [
        "//software/ai/hl/stp/play:defense_play",
        "//software/simulated_tests:simulated_play_test_fixture",
        "//software/simulated_tests:simulated_test_main",
        "//software/simulated_tests/validation:validation_function",
        "//software/test_util",
        "//software/time:duration",
        "//software/world",
    ],
)

cc_test(
    name = "enemy_free_kick_play_test",
    srcs = ["enemy_free_kick_play_test.cpp"],
    deps = [
        "//software/ai/hl/stp/play:enemy_free_kick_play",
        "//software/simulated_tests:simulated_play_test_fixture",
        "//software/simulated_tests:simulated_test_main",
        "//software/simulated_tests/validation:validation_function",
        "//software/test_util",
        "//software/time:duration",
        "//software/world",
    ],
)

cc_test(
    name = "stop_play_test",
    srcs = ["stop_play_test.cpp"],
    deps = [
        "//software/ai/hl/stp/play:stop_play",
        "//software/simulated_tests:simulated_play_test_fixture",
        "//software/simulated_tests:simulated_test_main",
        "//software/simulated_tests/non_terminating_validation_functions",
        "//software/simulated_tests/validation:validation_function",
        "//software/test_util",
        "//software/time:duration",
        "//software/world",
    ],
)

cc_test(
    name = "halt_play_test",
    srcs = ["halt_play_test.cpp"],
    deps = [
        "//software/ai/hl/stp/play:halt_play",
        "//software/simulated_tests:simulated_play_test_fixture",
        "//software/simulated_tests:simulated_test_main",
        "//software/simulated_tests/validation:validation_function",
        "//software/test_util",
        "//software/time:duration",
        "//software/world",
    ],
)

cc_test(
    name = "free_kick_play_test",
    srcs = ["free_kick_play_test.cpp"],
    deps = [
        "//software/ai/hl/stp/play:free_kick_play",
        "//software/simulated_tests:simulated_play_test_fixture",
        "//software/simulated_tests:simulated_test_main",
        "//software/simulated_tests/validation:validation_function",
        "//software/test_util",
        "//software/time:duration",
        "//software/world",
    ],
)

cc_test(
    name = "shoot_or_pass_play_test",
    srcs = ["shoot_or_pass_play_test.cpp"],
    deps = [
        "//software/ai/hl/stp/play:shoot_or_pass_play",
        "//software/simulated_tests:simulated_play_test_fixture",
        "//software/simulated_tests:simulated_test_main",
        "//software/simulated_tests/validation:validation_function",
        "//software/test_util",
        "//software/time:duration",
        "//software/world",
    ],
)

cc_test(
    name = "shoot_or_chip_play_test",
    srcs = ["shoot_or_chip_play_test.cpp"],
    deps = [
        "//software/ai/hl/stp/play:shoot_or_chip_play",
        "//software/simulated_tests:simulated_play_test_fixture",
        "//software/simulated_tests:simulated_test_main",
        "//software/simulated_tests/validation:validation_function",
        "//software/test_util",
        "//software/time:duration",
        "//software/world",
    ],
)

cc_test(
    name = "penalty_kick_play_test",
    srcs = ["penalty_kick_play_test.cpp"],
    deps = [
        "//software/ai/hl/stp/play:penalty_kick_play",
        "//software/simulated_tests:simulated_play_test_fixture",
        "//software/simulated_tests:simulated_test_main",
        "//software/simulated_tests/non_terminating_validation_functions",
        "//software/simulated_tests/terminating_validation_functions",
        "//software/simulated_tests/validation:validation_function",
        "//software/test_util",
        "//software/time:duration",
        "//software/world",
    ],
)

cc_test(
    name = "penalty_kick_enemy_play_test",
    srcs = ["penalty_kick_enemy_play_test.cpp"],
    deps = [
        "//software/ai/hl/stp/play:penalty_kick_enemy_play",
        "//software/simulated_tests:simulated_play_test_fixture",
        "//software/simulated_tests:simulated_test_main",
        "//software/simulated_tests/validation:validation_function",
        "//software/test_util",
        "//software/time:duration",
        "//software/world",
    ],
)

cc_test(
    name = "ball_placement_play_test",
    srcs = ["ball_placement_play_test.cpp"],
    deps = [
        "//software/ai/hl/stp/play:ball_placement_play",
        "//software/simulated_tests:simulated_play_test_fixture",
        "//software/simulated_tests:simulated_test_main",
        "//software/simulated_tests/terminating_validation_functions",
        "//software/simulated_tests/validation:validation_function",
        "//software/test_util",
        "//software/time:duration",
        "//software/world",
    ],
)<|MERGE_RESOLUTION|>--- conflicted
+++ resolved
@@ -30,12 +30,7 @@
         "//shared:constants",
         "//software/ai/evaluation:possession",
         "//software/ai/hl/stp/tactic:cherry_pick_tactic",
-<<<<<<< HEAD
-        "//software/ai/hl/stp/tactic:goalie_tactic",
-=======
-        "//software/ai/hl/stp/tactic:receiver_tactic",
-        "//software/ai/hl/stp/tactic/goalie:goalie_tactic",
->>>>>>> dd44bf2d
+        "//software/ai/hl/stp/tactic/goalie:goalie_tactic",
         "//software/ai/hl/stp/tactic/move:move_tactic",
         "//software/ai/hl/stp/tactic/passer:passer_tactic",
         "//software/ai/hl/stp/tactic/receiver:receiver_tactic",
@@ -138,12 +133,6 @@
         "//software/ai/evaluation:enemy_threat",
         "//software/ai/evaluation:possession",
         "//software/ai/hl/stp/tactic:cherry_pick_tactic",
-<<<<<<< HEAD
-        "//software/ai/hl/stp/tactic:crease_defender_tactic",
-        "//software/ai/hl/stp/tactic:goalie_tactic",
-=======
-        "//software/ai/hl/stp/tactic:receiver_tactic",
->>>>>>> dd44bf2d
         "//software/ai/hl/stp/tactic:shoot_goal_tactic",
         "//software/ai/hl/stp/tactic/chip:chip_tactic",
         "//software/ai/hl/stp/tactic/crease_defender:crease_defender_tactic",
@@ -265,23 +254,13 @@
         "//software/ai/evaluation:calc_best_shot",
         "//software/ai/evaluation:possession",
         "//software/ai/hl/stp/tactic:cherry_pick_tactic",
-<<<<<<< HEAD
-        "//software/ai/hl/stp/tactic:crease_defender_tactic",
-        "//software/ai/hl/stp/tactic:goalie_tactic",
-        "//software/ai/hl/stp/tactic:shadow_enemy_tactic",
-=======
-        "//software/ai/hl/stp/tactic:receiver_tactic",
->>>>>>> dd44bf2d
         "//software/ai/hl/stp/tactic:shoot_goal_tactic",
         "//software/ai/hl/stp/tactic/crease_defender:crease_defender_tactic",
         "//software/ai/hl/stp/tactic/goalie:goalie_tactic",
         "//software/ai/hl/stp/tactic/move:move_tactic",
         "//software/ai/hl/stp/tactic/passer:passer_tactic",
-<<<<<<< HEAD
         "//software/ai/hl/stp/tactic/receiver:receiver_tactic",
-=======
         "//software/ai/hl/stp/tactic/shadow_enemy:shadow_enemy_tactic",
->>>>>>> dd44bf2d
         "//software/ai/passing:eighteen_zone_pitch_division",
         "//software/ai/passing:pass_generator",
         "//software/geom/algorithms",
