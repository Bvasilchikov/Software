--- conflicted
+++ resolved
@@ -75,7 +75,7 @@
     auto kickoff_chip_tactic = std::make_shared<KickoffChipTactic>();
 
     // Part 1: setup state (move to key positions)
-    while (true)
+    while (world.gameState().isSetupState())
     {
         auto enemy_threats = getAllEnemyThreats(world.field(), world.friendlyTeam(),
                                                 world.enemyTeam(), world.ball(), false);
@@ -97,8 +97,6 @@
         // yield the Tactics this Play wants to run, in order of priority
         yield(result);
     }
-<<<<<<< HEAD
-=======
 
     // Part 2: not normal play, currently ready state (chip the ball)
     while (!world.gameState().isPlaying())
@@ -127,7 +125,6 @@
         // yield the Tactics this Play wants to run, in order of priority
         yield(result);
     }
->>>>>>> c280fd5c
 }
 
 
