--- conflicted
+++ resolved
@@ -6,13 +6,7 @@
 #include "software/ai/hl/stp/tactic/attacker/attacker_tactic.h"
 #include "software/ai/hl/stp/tactic/chip/chip_tactic.h"
 #include "software/ai/hl/stp/tactic/move/move_tactic.h"
-<<<<<<< HEAD
-#include "software/ai/hl/stp/tactic/passer/passer_tactic.h"
-#include "software/ai/hl/stp/tactic/receiver/receiver_tactic.h"
-#include "software/ai/hl/stp/tactic/shoot_goal_tactic.h"
-=======
 #include "software/ai/hl/stp/tactic/receiver_tactic.h"
->>>>>>> 43b2092d
 #include "software/ai/passing/eighteen_zone_pitch_division.h"
 #include "software/geom/algorithms/contains.h"
 #include "software/logger/logger.h"
@@ -140,16 +134,11 @@
     LOG(DEBUG) << "Score of pass we committed to: " << best_pass_and_score_so_far.rating;
 
     // Perform the pass and wait until the receiver is finished
-<<<<<<< HEAD
-    auto passer   = std::make_shared<PasserTactic>(pass);
-    auto receiver = std::make_shared<ReceiverTactic>(pass);
-=======
     auto attacker =
         std::make_shared<AttackerTactic>(play_config->getAttackerTacticConfig());
     auto receiver =
         std::make_shared<ReceiverTactic>(world.field(), world.friendlyTeam(),
                                          world.enemyTeam(), pass, world.ball(), false);
->>>>>>> 43b2092d
     do
     {
         attacker->updateControlParams(pass);
