--- conflicted
+++ resolved
@@ -9,11 +9,6 @@
     hdrs = ["enlsvg_path_planner.h"],
     deps = [
         "//extlibs/enlsvg",
-<<<<<<< HEAD
-        "//software/ai/motion_constraint:motion_constraint_set_builder",
-=======
-        "//shared/parameter:cpp_configs",
->>>>>>> 243b01bd
         "//software/ai/navigator/obstacle",
         "//software/ai/navigator/obstacle:robot_navigation_obstacle_factory",
         "//software/geom:linear_spline2d",
