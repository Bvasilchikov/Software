--- conflicted
+++ resolved
@@ -1,20 +1,13 @@
 #include "software/ai/navigator/path_planner/global_path_planner_factory.h"
 
-<<<<<<< HEAD
-GlobalPathPlannerFactory::GlobalPathPlannerFactory(const World &world)
-{
-    RobotNavigationObstacleFactory obstacle_factory = RobotNavigationObstacleFactory();
-    std::vector<MotionConstraint> all_constraints   = allValuesMotionConstraint();
-=======
 GlobalPathPlannerFactory::GlobalPathPlannerFactory(
-    const std::shared_ptr<const RobotNavigationObstacleConfig> navigation_obstacle_config,
+    const TbotsProto::RobotNavigationObstacleConfig navigation_obstacle_config,
     const Field &field)
 {
     RobotNavigationObstacleFactory obstacle_factory =
         RobotNavigationObstacleFactory(navigation_obstacle_config);
 
     auto motion_constraint_enum_descriptor = TbotsProto::MotionConstraint_descriptor();
->>>>>>> 243b01bd
 
     // The idea of this is similar to Gray codes
     // (https://en.wikipedia.org/wiki/Gray_code#History_and_practical_application). The
