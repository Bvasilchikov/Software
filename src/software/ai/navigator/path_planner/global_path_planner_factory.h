#pragma once

#include <map>
#include <set>

<<<<<<< HEAD
#include "proto/parameters.pb.h"
=======
#include "proto/primitive.pb.h"
#include "shared/parameter/cpp_dynamic_parameters.h"
>>>>>>> 243b01bd
#include "software/ai/hl/stp/tactic/tactic.h"
#include "software/ai/motion_constraint/motion_constraint_set_builder.h"
#include "software/ai/navigator/obstacle/robot_navigation_obstacle_factory.h"
#include "software/ai/navigator/path_planner/enlsvg_path_planner.h"
#include "software/geom/linear_spline2d.h"
#include "software/geom/point.h"
#include "software/logger/logger.h"

using Path = LinearSpline2d;

/**
 * GlobalPathPlannerFactory is a module that constructs every possible path planner for
 * every possible combination of static obstacles. It pre-computes static obstacle
 * planners in order to achieve path planning efficiencies during the game.
 *
 * The GlobalPathPlannerFactory uses MotionConstraints to create these static obstacles.
 */
class GlobalPathPlannerFactory
{
   public:
    /**
     * Creates path planners for every possible combination of obstacles using the field,
     * obstacle config, and motion constraints.
     *
<<<<<<< HEAD
     * @param world                      the world used to create the path planner grid
     * and obstacles
     */
    GlobalPathPlannerFactory(const World &world);
=======
     * @param navigation_obstacle_config the config used to get motion constraints
     * into obstacles
     * @param field the field used to create the path planner grid and obstacles
     */
    GlobalPathPlannerFactory(const std::shared_ptr<const RobotNavigationObstacleConfig>
                                 navigation_obstacle_config,
                             const Field &field);
>>>>>>> 243b01bd

    /**
     * Given a set of motion constraints, returns the relevant EnlsvgPathPlanner. If the
     * path planner is not cached, then it returns a path planner without any static
     * obstacles.
     *
     * @param constraints    the motion constraints used to get the relevant path planner
     *
     * @return path planner for static obstacles created by constraints
     */
    std::shared_ptr<const EnlsvgPathPlanner> getPathPlanner(
        std::set<TbotsProto::MotionConstraint> constraints) const;

    /**
     * Given a set of motion constraints, returns the relevant obstacles. If the
     * obstacles not cached, then it returns no obstacles.
     *
     * @param constraints    the motion constraints used to get the relevant obstacles
     *
     * @return obstacles for the motion constraints
     */
    google::protobuf::RepeatedPtrField<TbotsProto::Obstacles> getStaticObstacles(
        std::set<TbotsProto::MotionConstraint> constraints) const;

   private:
    std::map<std::set<TbotsProto::MotionConstraint>,
             std::shared_ptr<const EnlsvgPathPlanner>>
        planners;

    std::map<std::set<TbotsProto::MotionConstraint>,
             google::protobuf::RepeatedPtrField<TbotsProto::Obstacles>>
        motion_constraint_to_obstacles;

    // Cache which motion constraints are dynamic for convenience
    std::set<TbotsProto::MotionConstraint> dynamic_motion_constraints;
};<|MERGE_RESOLUTION|>--- conflicted
+++ resolved
@@ -3,12 +3,9 @@
 #include <map>
 #include <set>
 
-<<<<<<< HEAD
 #include "proto/parameters.pb.h"
-=======
 #include "proto/primitive.pb.h"
 #include "shared/parameter/cpp_dynamic_parameters.h"
->>>>>>> 243b01bd
 #include "software/ai/hl/stp/tactic/tactic.h"
 #include "software/ai/motion_constraint/motion_constraint_set_builder.h"
 #include "software/ai/navigator/obstacle/robot_navigation_obstacle_factory.h"
@@ -33,20 +30,13 @@
      * Creates path planners for every possible combination of obstacles using the field,
      * obstacle config, and motion constraints.
      *
-<<<<<<< HEAD
-     * @param world                      the world used to create the path planner grid
-     * and obstacles
-     */
-    GlobalPathPlannerFactory(const World &world);
-=======
      * @param navigation_obstacle_config the config used to get motion constraints
      * into obstacles
      * @param field the field used to create the path planner grid and obstacles
      */
-    GlobalPathPlannerFactory(const std::shared_ptr<const RobotNavigationObstacleConfig>
+    GlobalPathPlannerFactory(const TbotsProto::RobotNavigationObstacleConfig
                                  navigation_obstacle_config,
                              const Field &field);
->>>>>>> 243b01bd
 
     /**
      * Given a set of motion constraints, returns the relevant EnlsvgPathPlanner. If the
