--- conflicted
+++ resolved
@@ -64,16 +64,6 @@
             break;
         case TbotsProto::MotionConstraint::ENEMY_HALF_WITHOUT_CENTRE_CIRCLE:
         {
-<<<<<<< HEAD
-            double larger_radius                 = field.centerCircleRadius() + 0.2;
-            Polygon centre_circle_and_enemy_half = Polygon(
-                {Point(0, field.yLength() / 2), Point(0, larger_radius),
-                 Point(larger_radius, larger_radius), Point(larger_radius + 0.2, 0),
-                 Point(larger_radius, -larger_radius), Point(0, -larger_radius),
-                 Point(0, -field.yLength() / 2), field.fieldBoundary().posXNegYCorner(),
-                 field.fieldBoundary().posXPosYCorner()});
-            obstacles.push_back(createFromShape(centre_circle_and_enemy_half));
-=======
             double radius                        = field.centerCircleRadius();
             Polygon centre_circle_and_enemy_half = Polygon(
                 {Point(-robot_radius_expansion_amount,
@@ -89,7 +79,6 @@
                  field.fieldBoundary().posXPosYCorner()});
             obstacles.push_back(
                 std::make_shared<GeomObstacle<Polygon>>(centre_circle_and_enemy_half));
->>>>>>> e4f58377
             break;
         }
         case TbotsProto::MotionConstraint::AVOID_FIELD_BOUNDARY_ZONE:
