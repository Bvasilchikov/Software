--- conflicted
+++ resolved
@@ -23,17 +23,13 @@
     double friendly_chip_pass_rating =
         rateChipPassFriendlyCapability(world.friendlyTeam(), pass, passing_config);
 
-<<<<<<< HEAD
     double enemy_kick_pass_rating =
-        rateKickPassEnemyRisk(world.enemyTeam(), pass, passing_config);
+        rateKickPassEnemyRisk(world.enemyTeam(), pass,
+			     Duration::fromSeconds(passing_config->getEnemyReactionTime()->value()),
+        		     passing_config->getEnemyProximityImportance()->value());
+
     double enemy_chip_pass_rating =
         rateChipPassEnemyRisk(world.enemyTeam(), pass, passing_config);
-=======
-    double enemy_pass_rating = ratePassEnemyRisk(
-        world.enemyTeam(), pass,
-        Duration::fromSeconds(passing_config->getEnemyReactionTime()->value()),
-        passing_config->getEnemyProximityImportance()->value());
->>>>>>> 364f0e29
 
     double chip_pass_rating = friendly_chip_pass_rating * enemy_chip_pass_rating;
     double kick_pass_rating = friendly_kick_pass_rating * enemy_kick_pass_rating;
@@ -56,7 +52,6 @@
 double rateZone(const World& world, const Rectangle& zone, const Point& receive_position,
                 std::shared_ptr<const PassingConfig> passing_config)
 {
-<<<<<<< HEAD
     // We sample random points in the zone to check what the pass scores would
     // be, ignoring friendly capability. This will give us a pretty good idea
     // of what our pass scores would be if we sent a robot there.
@@ -73,7 +68,9 @@
         {
             Pass pass = Pass(Point(x, y), receive_position,
                              BALL_MAX_SPEED_METERS_PER_SECOND);
-            zone_rating += rateKickPassEnemyRisk(world.enemyTeam(), pass, passing_config)
+            zone_rating += rateKickPassEnemyRisk(world.enemyTeam(), pass,
+			     Duration::fromSeconds(passing_config->getEnemyReactionTime()->value()),
+        		     passing_config->getEnemyProximityImportance()->value())
                 + rateChipPassEnemyRisk(world.enemyTeam(), pass, passing_config);
         }
     }
@@ -96,45 +93,6 @@
     double zone_quality = getStaticPositionQuality(world.field(), zone.centre(), passing_config);
 
     return zone_rating * pass_up_field_rating * zone_ball_proximity_rating * zone_quality;
-=======
-    // TODO (#2021) improve and implement tests
-    // Zones with their centers in bad positions are not good
-    double static_pass_quality =
-        getStaticPositionQuality(field, zone.centre(), passing_config);
-
-    // Rate zones that are up the field higher to encourage progress up the field
-    double pass_up_field_rating = zone.centre().x() / field.xLength();
-
-    auto enemy_reaction_time =
-        Duration::fromSeconds(passing_config->getEnemyReactionTime()->value());
-    double enemy_proximity_importance =
-        passing_config->getEnemyProximityImportance()->value();
-
-    double enemy_risk_rating =
-        (ratePassEnemyRisk(enemy_team,
-                           Pass(ball_position, zone.negXNegYCorner(),
-                                passing_config->getMaxPassSpeedMPerS()->value()),
-                           enemy_reaction_time, enemy_proximity_importance) +
-         ratePassEnemyRisk(enemy_team,
-                           Pass(ball_position, zone.negXPosYCorner(),
-                                passing_config->getMaxPassSpeedMPerS()->value()),
-                           enemy_reaction_time, enemy_proximity_importance) +
-         ratePassEnemyRisk(enemy_team,
-                           Pass(ball_position, zone.posXNegYCorner(),
-                                passing_config->getMaxPassSpeedMPerS()->value()),
-                           enemy_reaction_time, enemy_proximity_importance) +
-         ratePassEnemyRisk(enemy_team,
-                           Pass(ball_position, zone.posXPosYCorner(),
-                                passing_config->getMaxPassSpeedMPerS()->value()),
-                           enemy_reaction_time, enemy_proximity_importance) +
-         ratePassEnemyRisk(enemy_team,
-                           Pass(ball_position, zone.centre(),
-                                passing_config->getMaxPassSpeedMPerS()->value()),
-                           enemy_reaction_time, enemy_proximity_importance)) /
-        5.0;
-
-    return pass_up_field_rating * static_pass_quality * enemy_risk_rating;
->>>>>>> 364f0e29
 }
 
 double ratePassShootScore(const Field& field, const Team& enemy_team, const Pass& pass,
@@ -179,45 +137,18 @@
     return (shot_openness_score + required_rotation_for_shot_score)/2;
 }
 
-<<<<<<< HEAD
 double rateKickPassEnemyRisk(const Team& enemy_team, const Pass& pass,
-                             std::shared_ptr<const PassingConfig> passing_config)
-{
-    double enemy_proximity_importance =
-        passing_config->getEnemyProximityImportance()->value();
-
-    // Calculate a risk score based on the distance of the enemy robots from the receive
-    // point, based on an exponential function of the distance of each robot from the
-    // receiver point
-    auto enemy_robots                    = enemy_team.getAllRobots();
-    double enemy_receiver_proximity_risk = 1;
-    for (const Robot& enemy : enemy_team.getAllRobots())
-    {
-        double dist = (pass.receiverPoint() - enemy.position()).length();
-        enemy_receiver_proximity_risk *=
-            enemy_proximity_importance * std::exp(-dist * dist);
-    }
-    if (enemy_robots.empty())
-    {
-        enemy_receiver_proximity_risk = 0;
-    }
-
-    double intercept_risk = calculateKickInterceptRisk(enemy_team, pass, passing_config);
-=======
-double ratePassEnemyRisk(const Team& enemy_team, const Pass& pass,
                          const Duration& enemy_reaction_time,
                          double enemy_proximity_importance)
 {
     double enemy_receiver_proximity_risk = calculateProximityRisk(
         pass.receiverPoint(), enemy_team, enemy_proximity_importance);
-    double intercept_risk = calculateInterceptRisk(enemy_team, pass, enemy_reaction_time);
->>>>>>> 364f0e29
+    double intercept_risk = calculateKickInterceptRisk(enemy_team, pass, enemy_reaction_time);
 
     // We want to rate a pass more highly if it is lower risk, so subtract from 1
     return 1 - std::max(intercept_risk, enemy_receiver_proximity_risk);
 }
 
-<<<<<<< HEAD
 double rateChipPassEnemyRisk(const Team& enemy_team, const Pass& pass,
                              std::shared_ptr<const PassingConfig> passing_config)
 {
@@ -249,11 +180,7 @@
 }
 
 double calculateKickInterceptRisk(const Team& enemy_team, const Pass& pass,
-                                  std::shared_ptr<const PassingConfig> passing_config)
-=======
-double calculateInterceptRisk(const Team& enemy_team, const Pass& pass,
                               const Duration& enemy_reaction_time)
->>>>>>> 364f0e29
 {
     // Return the highest risk for all the enemy robots, if there are any
     const std::vector<Robot>& enemy_robots = enemy_team.getAllRobots();
@@ -264,22 +191,13 @@
     std::vector<double> enemy_intercept_risks(enemy_robots.size());
     std::transform(enemy_robots.begin(), enemy_robots.end(),
                    enemy_intercept_risks.begin(), [&](Robot robot) {
-<<<<<<< HEAD
-                       return calculateKickInterceptRisk(robot, pass, passing_config);
-=======
-                       return calculateInterceptRisk(robot, pass, enemy_reaction_time);
->>>>>>> 364f0e29
+                       return calculateKickInterceptRisk(robot, pass, enemy_reaction_time);
                    });
     return *std::max_element(enemy_intercept_risks.begin(), enemy_intercept_risks.end());
 }
 
-<<<<<<< HEAD
 double calculateKickInterceptRisk(const Robot& enemy_robot, const Pass& pass,
-                                  std::shared_ptr<const PassingConfig> passing_config)
-=======
-double calculateInterceptRisk(const Robot& enemy_robot, const Pass& pass,
                               const Duration& enemy_reaction_time)
->>>>>>> 364f0e29
 {
     // We estimate the intercept by the risk that the robot will get to the closest
     // point on the pass before the ball, and by the risk that the robot will get to
