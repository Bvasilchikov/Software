#pragma once

#include "proto/parameters.pb.h"
#include "shared/constants.h"
#include "software/ai/hl/stp/play/play.h"

struct PlaySelectionFSM
{
    class Halt;
    class Playing;
    class Stop;
    class SetPlay;
    class SetPlayReady;
    class OverridePlay;

    struct Update
    {
        Update(const std::function<void(std::unique_ptr<Play>)>& set_current_play,
               const GameState& game_state, const TbotsProto::AiConfig& ai_config)
            : set_current_play(set_current_play),
              game_state(game_state),
              ai_config(ai_config)
        {
        }
        std::function<void(std::unique_ptr<Play>)> set_current_play;
        GameState game_state;
        TbotsProto::AiConfig ai_config;
    };

    /**
     * Creates a play selection FSM
     *
     * @param ai_config the default play config for this play fsm
     */
    explicit PlaySelectionFSM(TbotsProto::AiConfig ai_config);

    /**
     * Guards for whether the game state is stopped, halted, playing, or in set up
     *
     * @param event The PlaySelection::Update event
     *
     * @return whether the gamestate is stopped, halted, playing, or in set up
     */
    bool gameStateStopped(const Update& event);
    bool gameStateHalted(const Update& event);
    bool gameStatePlaying(const Update& event);
<<<<<<< HEAD
    bool gameStateSetup(const Update& event);
    bool gameStateReady(const Update& event);
=======
    bool gameStateSetupRestart(const Update& event);
>>>>>>> e4f58377

    /**
     * Guards for whether the play is being overridden
     *
     * @param event The PlaySelection::Update event
     *
     * @return whether the play is being overridden
     */
    bool playOverridden(const Update& event);

    /**
     * Action to set up the OverridePlay, SetPlay, StopPlay, HaltPlay, or OffensePlay
     *
     * @param event The PlaySelection::Update event
     *
     */
    void setupOverridePlay(Update event);
    void setupSetPlay(const Update& event);
    void readySetPlay(const Update& event);
    void setupStopPlay(const Update& event);
    void setupHaltPlay(const Update& event);
    void setupOffensePlay(const Update& event);

    auto operator()()
    {
        using namespace boost::sml;

        DEFINE_SML_STATE(SetPlay)
        DEFINE_SML_STATE(SetPlayReady)
        DEFINE_SML_STATE(Halt)
        DEFINE_SML_STATE(Playing)
        DEFINE_SML_STATE(Stop)

        DEFINE_SML_GUARD(gameStateStopped)
        DEFINE_SML_GUARD(gameStateHalted)
        DEFINE_SML_GUARD(gameStatePlaying)
<<<<<<< HEAD
        DEFINE_SML_GUARD(gameStateSetup)
        DEFINE_SML_GUARD(gameStateReady)
=======
        DEFINE_SML_GUARD(gameStateSetupRestart)
>>>>>>> e4f58377

        DEFINE_SML_EVENT(Update)

        DEFINE_SML_ACTION(setupSetPlay)
        DEFINE_SML_ACTION(readySetPlay)
        DEFINE_SML_ACTION(setupStopPlay)
        DEFINE_SML_ACTION(setupHaltPlay)
        DEFINE_SML_ACTION(setupOffensePlay)

        return make_transition_table(
            // src_state + event [guard] / action = dest_state

            // Check for transitions to other states, if not then default to running the
            // current play
            *Halt_S + Update_E[gameStateStopped_G] / setupStopPlay_A    = Stop_S,
            Halt_S + Update_E[gameStatePlaying_G] / setupOffensePlay_A  = Playing_S,
            Halt_S + Update_E[gameStateSetupRestart_G] / setupSetPlay_A = SetPlay_S,

            // Check for transitions to other states, if not then default to running the
            // current play
            Stop_S + Update_E[gameStateHalted_G] / setupHaltPlay_A      = Halt_S,
            Stop_S + Update_E[gameStatePlaying_G] / setupOffensePlay_A  = Playing_S,
            Stop_S + Update_E[gameStateSetupRestart_G] / setupSetPlay_A = SetPlay_S,

            // Check for transitions to other states, if not then default to running the
            // current play
            Playing_S + Update_E[gameStateHalted_G] / setupHaltPlay_A      = Halt_S,
            Playing_S + Update_E[gameStateStopped_G] / setupStopPlay_A     = Stop_S,
            Playing_S + Update_E[gameStateSetupRestart_G] / setupSetPlay_A = SetPlay_S,

            // Check for transitions to other states, if not then default to running the
            // current play
            SetPlay_S + Update_E[gameStateReady_G] / readySetPlay_A    = SetPlayReady_S,
            SetPlay_S + Update_E[gameStateHalted_G] / setupHaltPlay_A  = Halt_S,
            SetPlay_S + Update_E[gameStateStopped_G] / setupStopPlay_A = Stop_S,
            SetPlay_S + Update_E[gameStatePlaying_G] / setupOffensePlay_A = Playing_S,

            SetPlayReady_S + Update_E[gameStateHalted_G] / setupHaltPlay_A  = Halt_S,
            SetPlayReady_S + Update_E[gameStateStopped_G] / setupStopPlay_A = Stop_S,
            SetPlayReady_S + Update_E[gameStatePlaying_G] / setupOffensePlay_A =
                Playing_S,

            X + Update_E = X);
    }

   private:
    TbotsProto::AiConfig ai_config;
    std::shared_ptr<Play> current_play;
};<|MERGE_RESOLUTION|>--- conflicted
+++ resolved
@@ -10,7 +10,6 @@
     class Playing;
     class Stop;
     class SetPlay;
-    class SetPlayReady;
     class OverridePlay;
 
     struct Update
@@ -44,12 +43,7 @@
     bool gameStateStopped(const Update& event);
     bool gameStateHalted(const Update& event);
     bool gameStatePlaying(const Update& event);
-<<<<<<< HEAD
-    bool gameStateSetup(const Update& event);
-    bool gameStateReady(const Update& event);
-=======
     bool gameStateSetupRestart(const Update& event);
->>>>>>> e4f58377
 
     /**
      * Guards for whether the play is being overridden
@@ -68,7 +62,6 @@
      */
     void setupOverridePlay(Update event);
     void setupSetPlay(const Update& event);
-    void readySetPlay(const Update& event);
     void setupStopPlay(const Update& event);
     void setupHaltPlay(const Update& event);
     void setupOffensePlay(const Update& event);
@@ -78,7 +71,6 @@
         using namespace boost::sml;
 
         DEFINE_SML_STATE(SetPlay)
-        DEFINE_SML_STATE(SetPlayReady)
         DEFINE_SML_STATE(Halt)
         DEFINE_SML_STATE(Playing)
         DEFINE_SML_STATE(Stop)
@@ -86,17 +78,11 @@
         DEFINE_SML_GUARD(gameStateStopped)
         DEFINE_SML_GUARD(gameStateHalted)
         DEFINE_SML_GUARD(gameStatePlaying)
-<<<<<<< HEAD
-        DEFINE_SML_GUARD(gameStateSetup)
-        DEFINE_SML_GUARD(gameStateReady)
-=======
         DEFINE_SML_GUARD(gameStateSetupRestart)
->>>>>>> e4f58377
 
         DEFINE_SML_EVENT(Update)
 
         DEFINE_SML_ACTION(setupSetPlay)
-        DEFINE_SML_ACTION(readySetPlay)
         DEFINE_SML_ACTION(setupStopPlay)
         DEFINE_SML_ACTION(setupHaltPlay)
         DEFINE_SML_ACTION(setupOffensePlay)
@@ -124,15 +110,9 @@
 
             // Check for transitions to other states, if not then default to running the
             // current play
-            SetPlay_S + Update_E[gameStateReady_G] / readySetPlay_A    = SetPlayReady_S,
-            SetPlay_S + Update_E[gameStateHalted_G] / setupHaltPlay_A  = Halt_S,
-            SetPlay_S + Update_E[gameStateStopped_G] / setupStopPlay_A = Stop_S,
+            SetPlay_S + Update_E[gameStateHalted_G] / setupHaltPlay_A     = Halt_S,
+            SetPlay_S + Update_E[gameStateStopped_G] / setupStopPlay_A    = Stop_S,
             SetPlay_S + Update_E[gameStatePlaying_G] / setupOffensePlay_A = Playing_S,
-
-            SetPlayReady_S + Update_E[gameStateHalted_G] / setupHaltPlay_A  = Halt_S,
-            SetPlayReady_S + Update_E[gameStateStopped_G] / setupStopPlay_A = Stop_S,
-            SetPlayReady_S + Update_E[gameStatePlaying_G] / setupOffensePlay_A =
-                Playing_S,
 
             X + Update_E = X);
     }
