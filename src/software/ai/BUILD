package(default_visibility = ["//visibility:public"])

cc_library(
    name = "ai",
    srcs = [
        "ai.cpp",
        "play_selection_fsm.cpp",
    ],
    hdrs = [
        "ai.h",
        "play_selection_fsm.h",
    ],
    # We include all the plays here so that the static
    # variables in the .cpp files that auto-register plays with the
    # PlayFactory. This addresses the issue explained here:
    # https://www.bfilipek.com/2018/02/static-vars-static-lib.html
    deps = [
        "//proto:play_info_msg_cc_proto",
        "//software/ai/hl/stp/play:all_plays",
        "//software/ai/hl/stp/play:assigned_tactics_play",
        "//software/ai/hl/stp/play:halt_play",
        "//software/ai/hl/stp/play:play_factory",
        "//software/ai/hl/stp/tactic:tactic_factory",
        "//software/time:timestamp",
        "//software/world",
    ],
)

cc_library(
    name = "threaded_ai",
    srcs = ["threaded_ai.cpp"],
    hdrs = ["threaded_ai.h"],
    deps = [
        "//proto:tbots_cc_proto",
        "//software/ai",
<<<<<<< HEAD
=======
        "//software/gui/drawing:draw_functions",
>>>>>>> 243b01bd
        "//software/multithreading:subject",
        "//software/multithreading:threaded_observer",
        "//software/world",
        "@boost//:bind",
    ],
)<|MERGE_RESOLUTION|>--- conflicted
+++ resolved
@@ -33,10 +33,6 @@
     deps = [
         "//proto:tbots_cc_proto",
         "//software/ai",
-<<<<<<< HEAD
-=======
-        "//software/gui/drawing:draw_functions",
->>>>>>> 243b01bd
         "//software/multithreading:subject",
         "//software/multithreading:threaded_observer",
         "//software/world",
