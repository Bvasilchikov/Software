#include "software/ai/ai.h"

#include <chrono>

#include "software/ai/hl/stp/play/halt_play.h"
#include "software/ai/hl/stp/play/play_factory.h"

AI::AI(TbotsProto::AiConfig ai_config)
    : ai_config_(ai_config),
      fsm(std::make_unique<FSM<PlaySelectionFSM>>(PlaySelectionFSM{ai_config})),
      override_play(nullptr),
      current_play(std::make_unique<HaltPlay>(ai_config)),
      field_to_path_planner_factory(),
      prev_override(TbotsProto::PlayName::UseAiSelection),
      ai_config_changed(false)
{
}

void AI::overridePlay(std::unique_ptr<Play> play)
{
    override_play = std::move(play);
}

void AI::overridePlayFromProto(TbotsProto::Play play_proto)
{
    overridePlay(std::move(createPlay(play_proto, ai_config_)));
}

void AI::updateAiConfig(TbotsProto::AiConfig ai_config)
{
    ai_config_        = ai_config;
    ai_config_changed = true;
}

void AI::checkAiConfig()
{
    auto current_override = ai_config_.ai_control_config().override_ai_play();

    // If we have a new override, and its not back to the Ai selection,
    // lets override the play
    if (current_override != prev_override &&
        current_override != TbotsProto::PlayName::UseAiSelection)
<<<<<<< HEAD
    {
        TbotsProto::Play play_proto;
        play_proto.set_name(current_override);
        overridePlayFromProto(play_proto);
    }

    // If we have a new override but its back to the Ai selection, lets
    // clear the override
    if (current_override != prev_override &&
        current_override == TbotsProto::PlayName::UseAiSelection)
    {
        overridePlay(nullptr);
    }
=======
    {
        TbotsProto::Play play_proto;
        play_proto.set_name(current_override);
        overridePlayFromProto(play_proto);
    }

    // If we have a new override but its back to the Ai selection, lets
    // clear the override
    if (current_override != prev_override &&
        current_override == TbotsProto::PlayName::UseAiSelection)
    {
        overridePlay(nullptr);
    }
>>>>>>> 57f01c06
    prev_override = current_override;
}

std::unique_ptr<TbotsProto::PrimitiveSet> AI::getPrimitives(const World& world)
{
    checkAiConfig();

    if (ai_config_changed)
    {
        fsm.reset(new FSM<PlaySelectionFSM>(PlaySelectionFSM{ai_config_}));
    }

    fsm->process_event(PlaySelectionFSM::Update(
        [this](std::unique_ptr<Play> play) { current_play = std::move(play); },
        world.gameState(), ai_config_));

    // We construct the global path planner once for the field. If the AI Config
    // changes, there might be an update we need to reconstruct the path planner
    // for and propagate the parameter change.
    if (!field_to_path_planner_factory.contains(world.field()) || ai_config_changed)
    {
        field_to_path_planner_factory.insert_or_assign(
            world.field(),
            GlobalPathPlannerFactory(ai_config_.robot_navigation_obstacle_config(),
                                     world.field()));
        ai_config_changed = false;
    }

    if (static_cast<bool>(override_play))
    {
        return override_play->get(field_to_path_planner_factory.at(world.field()), world,
                                  inter_play_communication,
                                  [this](InterPlayCommunication comm) {
                                      inter_play_communication = std::move(comm);
                                  });
    }
    else
    {
        return current_play->get(field_to_path_planner_factory.at(world.field()), world,
                                 inter_play_communication,
                                 [this](InterPlayCommunication comm) {
                                     inter_play_communication = std::move(comm);
                                 });
    }
}

TbotsProto::PlayInfo AI::getPlayInfo() const
{
    std::string info_play_name      = objectTypeName(*current_play);
    auto tactic_robot_id_assignment = current_play->getTacticRobotIdAssignment();

    if (static_cast<bool>(override_play))
    {
        info_play_name             = objectTypeName(*override_play);
        tactic_robot_id_assignment = override_play->getTacticRobotIdAssignment();
    }

    TbotsProto::PlayInfo info;
    info.mutable_play()->set_play_name(info_play_name);

    for (const auto& [tactic, robot_id] : tactic_robot_id_assignment)
    {
        TbotsProto::PlayInfo_Tactic tactic_msg;
        tactic_msg.set_tactic_name(objectTypeName(*tactic));
        tactic_msg.set_tactic_fsm_state(tactic->getFSMState());
        (*info.mutable_robot_tactic_assignment())[robot_id] = tactic_msg;
    }

    return info;
}<|MERGE_RESOLUTION|>--- conflicted
+++ resolved
@@ -40,7 +40,6 @@
     // lets override the play
     if (current_override != prev_override &&
         current_override != TbotsProto::PlayName::UseAiSelection)
-<<<<<<< HEAD
     {
         TbotsProto::Play play_proto;
         play_proto.set_name(current_override);
@@ -54,21 +53,6 @@
     {
         overridePlay(nullptr);
     }
-=======
-    {
-        TbotsProto::Play play_proto;
-        play_proto.set_name(current_override);
-        overridePlayFromProto(play_proto);
-    }
-
-    // If we have a new override but its back to the Ai selection, lets
-    // clear the override
-    if (current_override != prev_override &&
-        current_override == TbotsProto::PlayName::UseAiSelection)
-    {
-        overridePlay(nullptr);
-    }
->>>>>>> 57f01c06
     prev_override = current_override;
 }
 
