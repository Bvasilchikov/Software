--- conflicted
+++ resolved
@@ -12,12 +12,7 @@
       strategy(std::make_shared<Strategy>()),
       fsm(std::make_unique<FSM<PlaySelectionFSM>>(PlaySelectionFSM{ai_config, strategy})),
       override_play(nullptr),
-<<<<<<< HEAD
-      current_play(std::make_shared<HaltPlay>(ai_config)),
-      field_to_path_planner_factory(),
-=======
       current_play(std::make_unique<HaltPlay>(ai_config)),
->>>>>>> 5e720975
       ai_config_changed(false)
 {
     auto current_override = ai_config_.ai_control_config().override_ai_play();
@@ -75,14 +70,6 @@
 {
     checkAiConfig();
 
-<<<<<<< HEAD
-    if (ai_config_changed)
-    {
-        current_play->updateAiConfig(ai_config_);
-    }
-
-=======
->>>>>>> 5e720975
     fsm->process_event(PlaySelectionFSM::Update(
         [this](std::shared_ptr<Play> play) {
             current_play = play;
