#include "software/ai/evaluation/intercept.h"

#include <gtest/gtest.h>

#include "software/test_util/test_util.h"

TEST(InterceptEvaluationTest, findBestInterceptForBall_robot_on_ball_path_ball_3_m_per_s)
{
    // Test where the robot is just sitting on the path the ball is travelling along
    Field field = Field::createSSLDivisionBField();
    Ball ball({0, 0}, {3, 0}, Timestamp::fromSeconds(0));
    Robot robot(0, {2, 0}, {0, 0}, Angle::zero(), AngularVelocity::zero(),
                Timestamp::fromSeconds(0));

    // We should be able to find an intercept
    auto best_intercept = findBestInterceptForBall(ball, field, robot);
    ASSERT_TRUE(best_intercept);

    // We expect that the best intercept is going to be somewhere between x=0 and x=2,
    // The ball is travelling fast enough that we expect the best intercept to be
    // somewhere between x=1.75 and x=2.25 (with some tolerance allowed because of how we
    // do the optimisation here), with y = 0, and will occur sometime between 0 and
    // 2/3 seconds in the future (the time for the ball to reach the robots initial
    // position).
    auto [intercept_pos, robot_time_to_move_to_intercept] = *best_intercept;
    EXPECT_DOUBLE_EQ(0, intercept_pos.y());
    EXPECT_LE(1.5, intercept_pos.x());
    EXPECT_GE(2.25, intercept_pos.x());
    EXPECT_LE(0, robot_time_to_move_to_intercept.toSeconds());
    EXPECT_LE(2 / 3, robot_time_to_move_to_intercept.toSeconds());
}

TEST(InterceptEvaluationTest, findBestInterceptForBall_robot_on_ball_path_ball_6_m_per_s)
{
    // This is the max speed the ball should ever be traveling at
    Field field = Field::createSSLDivisionBField();
    Ball ball({0, 0}, {6, 0}, Timestamp::fromSeconds(0));
    Robot robot(0, {2, 0}, {0, 0}, Angle::zero(), AngularVelocity::zero(),
                Timestamp::fromSeconds(0));

    // We should be able to find an intercept
    auto best_intercept = findBestInterceptForBall(ball, field, robot);
    ASSERT_TRUE(best_intercept);

    // We expect that the best intercept is going to be somewhere between x=0 and x=2,
    // The ball is travelling fast enough that we expect the best intercept to be
    // somewhere between x=1.75 and x=2.25 (with some tolerance allowed because of how we
    // do the optimisation here), with y = 0, and will occur sometime between 0 and
    // 2/3 seconds in the future (the time for the ball to reach the robots initial
    // position).
    auto [intercept_pos, robot_time_to_move_to_intercept] = *best_intercept;
    EXPECT_DOUBLE_EQ(0, intercept_pos.y());
    EXPECT_LE(1.75, intercept_pos.x());
    EXPECT_GE(2.25, intercept_pos.x());
    EXPECT_LE(0, robot_time_to_move_to_intercept.toSeconds());
    EXPECT_LE(2 / 3, robot_time_to_move_to_intercept.toSeconds());
}

TEST(InterceptEvaluationTest, findBestInterceptForBall_robot_right_beside_ball_path)
{
    // Test where the robot is sitting just off to the side of the path the ball
    // is travelling along
    Field field = Field::createSSLDivisionBField();
    Ball ball({0, 0}, {1, 0}, Timestamp::fromSeconds(0));
    Robot robot(0, {2, 0.2}, {0, 0}, Angle::zero(), AngularVelocity::zero(),
                Timestamp::fromSeconds(0));

    // We should be able to find an intercept
    auto best_intercept = findBestInterceptForBall(ball, field, robot);
    ASSERT_TRUE(best_intercept);

    // We expect that the best intercept is going to be somewhere between x=0 and x=2.25,
    // (with some extra tolerance because of how we do the optimisation)
    // with y = 0, and will occur sometime between 0 and 2 seconds in the future
    // (the time for the ball to reach the robot)
    auto [intercept_pos, robot_time_to_move_to_intercept] = *best_intercept;
    EXPECT_DOUBLE_EQ(0, intercept_pos.y());
    EXPECT_LE(0, intercept_pos.x());
    EXPECT_GE(2.25, intercept_pos.x());
    EXPECT_LE(0, robot_time_to_move_to_intercept.toSeconds());
    EXPECT_GE(2, robot_time_to_move_to_intercept.toSeconds());
}

TEST(InterceptEvaluationTest, findBestInterceptForBall_robot_chasing_ball)
{
    // Test where the ball starts ahead of the robot, but moving slowly so that
    // the robot can catch up to it. Both the robot and the ball start at one
    // end of the field moving towards the other end
    Field field = Field::createSSLDivisionBField();
    Ball ball({0, 3}, {0, -0.5}, Timestamp::fromSeconds(0));
    Robot robot(0, {0, 4}, {0, -1}, Angle::zero(), AngularVelocity::zero(),
                Timestamp::fromSeconds(0));

    // We should be able to find an intercept
    auto best_intercept = findBestInterceptForBall(ball, field, robot);
    ASSERT_TRUE(best_intercept);

    // We expect the intercept will occur somewhere in x:[1,2], y:[1,2], t:[0, 3]
    auto [intercept_pos, robot_time_to_move_to_intercept] = *best_intercept;
    EXPECT_DOUBLE_EQ(0, intercept_pos.x());
    EXPECT_GE(3, intercept_pos.y());
    EXPECT_LE(1, intercept_pos.y());
    EXPECT_LE(0, robot_time_to_move_to_intercept.toSeconds());
    EXPECT_GE(3, robot_time_to_move_to_intercept.toSeconds());
}

TEST(InterceptEvaluationTest, findBestInterceptForBall_ball_on_diagonal_trajectory)
{
    // Test where the robot is sitting just off to the side of the path the ball
    // is travelling along
    Field field = Field::createSSLDivisionBField();
    Ball ball({0.5, 0.5}, {0.5, 0.5}, Timestamp::fromSeconds(0));
    Robot robot(0, {3, 0}, {0, 0}, Angle::zero(), AngularVelocity::zero(),
                Timestamp::fromSeconds(0));

    // We should be able to find an intercept
    auto best_intercept = findBestInterceptForBall(ball, field, robot);
    ASSERT_TRUE(best_intercept);

    // We expect the intercept will occur somewhere in x:[1,2], y:[1,2], t:[0, 3]
    auto [intercept_pos, robot_time_to_move_to_intercept] = *best_intercept;
    EXPECT_LE(1, intercept_pos.x());
    EXPECT_GE(2, intercept_pos.x());
    EXPECT_LE(1, intercept_pos.y());
    EXPECT_GE(2, intercept_pos.y());
    EXPECT_LE(0, robot_time_to_move_to_intercept.toSeconds());
    EXPECT_GE(3, robot_time_to_move_to_intercept.toSeconds());
}

TEST(InterceptEvaluationTest, findBestInterceptForBall_ball_not_moving)
{
    // Test where the ball is not moving
    Field field = Field::createSSLDivisionBField();
    Ball ball({-2, -1}, {0, 0}, Timestamp::fromSeconds(0));
    Robot robot(0, {2, 2}, {0, 0}, Angle::zero(), AngularVelocity::zero(),
                Timestamp::fromSeconds(0));

<<<<<<< HEAD
=======
    Point expected_position = ball.position();


>>>>>>> 8dfd7e24
    // We should be able to find an intercept
    auto best_intercept = findBestInterceptForBall(ball, field, robot);
    ASSERT_TRUE(best_intercept);

    // Since the ball is not moving, the only way to intercept it is to move to where
    // it is (at the origin)
    // The expected time is the time it will take the robot to move to the destination.
    // This is dependent on robot constants, but should be in [0,5] seconds
    auto [intercept_pos, robot_time_to_move_to_intercept] = *best_intercept;
<<<<<<< HEAD
    EXPECT_DOUBLE_EQ(-2, intercept_pos.x());
    EXPECT_DOUBLE_EQ(-1, intercept_pos.y());
=======
    EXPECT_DOUBLE_EQ(expected_position.x(), intercept_pos.x());
    EXPECT_DOUBLE_EQ(expected_position.y(), intercept_pos.y());
>>>>>>> 8dfd7e24
    EXPECT_LE(0, robot_time_to_move_to_intercept.toSeconds());
    EXPECT_GE(5, robot_time_to_move_to_intercept.toSeconds());
}

TEST(InterceptEvaluationTest, findBestInterceptForBall_ball_moving_very_slowly)
{
    // Test where the ball is moving very slowly
    Field field = Field::createSSLDivisionBField();
    Ball ball({-2, -1}, {0.000001, 0.000001}, Timestamp::fromSeconds(0));
    Robot robot(0, {2, 2}, {0, 0}, Angle::zero(), AngularVelocity::zero(),
                Timestamp::fromSeconds(0));

<<<<<<< HEAD
=======
    Point expected_position = ball.position();


>>>>>>> 8dfd7e24
    // We should be able to find an intercept
    auto best_intercept = findBestInterceptForBall(ball, field, robot);
    ASSERT_TRUE(best_intercept);

    // Since the ball is not moving, the only way to intercept it is to move to where
    // it is (at the origin)
    // The expected time is the time it will take the robot to move to the destination.
    // This is dependent on robot constants, but should be in [0,5] seconds
    auto [intercept_pos, robot_time_to_move_to_intercept] = *best_intercept;
    EXPECT_NEAR(-2, intercept_pos.x(), 0.02);
    EXPECT_NEAR(-1, intercept_pos.y(), 0.02);
    EXPECT_LE(0, robot_time_to_move_to_intercept.toSeconds());
    EXPECT_GE(5, robot_time_to_move_to_intercept.toSeconds());
}


TEST(InterceptEvaluationTest, findBestInterceptForBall_robot_timestamp_ahead_of_ball)
{
    // Test where the robot has a timestamp that is significantly greater then that
    // of the ball
    Field field = Field::createSSLDivisionBField();
    Ball ball({0, 0}, {0, 0}, Timestamp::fromSeconds(0));
    Robot robot(0, {2, 2}, {0, 0}, Angle::zero(), AngularVelocity::zero(),
                Timestamp::fromSeconds(5));

    // We should be able to find an intercept
    auto best_intercept = findBestInterceptForBall(ball, field, robot);
    ASSERT_TRUE(best_intercept);

<<<<<<< HEAD
    // We expect that the best intercept is going to be somewhere between x=0 and x=2,
    // with y = 0, and will take the robot about 2 seconds
    auto [intercept_pos, robot_time_to_move_to_intercept] = *best_intercept;
    EXPECT_DOUBLE_EQ(0, intercept_pos.y());
    EXPECT_DOUBLE_EQ(0, intercept_pos.x());
=======
    Point expected_position = ball.position();


    // We expect that the best intercept is going to be somewhere between x=0 and x=2,
    // with y = 0, and will take the robot about 2 seconds
    auto [intercept_pos, robot_time_to_move_to_intercept] = *best_intercept;
    EXPECT_DOUBLE_EQ(expected_position.x(), intercept_pos.x());
    EXPECT_DOUBLE_EQ(expected_position.y(), intercept_pos.y());
>>>>>>> 8dfd7e24
    EXPECT_LE(1, robot_time_to_move_to_intercept.toSeconds());
    EXPECT_GE(3, robot_time_to_move_to_intercept.toSeconds());
}

TEST(InterceptEvaluationTest, findBestInterceptForBall_ball_timestamp_ahead_of_robot)
{
    // Test where the robot has a timestamp that is significantly greater then that
    // of the ball
    Field field = Field::createSSLDivisionBField();
    Ball ball({0, 0}, {0, 0}, Timestamp::fromSeconds(5));
    Robot robot(0, {2, 2}, {0, 0}, Angle::zero(), AngularVelocity::zero(),
                Timestamp::fromSeconds(0));

<<<<<<< HEAD
    // We should be able to find an intercept
=======
    Point expected_position = ball.position();



// We should be able to find an intercept
>>>>>>> 8dfd7e24
    auto best_intercept = findBestInterceptForBall(ball, field, robot);
    ASSERT_TRUE(best_intercept);

    // We expect that the best intercept is going to be somewhere between x=0 and x=2,
    // with y = 0, and will take the robot about 2 seconds
    auto [intercept_pos, robot_time_to_move_to_intercept] = *best_intercept;
<<<<<<< HEAD
    EXPECT_DOUBLE_EQ(0, intercept_pos.y());
    EXPECT_DOUBLE_EQ(0, intercept_pos.x());
=======
    EXPECT_DOUBLE_EQ(expected_position.x(), intercept_pos.x());
    EXPECT_DOUBLE_EQ(expected_position.y(), intercept_pos.y());
>>>>>>> 8dfd7e24
    EXPECT_LE(1, robot_time_to_move_to_intercept.toSeconds());
    EXPECT_GE(3, robot_time_to_move_to_intercept.toSeconds());
}

TEST(InterceptEvaluationTest, findBestInterceptForBall_non_zero_robot_and_ball_timestamp)
{
    // Test where the robot has a timestamp that is significantly greater then that
    // of the ball
    Field field = Field::createSSLDivisionBField();
    Ball ball({0, 0}, {0, 0}, Timestamp::fromSeconds(5));
    Robot robot(0, {2, 2}, {0, 0}, Angle::zero(), AngularVelocity::zero(),
                Timestamp::fromSeconds(7));

<<<<<<< HEAD
=======
    Point expected_position = ball.position();

>>>>>>> 8dfd7e24
    // We should be able to find an intercept
    auto best_intercept = findBestInterceptForBall(ball, field, robot);
    ASSERT_TRUE(best_intercept);

    // We expect that the best intercept is going to be somewhere between x=0 and x=2,
    // with y = 0, and will take the robot about 2 seconds
    auto [intercept_pos, robot_time_to_move_to_intercept] = *best_intercept;
<<<<<<< HEAD
    EXPECT_DOUBLE_EQ(0, intercept_pos.y());
    EXPECT_DOUBLE_EQ(0, intercept_pos.x());
=======
    EXPECT_DOUBLE_EQ(expected_position.x(), intercept_pos.x());
    EXPECT_DOUBLE_EQ(expected_position.y(), intercept_pos.y());
>>>>>>> 8dfd7e24
    EXPECT_LE(1, robot_time_to_move_to_intercept.toSeconds());
    EXPECT_GE(3, robot_time_to_move_to_intercept.toSeconds());
}

TEST(InterceptEvaluationTest, findBestInterceptForBall_ball_moving_too_fast_to_intercept)
{
    // Test where we cannot get to the ball before it leaves the field, but if we ignore
    // field boundaries we could eventually catch it
    Field field = Field::createSSLDivisionBField();
    Ball ball({3, 3}, {1, 1}, Timestamp::fromSeconds(0));
    Robot robot(0, {2, 0}, {0, 0}, Angle::zero(), AngularVelocity::zero(),
                Timestamp::fromSeconds(0));

    // We don't expect to be able to find an intercept
    auto best_intercept = findBestInterceptForBall(ball, field, robot);
    ASSERT_FALSE(best_intercept);
}<|MERGE_RESOLUTION|>--- conflicted
+++ resolved
@@ -135,12 +135,9 @@
     Robot robot(0, {2, 2}, {0, 0}, Angle::zero(), AngularVelocity::zero(),
                 Timestamp::fromSeconds(0));
 
-<<<<<<< HEAD
-=======
-    Point expected_position = ball.position();
-
-
->>>>>>> 8dfd7e24
+    Point expected_position = ball.position();
+
+
     // We should be able to find an intercept
     auto best_intercept = findBestInterceptForBall(ball, field, robot);
     ASSERT_TRUE(best_intercept);
@@ -150,13 +147,8 @@
     // The expected time is the time it will take the robot to move to the destination.
     // This is dependent on robot constants, but should be in [0,5] seconds
     auto [intercept_pos, robot_time_to_move_to_intercept] = *best_intercept;
-<<<<<<< HEAD
-    EXPECT_DOUBLE_EQ(-2, intercept_pos.x());
-    EXPECT_DOUBLE_EQ(-1, intercept_pos.y());
-=======
-    EXPECT_DOUBLE_EQ(expected_position.x(), intercept_pos.x());
-    EXPECT_DOUBLE_EQ(expected_position.y(), intercept_pos.y());
->>>>>>> 8dfd7e24
+    EXPECT_DOUBLE_EQ(expected_position.x(), intercept_pos.x());
+    EXPECT_DOUBLE_EQ(expected_position.y(), intercept_pos.y());
     EXPECT_LE(0, robot_time_to_move_to_intercept.toSeconds());
     EXPECT_GE(5, robot_time_to_move_to_intercept.toSeconds());
 }
@@ -169,12 +161,6 @@
     Robot robot(0, {2, 2}, {0, 0}, Angle::zero(), AngularVelocity::zero(),
                 Timestamp::fromSeconds(0));
 
-<<<<<<< HEAD
-=======
-    Point expected_position = ball.position();
-
-
->>>>>>> 8dfd7e24
     // We should be able to find an intercept
     auto best_intercept = findBestInterceptForBall(ball, field, robot);
     ASSERT_TRUE(best_intercept);
@@ -204,22 +190,13 @@
     auto best_intercept = findBestInterceptForBall(ball, field, robot);
     ASSERT_TRUE(best_intercept);
 
-<<<<<<< HEAD
+    Point expected_position = ball.position();
+
     // We expect that the best intercept is going to be somewhere between x=0 and x=2,
     // with y = 0, and will take the robot about 2 seconds
     auto [intercept_pos, robot_time_to_move_to_intercept] = *best_intercept;
-    EXPECT_DOUBLE_EQ(0, intercept_pos.y());
-    EXPECT_DOUBLE_EQ(0, intercept_pos.x());
-=======
-    Point expected_position = ball.position();
-
-
-    // We expect that the best intercept is going to be somewhere between x=0 and x=2,
-    // with y = 0, and will take the robot about 2 seconds
-    auto [intercept_pos, robot_time_to_move_to_intercept] = *best_intercept;
-    EXPECT_DOUBLE_EQ(expected_position.x(), intercept_pos.x());
-    EXPECT_DOUBLE_EQ(expected_position.y(), intercept_pos.y());
->>>>>>> 8dfd7e24
+    EXPECT_DOUBLE_EQ(expected_position.x(), intercept_pos.x());
+    EXPECT_DOUBLE_EQ(expected_position.y(), intercept_pos.y());
     EXPECT_LE(1, robot_time_to_move_to_intercept.toSeconds());
     EXPECT_GE(3, robot_time_to_move_to_intercept.toSeconds());
 }
@@ -233,28 +210,19 @@
     Robot robot(0, {2, 2}, {0, 0}, Angle::zero(), AngularVelocity::zero(),
                 Timestamp::fromSeconds(0));
 
-<<<<<<< HEAD
-    // We should be able to find an intercept
-=======
     Point expected_position = ball.position();
 
 
 
 // We should be able to find an intercept
->>>>>>> 8dfd7e24
     auto best_intercept = findBestInterceptForBall(ball, field, robot);
     ASSERT_TRUE(best_intercept);
 
     // We expect that the best intercept is going to be somewhere between x=0 and x=2,
     // with y = 0, and will take the robot about 2 seconds
     auto [intercept_pos, robot_time_to_move_to_intercept] = *best_intercept;
-<<<<<<< HEAD
-    EXPECT_DOUBLE_EQ(0, intercept_pos.y());
-    EXPECT_DOUBLE_EQ(0, intercept_pos.x());
-=======
-    EXPECT_DOUBLE_EQ(expected_position.x(), intercept_pos.x());
-    EXPECT_DOUBLE_EQ(expected_position.y(), intercept_pos.y());
->>>>>>> 8dfd7e24
+    EXPECT_DOUBLE_EQ(expected_position.x(), intercept_pos.x());
+    EXPECT_DOUBLE_EQ(expected_position.y(), intercept_pos.y());
     EXPECT_LE(1, robot_time_to_move_to_intercept.toSeconds());
     EXPECT_GE(3, robot_time_to_move_to_intercept.toSeconds());
 }
@@ -267,12 +235,8 @@
     Ball ball({0, 0}, {0, 0}, Timestamp::fromSeconds(5));
     Robot robot(0, {2, 2}, {0, 0}, Angle::zero(), AngularVelocity::zero(),
                 Timestamp::fromSeconds(7));
-
-<<<<<<< HEAD
-=======
-    Point expected_position = ball.position();
-
->>>>>>> 8dfd7e24
+    Point expected_position = ball.position();
+
     // We should be able to find an intercept
     auto best_intercept = findBestInterceptForBall(ball, field, robot);
     ASSERT_TRUE(best_intercept);
@@ -280,13 +244,8 @@
     // We expect that the best intercept is going to be somewhere between x=0 and x=2,
     // with y = 0, and will take the robot about 2 seconds
     auto [intercept_pos, robot_time_to_move_to_intercept] = *best_intercept;
-<<<<<<< HEAD
-    EXPECT_DOUBLE_EQ(0, intercept_pos.y());
-    EXPECT_DOUBLE_EQ(0, intercept_pos.x());
-=======
-    EXPECT_DOUBLE_EQ(expected_position.x(), intercept_pos.x());
-    EXPECT_DOUBLE_EQ(expected_position.y(), intercept_pos.y());
->>>>>>> 8dfd7e24
+    EXPECT_DOUBLE_EQ(expected_position.x(), intercept_pos.x());
+    EXPECT_DOUBLE_EQ(expected_position.y(), intercept_pos.y());
     EXPECT_LE(1, robot_time_to_move_to_intercept.toSeconds());
     EXPECT_GE(3, robot_time_to_move_to_intercept.toSeconds());
 }
