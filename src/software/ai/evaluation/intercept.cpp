--- conflicted
+++ resolved
@@ -3,28 +3,24 @@
 #include "shared/constants.h"
 #include "software/ai/evaluation/pass.h"
 #include "software/geom/algorithms/contains.h"
+#include "software/geom/algorithms/distance.h"
 #include "software/optimization/gradient_descent_optimizer.h"
 
 std::optional<std::pair<Point, Duration>> findBestInterceptForBall(const Ball &ball,
                                                                    const Field &field,
                                                                    const Robot &robot)
 {
-<<<<<<< HEAD
-=======
-
-    std::cout<<"in here"<<std::endl;
->>>>>>> 8dfd7e24
+    if(true){
+        return findInterceptionPoint(ball, field, robot);
+    }
     static const double gradient_approx_step_size = 0.000001;
 
     // We use this to take a smooth absolute value in our objective function
     static const double smooth_abs_eps = 1000 * gradient_approx_step_size;
 
-<<<<<<< HEAD
-=======
     // the speed at which we chase after the ball instead of intercepting
     static constexpr double BALL_MOVING_SLOW_SPEED_THRESHOLD   = 0.3;
 
->>>>>>> 8dfd7e24
     // This is the objective function that we want to minimize, finding the
     // shortest duration in the future at which we can feasibly intercept the
     // ball
@@ -59,8 +55,6 @@
         return std::sqrt(std::pow(ball_robot_time_diff, 2) + smooth_abs_eps);
     };
 
-<<<<<<< HEAD
-=======
     Duration best_ball_travel_duration;
     Point best_ball_intercept_pos;
 
@@ -83,14 +77,13 @@
         return std::make_pair(best_ball_intercept_pos, best_ball_travel_duration);
     }
 
->>>>>>> 8dfd7e24
     // Figure out when/where to intercept the ball. We do this by optimizing over
     // the ball position as a function of it's travel time
     // We make the weight here an inverse of the ball speed, so that the gradient
     // descent takes smaller steps when the ball is moving faster
     double descent_weight = 1 / (std::exp(ball.currentState().velocity().length() * 0.5));
     GradientDescentOptimizer<1> optimizer({descent_weight}, gradient_approx_step_size);
-    Duration best_ball_travel_duration = Duration::fromSeconds(
+    best_ball_travel_duration = Duration::fromSeconds(
         std::abs(optimizer.minimize(objective_function, {0}, 50).at(0)));
 
     // In the objective function above, if the robot timestamp > ball timestamp, we
@@ -102,7 +95,7 @@
             best_ball_travel_duration + (robot.timestamp() - ball.timestamp());
     }
 
-    Point best_ball_intercept_pos =
+    best_ball_intercept_pos =
         ball.estimateFutureState(best_ball_travel_duration).position();
 
     // Check that we can get to the best position in time
@@ -110,13 +103,6 @@
         robot.position(), best_ball_intercept_pos, ROBOT_MAX_SPEED_METERS_PER_SECOND,
         ROBOT_MAX_ACCELERATION_METERS_PER_SECOND_SQUARED);
     Duration ball_robot_time_diff = time_to_ball_pos - best_ball_travel_duration;
-    // NOTE: if ball velocity is 0 then ball travel duration is infinite, so this
-    // check isn't relevant in that case
-//    if (ball.currentState().velocity().length() != 0 &&
-//        std::abs(ball_robot_time_diff.toSeconds()) > descent_weight)
-//    {
-//        return std::nullopt;
-//    }
 
     // Check that the best intercept position is actually on the field
     if (!contains(field.fieldLines(), best_ball_intercept_pos))
@@ -125,4 +111,65 @@
     }
 
     return std::make_pair(best_ball_intercept_pos, time_to_ball_pos);
+}
+
+std::optional<std::pair<Point, Duration>> findInterceptionPoint(const Ball &ball, const Field &field, const Robot &robot)
+{
+    static constexpr double BALL_MOVING_SLOW_SPEED_THRESHOLD   = 0.3;
+    static constexpr double INTERCEPT_POSITION_SEARCH_INTERVAL = 0.1;
+
+
+    if (ball.velocity().length() < BALL_MOVING_SLOW_SPEED_THRESHOLD)
+    {
+        auto face_ball_vector = (ball.position() - robot.position());
+
+        auto point_in_front_of_ball =
+                ball.position() -
+                Vector::createFromAngle(face_ball_vector.orientation())
+                        .normalize(DIST_TO_FRONT_OF_ROBOT_METERS + BALL_MAX_RADIUS_METERS);
+        Duration time_to_ball_pos = getTimeToPositionForRobot(
+                robot.position(), point_in_front_of_ball, ROBOT_MAX_SPEED_METERS_PER_SECOND,
+                ROBOT_MAX_ACCELERATION_METERS_PER_SECOND_SQUARED);
+
+        std::cout<<"early"<<std::endl;
+        return std::make_pair(point_in_front_of_ball, time_to_ball_pos);
+    }
+
+    Point intercept_position = ball.position();
+    Duration robot_time_to_pos;
+    while (contains(field.fieldLines(), intercept_position))
+    {
+        // at constant acceleration, final_speed^2 = initial_speed^2 + (acceleration *
+        // displacement * 2)
+        double final_ball_speed_at_position =
+                std::sqrt(std::pow(ball.velocity().length(), 2) -
+                          (2 * ball.acceleration().length() *
+                           distance(intercept_position, ball.position())));
+
+        // at constant acceleration, t = final_speed - initial_speed / acceleration
+        Duration ball_time_to_position = Duration::fromSeconds(
+                (final_ball_speed_at_position - ball.velocity().length()) /
+                ball.acceleration().length());
+
+//        Duration ball_time_to_position = Duration::fromSeconds(
+//                (intercept_position - ball.position()).length() / ball.velocity().length());
+        robot_time_to_pos = getTimeToPositionForRobot(
+                robot.position(), intercept_position, ROBOT_MAX_SPEED_METERS_PER_SECOND,
+                ROBOT_MAX_ACCELERATION_METERS_PER_SECOND_SQUARED);
+
+        if (robot_time_to_pos < ball_time_to_position)
+        {
+            break;
+        }
+        intercept_position +=
+                ball.velocity().normalize(INTERCEPT_POSITION_SEARCH_INTERVAL);
+    }
+
+    // Check that the best intercept position is actually on the field
+    if (!contains(field.fieldLines(), intercept_position))
+    {
+        return std::nullopt;
+    }
+
+    return std::make_pair(intercept_position, robot_time_to_pos);
 }