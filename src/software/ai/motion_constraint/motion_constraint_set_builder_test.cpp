#include "software/ai/motion_constraint/motion_constraint_set_builder.h"

#include <gtest/gtest.h>

#include <set>

#include "software/ai/hl/stp/tactic/all_tactics.h"
#include "software/test_util/test_util.h"
#include "software/world/game_state.h"

// This namespace contains all the test parameters
namespace
{
    World world = ::TestUtil::createBlankTestingWorld();
    Pass pass({1, 1}, {0.5, 0}, 2.29);
    TbotsProto::AiConfig ai_config;

    // vector of tuples of Tactic, MotionConstraints that should be removed,
    // MotionConstraints that should be added
    std::vector<
        std::tuple<std::shared_ptr<Tactic>, std::set<TbotsProto::MotionConstraint>,
                   std::set<TbotsProto::MotionConstraint>>>
        test_vector = {
            std::make_tuple(std::make_shared<MoveTactic>(),
                            std::set<TbotsProto::MotionConstraint>(),
                            std::set<TbotsProto::MotionConstraint>()),
            std::make_tuple(std::make_shared<CreaseDefenderTactic>(
                                ai_config.robot_navigation_obstacle_config()),
                            std::set<TbotsProto::MotionConstraint>(
                                {TbotsProto::MotionConstraint::HALF_METER_AROUND_BALL}),
                            std::set<TbotsProto::MotionConstraint>()),
            std::make_tuple(std::make_shared<GoalieTactic>(ai_config),
                            std::set<TbotsProto::MotionConstraint>(
                                {TbotsProto::MotionConstraint::FRIENDLY_DEFENSE_AREA,
                                 TbotsProto::MotionConstraint::HALF_METER_AROUND_BALL,
                                 TbotsProto::MotionConstraint::FRIENDLY_HALF}),
                            std::set<TbotsProto::MotionConstraint>()),
            std::make_tuple(std::make_shared<ChipTactic>(),
                            std::set<TbotsProto::MotionConstraint>(),
                            std::set<TbotsProto::MotionConstraint>()),
            std::make_tuple(
                std::make_shared<KickoffChipTactic>(),
                std::set<TbotsProto::MotionConstraint>(
                    {TbotsProto::MotionConstraint::CENTER_CIRCLE,
                     TbotsProto::MotionConstraint::ENEMY_HALF,
                     TbotsProto::MotionConstraint::HALF_METER_AROUND_BALL}),
                std::set<TbotsProto::MotionConstraint>(
                    {TbotsProto::MotionConstraint::ENEMY_HALF_WITHOUT_CENTRE_CIRCLE})),
            std::make_tuple(std::make_shared<PenaltyKickTactic>(ai_config),
                            std::set<TbotsProto::MotionConstraint>(
                                {TbotsProto::MotionConstraint::HALF_METER_AROUND_BALL,
                                 TbotsProto::MotionConstraint::ENEMY_DEFENSE_AREA,
                                 TbotsProto::MotionConstraint::ENEMY_HALF}),
                            std::set<TbotsProto::MotionConstraint>()),
            std::make_tuple(std::make_shared<PenaltySetupTactic>(),
                            std::set<TbotsProto::MotionConstraint>(
                                {TbotsProto::MotionConstraint::ENEMY_HALF,
                                 TbotsProto::MotionConstraint::ENEMY_DEFENSE_AREA,
                                 TbotsProto::MotionConstraint::FRIENDLY_HALF,
                                 TbotsProto::MotionConstraint::HALF_METER_AROUND_BALL}),
                            std::set<TbotsProto::MotionConstraint>()),
            std::make_tuple(std::make_shared<ReceiverTactic>(),
                            std::set<TbotsProto::MotionConstraint>(),
                            std::set<TbotsProto::MotionConstraint>()),
            std::make_tuple(std::make_shared<ShadowEnemyTactic>(),
                            std::set<TbotsProto::MotionConstraint>(),
                            std::set<TbotsProto::MotionConstraint>()),
            std::make_tuple(std::make_shared<AttackerTactic>(ai_config),
                            std::set<TbotsProto::MotionConstraint>(),
                            std::set<TbotsProto::MotionConstraint>()),
            std::make_tuple(std::make_shared<StopTactic>(),
                            std::set<TbotsProto::MotionConstraint>(),
                            std::set<TbotsProto::MotionConstraint>()),
            std::make_tuple(
                std::make_shared<PrepareKickoffMoveTactic>(),
                std::set<TbotsProto::MotionConstraint>(
                    {TbotsProto::MotionConstraint::CENTER_CIRCLE,
                     TbotsProto::MotionConstraint::HALF_METER_AROUND_BALL,
                     TbotsProto::MotionConstraint::ENEMY_HALF}),
                std::set<TbotsProto::MotionConstraint>(
<<<<<<< HEAD
                    {TbotsProto::MotionConstraint::ENEMY_HALF,
                     TbotsProto::MotionConstraint::ENEMY_DEFENSE_AREA,
                     TbotsProto::MotionConstraint::FRIENDLY_HALF,
                     TbotsProto::MotionConstraint::HALF_METER_AROUND_BALL})),
            std::pair<std::shared_ptr<Tactic>, std::set<TbotsProto::MotionConstraint>>(
                new ReceiverTactic(), std::set<TbotsProto::MotionConstraint>({})),
            std::pair<std::shared_ptr<Tactic>, std::set<TbotsProto::MotionConstraint>>(
                new ShadowEnemyTactic(), std::set<TbotsProto::MotionConstraint>({})),
            // TODO: refactor the tests to accommodate attacker
            // std::pair<std::shared_ptr<Tactic>, std::set<TbotsProto::MotionConstraint>>(
            //    new AttackerTactic(ai_config),
            //    std::set<TbotsProto::MotionConstraint>({})),
            std::pair<std::shared_ptr<Tactic>, std::set<TbotsProto::MotionConstraint>>(
                new StopTactic(false), std::set<TbotsProto::MotionConstraint>({}))};
=======
                    {TbotsProto::MotionConstraint::ENEMY_HALF_WITHOUT_CENTRE_CIRCLE})),
            std::make_tuple(std::make_shared<PassDefenderTactic>(),
                            std::set<TbotsProto::MotionConstraint>(),
                            std::set<TbotsProto::MotionConstraint>())};
>>>>>>> e4f58377

    // sets of motion constraints for each type of game state
    auto stoppage_or_them_motion_constraints = std::set<TbotsProto::MotionConstraint>(
        {TbotsProto::MotionConstraint::INFLATED_ENEMY_DEFENSE_AREA,
         TbotsProto::MotionConstraint::HALF_METER_AROUND_BALL,
         TbotsProto::MotionConstraint::FRIENDLY_GOAL,
         TbotsProto::MotionConstraint::FRIENDLY_DEFENSE_AREA});

    auto gamestart_or_us_motion_constraints = std::set<TbotsProto::MotionConstraint>(
        {TbotsProto::MotionConstraint::INFLATED_ENEMY_DEFENSE_AREA,
         TbotsProto::MotionConstraint::FRIENDLY_GOAL,
         TbotsProto::MotionConstraint::FRIENDLY_DEFENSE_AREA});

    auto kickoff_motion_constraints = std::set<TbotsProto::MotionConstraint>(
        {TbotsProto::MotionConstraint::FRIENDLY_DEFENSE_AREA,
         TbotsProto::MotionConstraint::FRIENDLY_GOAL,
         TbotsProto::MotionConstraint::CENTER_CIRCLE,
         TbotsProto::MotionConstraint::HALF_METER_AROUND_BALL,
         TbotsProto::MotionConstraint::ENEMY_HALF});

    auto our_penalty_motion_constraints = std::set<TbotsProto::MotionConstraint>(
        {TbotsProto::MotionConstraint::FRIENDLY_DEFENSE_AREA,
         TbotsProto::MotionConstraint::FRIENDLY_GOAL,
         TbotsProto::MotionConstraint::ENEMY_HALF});

    auto them_penalty_motion_constraints = std::set<TbotsProto::MotionConstraint>(
        {TbotsProto::MotionConstraint::FRIENDLY_DEFENSE_AREA,
         TbotsProto::MotionConstraint::FRIENDLY_GOAL,
         TbotsProto::MotionConstraint::HALF_METER_AROUND_BALL,
         TbotsProto::MotionConstraint::FRIENDLY_HALF});

    auto them_ball_placement = std::set<TbotsProto::MotionConstraint>(
        {TbotsProto::MotionConstraint::HALF_METER_AROUND_BALL,
         TbotsProto::MotionConstraint::FRIENDLY_GOAL,
         TbotsProto::MotionConstraint::FRIENDLY_DEFENSE_AREA,
         TbotsProto::MotionConstraint::AVOID_BALL_PLACEMENT_INTERFERENCE});
}  // namespace

class CheckMotionConstraints
    : public ::testing::TestWithParam<
          std::tuple<std::shared_ptr<Tactic>, std::set<TbotsProto::MotionConstraint>,
                     std::set<TbotsProto::MotionConstraint>>>
{
   public:
    std::set<TbotsProto::MotionConstraint> correct_motion_constraints;
    GameState game_state;
};


TEST_P(CheckMotionConstraints, CycleStoppageOrThemGameStatesTest)
{
    correct_motion_constraints = stoppage_or_them_motion_constraints;
    auto &[tactic, remove_motion_constraints, insert_motion_constraints] = GetParam();

    for (TbotsProto::MotionConstraint c : remove_motion_constraints)
    {
        correct_motion_constraints.erase(c);
    }

    for (TbotsProto::MotionConstraint c : insert_motion_constraints)
    {
        correct_motion_constraints.insert(c);
    }

    game_state.updateRefereeCommand(RefereeCommand::HALT);
    EXPECT_EQ(correct_motion_constraints, buildMotionConstraintSet(game_state, *tactic));

    game_state.updateRefereeCommand(RefereeCommand::STOP);
    EXPECT_EQ(correct_motion_constraints, buildMotionConstraintSet(game_state, *tactic));

    game_state.updateRefereeCommand(RefereeCommand::NORMAL_START);
    EXPECT_EQ(correct_motion_constraints, buildMotionConstraintSet(game_state, *tactic));

    game_state.updateRefereeCommand(RefereeCommand::DIRECT_FREE_THEM);
    EXPECT_EQ(correct_motion_constraints, buildMotionConstraintSet(game_state, *tactic));

    game_state.updateRefereeCommand(RefereeCommand::INDIRECT_FREE_THEM);
    EXPECT_EQ(correct_motion_constraints, buildMotionConstraintSet(game_state, *tactic));

    game_state.updateRefereeCommand(RefereeCommand::TIMEOUT_US);
    EXPECT_EQ(correct_motion_constraints, buildMotionConstraintSet(game_state, *tactic));

    game_state.updateRefereeCommand(RefereeCommand::TIMEOUT_THEM);
    EXPECT_EQ(correct_motion_constraints, buildMotionConstraintSet(game_state, *tactic));

    game_state.updateRefereeCommand(RefereeCommand::GOAL_US);
    EXPECT_EQ(correct_motion_constraints, buildMotionConstraintSet(game_state, *tactic));

    game_state.updateRefereeCommand(RefereeCommand::GOAL_THEM);
    EXPECT_EQ(correct_motion_constraints, buildMotionConstraintSet(game_state, *tactic));
}

TEST_P(CheckMotionConstraints, CycleGameStartOrUsGameStatesTest)
{
    correct_motion_constraints = gamestart_or_us_motion_constraints;
    auto &[tactic, remove_motion_constraints, insert_motion_constraints] = GetParam();

    for (TbotsProto::MotionConstraint c : remove_motion_constraints)
    {
        correct_motion_constraints.erase(c);
    }

    for (TbotsProto::MotionConstraint c : insert_motion_constraints)
    {
        correct_motion_constraints.insert(c);
    }

    game_state.updateRefereeCommand(RefereeCommand::FORCE_START);
    EXPECT_EQ(correct_motion_constraints, buildMotionConstraintSet(game_state, *tactic));

    game_state.updateRefereeCommand(RefereeCommand::DIRECT_FREE_US);
    EXPECT_EQ(correct_motion_constraints, buildMotionConstraintSet(game_state, *tactic));

    game_state.updateRefereeCommand(RefereeCommand::INDIRECT_FREE_US);
    EXPECT_EQ(correct_motion_constraints, buildMotionConstraintSet(game_state, *tactic));

    game_state.updateRefereeCommand(RefereeCommand::BALL_PLACEMENT_US);
    EXPECT_EQ(correct_motion_constraints, buildMotionConstraintSet(game_state, *tactic));
}

TEST_P(CheckMotionConstraints, CycleKickoffGameStatesTest)
{
    correct_motion_constraints = kickoff_motion_constraints;
    auto &[tactic, remove_motion_constraints, insert_motion_constraints] = GetParam();

    for (TbotsProto::MotionConstraint c : remove_motion_constraints)
    {
        correct_motion_constraints.erase(c);
    }

    for (TbotsProto::MotionConstraint c : insert_motion_constraints)
    {
        correct_motion_constraints.insert(c);
    }

    game_state.updateRefereeCommand(RefereeCommand::PREPARE_KICKOFF_US);
    EXPECT_EQ(correct_motion_constraints, buildMotionConstraintSet(game_state, *tactic));

    game_state.updateRefereeCommand(RefereeCommand::PREPARE_KICKOFF_THEM);
    EXPECT_EQ(correct_motion_constraints, buildMotionConstraintSet(game_state, *tactic));
}

TEST_P(CheckMotionConstraints, CycleOurPenaltyGameStatesTest)
{
    correct_motion_constraints = our_penalty_motion_constraints;
    auto &[tactic, remove_motion_constraints, insert_motion_constraints] = GetParam();

    for (TbotsProto::MotionConstraint c : remove_motion_constraints)
    {
        correct_motion_constraints.erase(c);
    }

    for (TbotsProto::MotionConstraint c : insert_motion_constraints)
    {
        correct_motion_constraints.insert(c);
    }

    game_state.updateRefereeCommand(RefereeCommand::PREPARE_PENALTY_US);
    EXPECT_EQ(correct_motion_constraints, buildMotionConstraintSet(game_state, *tactic));
}

TEST_P(CheckMotionConstraints, CycleThemPenaltyGameStatesTest)
{
    correct_motion_constraints = them_penalty_motion_constraints;
    auto &[tactic, remove_motion_constraints, insert_motion_constraints] = GetParam();

    for (TbotsProto::MotionConstraint c : remove_motion_constraints)
    {
        correct_motion_constraints.erase(c);
    }

    for (TbotsProto::MotionConstraint c : insert_motion_constraints)
    {
        correct_motion_constraints.insert(c);
    }

    game_state.updateRefereeCommand(RefereeCommand::PREPARE_PENALTY_THEM);
    EXPECT_EQ(correct_motion_constraints, buildMotionConstraintSet(game_state, *tactic));
}

TEST_P(CheckMotionConstraints, CycleThemBallPlacementTest)
{
    correct_motion_constraints = them_ball_placement;
    auto &[tactic, remove_motion_constraints, insert_motion_constraints] = GetParam();

    for (TbotsProto::MotionConstraint c : remove_motion_constraints)
    {
        correct_motion_constraints.erase(c);
    }

    for (TbotsProto::MotionConstraint c : insert_motion_constraints)
    {
        correct_motion_constraints.insert(c);
    }

    game_state.updateRefereeCommand(RefereeCommand::BALL_PLACEMENT_THEM);
    EXPECT_EQ(correct_motion_constraints, buildMotionConstraintSet(game_state, *tactic));
}


INSTANTIATE_TEST_CASE_P(CycleStoppageOrThemGameStatesTest, CheckMotionConstraints,
                        ::testing::ValuesIn(test_vector.begin(), test_vector.end()));

INSTANTIATE_TEST_CASE_P(CycleGameStartOrUsGameStatesTest, CheckMotionConstraints,
                        ::testing::ValuesIn(test_vector.begin(), test_vector.end()));

INSTANTIATE_TEST_CASE_P(CycleKickoffGameStatesTest, CheckMotionConstraints,
                        ::testing::ValuesIn(test_vector.begin(), test_vector.end()));

INSTANTIATE_TEST_CASE_P(CycleOurPenaltyGameStatesTest, CheckMotionConstraints,
                        ::testing::ValuesIn(test_vector.begin(), test_vector.end()));

INSTANTIATE_TEST_CASE_P(CycleThemPenaltyGameStatesTest, CheckMotionConstraints,
                        ::testing::ValuesIn(test_vector.begin(), test_vector.end()));

INSTANTIATE_TEST_CASE_P(CheckMotionConstraints_CycleThemBallPlacementTest_Test,
                        CheckMotionConstraints,
                        ::testing::ValuesIn(test_vector.begin(), test_vector.end()));<|MERGE_RESOLUTION|>--- conflicted
+++ resolved
@@ -78,27 +78,10 @@
                      TbotsProto::MotionConstraint::HALF_METER_AROUND_BALL,
                      TbotsProto::MotionConstraint::ENEMY_HALF}),
                 std::set<TbotsProto::MotionConstraint>(
-<<<<<<< HEAD
-                    {TbotsProto::MotionConstraint::ENEMY_HALF,
-                     TbotsProto::MotionConstraint::ENEMY_DEFENSE_AREA,
-                     TbotsProto::MotionConstraint::FRIENDLY_HALF,
-                     TbotsProto::MotionConstraint::HALF_METER_AROUND_BALL})),
-            std::pair<std::shared_ptr<Tactic>, std::set<TbotsProto::MotionConstraint>>(
-                new ReceiverTactic(), std::set<TbotsProto::MotionConstraint>({})),
-            std::pair<std::shared_ptr<Tactic>, std::set<TbotsProto::MotionConstraint>>(
-                new ShadowEnemyTactic(), std::set<TbotsProto::MotionConstraint>({})),
-            // TODO: refactor the tests to accommodate attacker
-            // std::pair<std::shared_ptr<Tactic>, std::set<TbotsProto::MotionConstraint>>(
-            //    new AttackerTactic(ai_config),
-            //    std::set<TbotsProto::MotionConstraint>({})),
-            std::pair<std::shared_ptr<Tactic>, std::set<TbotsProto::MotionConstraint>>(
-                new StopTactic(false), std::set<TbotsProto::MotionConstraint>({}))};
-=======
                     {TbotsProto::MotionConstraint::ENEMY_HALF_WITHOUT_CENTRE_CIRCLE})),
             std::make_tuple(std::make_shared<PassDefenderTactic>(),
                             std::set<TbotsProto::MotionConstraint>(),
                             std::set<TbotsProto::MotionConstraint>())};
->>>>>>> e4f58377
 
     // sets of motion constraints for each type of game state
     auto stoppage_or_them_motion_constraints = std::set<TbotsProto::MotionConstraint>(
