#include "software/ai/motion_constraint/motion_constraint_visitor.h"

#include "software/ai/hl/stp/tactic/all_tactics.h"

<<<<<<< HEAD

=======
>>>>>>> c280fd5c
void MotionConstraintVisitor::visit(const GoalieTactic &tactic)
{
    current_motion_constraints.erase(TbotsProto::MotionConstraint::FRIENDLY_DEFENSE_AREA);
    current_motion_constraints.erase(
        TbotsProto::MotionConstraint::HALF_METER_AROUND_BALL);
    current_motion_constraints.erase(TbotsProto::MotionConstraint::FRIENDLY_HALF);
}

void MotionConstraintVisitor::visit(const CreaseDefenderTactic &tactic)
{
    current_motion_constraints.erase(
        TbotsProto::MotionConstraint::HALF_METER_AROUND_BALL);
}

void MotionConstraintVisitor::visit(const ShadowEnemyTactic &tactic) {}

void MotionConstraintVisitor::visit(const MoveTactic &tactic) {}

void MotionConstraintVisitor::visit(const ChipTactic &tactic) {}

void MotionConstraintVisitor::visit(const KickTactic &tactic) {}

void MotionConstraintVisitor::visit(const PivotKickTactic &tactic) {}

void MotionConstraintVisitor::visit(const KickoffChipTactic &tactic)
{
    current_motion_constraints.erase(TbotsProto::MotionConstraint::CENTER_CIRCLE);
<<<<<<< HEAD
    current_motion_constraints.erase(
        TbotsProto::MotionConstraint::HALF_METER_AROUND_BALL);
=======
    current_motion_constraints.erase(TbotsProto::MotionConstraint::ENEMY_HALF);
    current_motion_constraints.erase(
        TbotsProto::MotionConstraint::HALF_METER_AROUND_BALL);
    current_motion_constraints.insert(
        TbotsProto::MotionConstraint::ENEMY_HALF_WITHOUT_CENTRE_CIRCLE);
}

void MotionConstraintVisitor::visit(const PrepareKickoffMoveTactic &tactic)
{
    current_motion_constraints.erase(TbotsProto::MotionConstraint::CENTER_CIRCLE);
    current_motion_constraints.erase(
        TbotsProto::MotionConstraint::HALF_METER_AROUND_BALL);
    current_motion_constraints.erase(TbotsProto::MotionConstraint::ENEMY_HALF);
    current_motion_constraints.insert(
        TbotsProto::MotionConstraint::ENEMY_HALF_WITHOUT_CENTRE_CIRCLE);
>>>>>>> c280fd5c
}

void MotionConstraintVisitor::visit(const StopTactic &tactic) {}

void MotionConstraintVisitor::visit(const PenaltyKickTactic &tactic)
{
    current_motion_constraints.erase(
        TbotsProto::MotionConstraint::HALF_METER_AROUND_BALL);
    current_motion_constraints.erase(TbotsProto::MotionConstraint::ENEMY_DEFENSE_AREA);
    current_motion_constraints.erase(TbotsProto::MotionConstraint::ENEMY_HALF);
}

void MotionConstraintVisitor::visit(const PenaltySetupTactic &tactic)
{
    current_motion_constraints.erase(TbotsProto::MotionConstraint::ENEMY_HALF);
    current_motion_constraints.erase(TbotsProto::MotionConstraint::ENEMY_DEFENSE_AREA);
    current_motion_constraints.erase(TbotsProto::MotionConstraint::FRIENDLY_HALF);
    current_motion_constraints.erase(
        TbotsProto::MotionConstraint::HALF_METER_AROUND_BALL);
}

void MotionConstraintVisitor::visit(const ReceiverTactic &tactic) {}

<<<<<<< HEAD
void MotionConstraintVisitor::visit(const AttackerTactic &tactic)
{
    if (current_motion_constraints.contains(TbotsProto::MotionConstraint::ENEMY_HALF))
    {
        current_motion_constraints.erase(TbotsProto::MotionConstraint::CENTER_CIRCLE);
        current_motion_constraints.erase(TbotsProto::MotionConstraint::ENEMY_HALF);
        current_motion_constraints.insert(
            TbotsProto::MotionConstraint::ENEMY_HALF_WITHOUT_CENTRE_CIRCLE);
    }
}
=======
void MotionConstraintVisitor::visit(const AttackerTactic &tactic) {}
>>>>>>> c280fd5c

void MotionConstraintVisitor::visit(const DefenseShadowEnemyTactic &tactic) {}

void MotionConstraintVisitor::visit(const MoveTestTactic &tactic) {}

void MotionConstraintVisitor::visit(const StopTestTactic &tactic) {}

void MotionConstraintVisitor::visit(const GoalieTestTactic &tactic) {}

void MotionConstraintVisitor::visit(const DribbleTactic &tactic) {}

void MotionConstraintVisitor::visit(const GetBehindBallTactic &tactic) {}

void MotionConstraintVisitor::visit(const MoveGoalieToGoalLineTactic &tactic)
{
    current_motion_constraints.erase(TbotsProto::MotionConstraint::FRIENDLY_HALF);
    current_motion_constraints.erase(TbotsProto::MotionConstraint::FRIENDLY_DEFENSE_AREA);
}

<<<<<<< HEAD
std::set<TbotsProto::MotionConstraint>
MotionConstraintVisitor::getUpdatedMotionConstraints(
    const Tactic &tactic,
    std::set<TbotsProto::MotionConstraint> existing_motion_constraints)
=======
void MotionConstraintVisitor::visit(const PassDefenderTactic &tactic) {}

std::set<TbotsProto::MotionConstraint>
MotionConstraintVisitor::getUpdatedMotionConstraints(
    const Tactic &tactic,
    const std::set<TbotsProto::MotionConstraint> &existing_motion_constraints)
>>>>>>> c280fd5c
{
    current_motion_constraints = existing_motion_constraints;
    tactic.accept(*this);
    return current_motion_constraints;
}<|MERGE_RESOLUTION|>--- conflicted
+++ resolved
@@ -2,10 +2,6 @@
 
 #include "software/ai/hl/stp/tactic/all_tactics.h"
 
-<<<<<<< HEAD
-
-=======
->>>>>>> c280fd5c
 void MotionConstraintVisitor::visit(const GoalieTactic &tactic)
 {
     current_motion_constraints.erase(TbotsProto::MotionConstraint::FRIENDLY_DEFENSE_AREA);
@@ -33,10 +29,6 @@
 void MotionConstraintVisitor::visit(const KickoffChipTactic &tactic)
 {
     current_motion_constraints.erase(TbotsProto::MotionConstraint::CENTER_CIRCLE);
-<<<<<<< HEAD
-    current_motion_constraints.erase(
-        TbotsProto::MotionConstraint::HALF_METER_AROUND_BALL);
-=======
     current_motion_constraints.erase(TbotsProto::MotionConstraint::ENEMY_HALF);
     current_motion_constraints.erase(
         TbotsProto::MotionConstraint::HALF_METER_AROUND_BALL);
@@ -52,7 +44,6 @@
     current_motion_constraints.erase(TbotsProto::MotionConstraint::ENEMY_HALF);
     current_motion_constraints.insert(
         TbotsProto::MotionConstraint::ENEMY_HALF_WITHOUT_CENTRE_CIRCLE);
->>>>>>> c280fd5c
 }
 
 void MotionConstraintVisitor::visit(const StopTactic &tactic) {}
@@ -76,20 +67,7 @@
 
 void MotionConstraintVisitor::visit(const ReceiverTactic &tactic) {}
 
-<<<<<<< HEAD
-void MotionConstraintVisitor::visit(const AttackerTactic &tactic)
-{
-    if (current_motion_constraints.contains(TbotsProto::MotionConstraint::ENEMY_HALF))
-    {
-        current_motion_constraints.erase(TbotsProto::MotionConstraint::CENTER_CIRCLE);
-        current_motion_constraints.erase(TbotsProto::MotionConstraint::ENEMY_HALF);
-        current_motion_constraints.insert(
-            TbotsProto::MotionConstraint::ENEMY_HALF_WITHOUT_CENTRE_CIRCLE);
-    }
-}
-=======
 void MotionConstraintVisitor::visit(const AttackerTactic &tactic) {}
->>>>>>> c280fd5c
 
 void MotionConstraintVisitor::visit(const DefenseShadowEnemyTactic &tactic) {}
 
@@ -109,19 +87,12 @@
     current_motion_constraints.erase(TbotsProto::MotionConstraint::FRIENDLY_DEFENSE_AREA);
 }
 
-<<<<<<< HEAD
-std::set<TbotsProto::MotionConstraint>
-MotionConstraintVisitor::getUpdatedMotionConstraints(
-    const Tactic &tactic,
-    std::set<TbotsProto::MotionConstraint> existing_motion_constraints)
-=======
 void MotionConstraintVisitor::visit(const PassDefenderTactic &tactic) {}
 
 std::set<TbotsProto::MotionConstraint>
 MotionConstraintVisitor::getUpdatedMotionConstraints(
     const Tactic &tactic,
     const std::set<TbotsProto::MotionConstraint> &existing_motion_constraints)
->>>>>>> c280fd5c
 {
     current_motion_constraints = existing_motion_constraints;
     tactic.accept(*this);
