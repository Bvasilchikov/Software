--- conflicted
+++ resolved
@@ -389,11 +389,8 @@
 std::vector<TbotsProto::RobotStatus> ErForceSimulator::getBlueRobotStatuses() const
 {
     std::vector<TbotsProto::RobotStatus> robot_statuses;
-<<<<<<< HEAD
     auto robot_status      = TbotsProto::RobotStatus();
     auto break_beam_status = TbotsProto::BreakBeamStatus();
-=======
->>>>>>> 0584375a
 
     if (blue_robot_with_ball.has_value())
     {
@@ -415,11 +412,8 @@
 std::vector<TbotsProto::RobotStatus> ErForceSimulator::getYellowRobotStatuses() const
 {
     std::vector<TbotsProto::RobotStatus> robot_statuses;
-<<<<<<< HEAD
     auto robot_status      = TbotsProto::RobotStatus();
     auto break_beam_status = TbotsProto::BreakBeamStatus();
-=======
->>>>>>> 0584375a
 
     if (yellow_robot_with_ball.has_value())
     {
