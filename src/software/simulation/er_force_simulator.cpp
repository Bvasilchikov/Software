--- conflicted
+++ resolved
@@ -394,23 +394,12 @@
     {
         robot_status.set_robot_id(blue_robot_with_ball.value());
         break_beam_status.set_ball_in_beam(true);
-<<<<<<< HEAD
-=======
     }
     else
     {
         robot_status.clear_robot_id();
         break_beam_status.set_ball_in_beam(false);
->>>>>>> b2da8056
-    }
-    else
-    {
-        robot_status.clear_robot_id();
-        break_beam_status.set_ball_in_beam(false);
-    }
-
-    *(robot_status.mutable_break_beam_status()) = break_beam_status;
-    robot_statuses.push_back(robot_status);
+    }
 
     *(robot_status.mutable_break_beam_status()) = break_beam_status;
     robot_statuses.push_back(robot_status);
