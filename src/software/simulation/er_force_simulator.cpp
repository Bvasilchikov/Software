#include "software/simulation/er_force_simulator.h"

#include <google/protobuf/message.h>
#include <google/protobuf/text_format.h>

#include <QtCore/QFile>
#include <QtCore/QString>
#include <iostream>

#include "extlibs/er_force_sim/src/protobuf/robot.h"
#include "proto/message_translation/ssl_detection.h"
#include "proto/message_translation/ssl_geometry.h"
#include "proto/message_translation/ssl_simulation_robot_control.h"
#include "proto/message_translation/ssl_wrapper.h"
#include "proto/message_translation/tbots_protobuf.h"
#include "proto/robot_status_msg.pb.h"
#include "software/logger/logger.h"
#include "software/physics/velocity_conversion_util.h"
#include "software/world/robot_state.h"

ErForceSimulator::ErForceSimulator(const TbotsProto::FieldType& field_type,
                                   const RobotConstants_t& robot_constants,
                                   std::unique_ptr<RealismConfigErForce>& realism_config,
                                   const bool ramping)
    : yellow_team_world_msg(std::make_unique<TbotsProto::World>()),
      blue_team_world_msg(std::make_unique<TbotsProto::World>()),
      frame_number(0),
      euclidean_to_four_wheel(robot_constants),
      robot_constants(robot_constants),
      field(Field::createField(field_type)),
      blue_robot_with_ball(std::nullopt),
      yellow_robot_with_ball(std::nullopt),
      ramping(ramping)
{
    QString full_filename = CONFIG_DIRECTORY;

    if (field_type == TbotsProto::FieldType::DIV_A)
    {
        full_filename = full_filename + CONFIG_FILE + ".txt";
    }
    else
    {
        // loading division B configuration
        full_filename = full_filename + CONFIG_FILE + "B.txt";
    }

    QFile file(full_filename);
    if (!file.open(QFile::ReadOnly))
    {
        LOG(FATAL) << "Could not open configuration file " << full_filename.toStdString()
                   << std::endl;
    }

    QString str = file.readAll();
    file.close();

    std::string s = qPrintable(str);
    google::protobuf::TextFormat::Parser parser;
    parser.ParseFromString(s, &er_force_sim_setup);
    er_force_sim = std::make_unique<camun::simulator::Simulator>(er_force_sim_setup);
    auto simulator_setup_command = std::make_unique<amun::Command>();
    simulator_setup_command->mutable_simulator()->set_enable(true);

    // start with default robots, take ER-Force specs.
    robot::Specs ERForce;
    robotSetDefault(&ERForce);
    Team friendly_team = Team();
    Team enemy_team    = Team();
    Ball ball          = Ball(Point(), Vector(), Timestamp::fromSeconds(0));
    World world        = World(field, ball, friendly_team, enemy_team);

    /* configure simulator */
    auto command_simulator = std::make_unique<amun::CommandSimulator>();
    *(command_simulator->mutable_realism_config())  = *realism_config;
    *(simulator_setup_command->mutable_simulator()) = *command_simulator;

    er_force_sim->handleSimulatorSetupCommand(simulator_setup_command);

    this->resetCurrentTime();
}

std::unique_ptr<RealismConfigErForce> ErForceSimulator::createDefaultRealismConfig()
{
    auto realism_config = std::make_unique<RealismConfigErForce>();
    realism_config->set_stddev_ball_p(0);
    realism_config->set_stddev_robot_p(0);
    realism_config->set_stddev_robot_phi(0);
    realism_config->set_stddev_ball_area(0);
    realism_config->set_enable_invisible_ball(true);
    realism_config->set_ball_visibility_threshold(0.4f);
    realism_config->set_camera_overlap(0.3f);
    realism_config->set_dribbler_ball_detections(0);
    realism_config->set_camera_position_error(0);
    realism_config->set_robot_command_loss(0);
    realism_config->set_robot_response_loss(0);
    realism_config->set_missing_ball_detections(0);
    realism_config->set_vision_delay(0);
    realism_config->set_vision_processing_time(0);
    realism_config->set_missing_ball_detections(0);
    realism_config->set_simulate_dribbling(false);
    return realism_config;
}

std::unique_ptr<RealismConfigErForce> ErForceSimulator::createRealisticRealismConfig()
{
    /* values from
     * https://github.com/robotics-erlangen/framework/blob/master/config/simulator-realism/Realistic.txt
     */
    auto realism_config = std::make_unique<RealismConfigErForce>();
    realism_config->set_stddev_ball_p(0.0014f);
    realism_config->set_stddev_robot_p(0.0013f);
    realism_config->set_stddev_robot_phi(0.01f);
    realism_config->set_stddev_ball_area(6.5f);
    realism_config->set_enable_invisible_ball(true);
    realism_config->set_ball_visibility_threshold(0.4f);
    realism_config->set_camera_overlap(1);
    realism_config->set_dribbler_ball_detections(0.05f);
    realism_config->set_camera_position_error(0.1f);
    realism_config->set_robot_command_loss(0.03f);
    realism_config->set_robot_response_loss(0.1f);
    realism_config->set_missing_ball_detections(0.05f);
    realism_config->set_vision_delay(35000000);
    realism_config->set_vision_processing_time(10000000);
    realism_config->set_missing_ball_detections(0.02f);
    realism_config->set_simulate_dribbling(false);
    return realism_config;
}

void ErForceSimulator::setWorldState(const TbotsProto::WorldState& world_state)
{
    if (world_state.has_ball_state())
    {
        setBallState(createBallState(world_state.ball_state()));
    }
    if (world_state.blue_robots().size() > 0)
    {
        setRobots(world_state.blue_robots(), gameController::Team::BLUE);
    }
    if (world_state.yellow_robots().size() > 0)
    {
        setRobots(world_state.yellow_robots(), gameController::Team::YELLOW);
    }
}

void ErForceSimulator::setBallState(const BallState& ball_state)
{
    auto simulator_setup_command = std::make_unique<amun::Command>();
    auto teleport_ball           = std::make_unique<sslsim::TeleportBall>();
    auto simulator_control       = std::make_unique<sslsim::SimulatorControl>();
    auto command_simulator       = std::make_unique<amun::CommandSimulator>();

    teleport_ball->set_x(
        static_cast<float>(ball_state.position().x() * MILLIMETERS_PER_METER));
    teleport_ball->set_y(
        static_cast<float>(ball_state.position().y() * MILLIMETERS_PER_METER));
    teleport_ball->set_vx(
        static_cast<float>(ball_state.velocity().x() * MILLIMETERS_PER_METER));
    teleport_ball->set_vy(
        static_cast<float>(ball_state.velocity().y() * MILLIMETERS_PER_METER));
    *(simulator_control->mutable_teleport_ball())   = *teleport_ball;
    *(command_simulator->mutable_ssl_control())     = *simulator_control;
    *(simulator_setup_command->mutable_simulator()) = *command_simulator;

    er_force_sim->handleSimulatorSetupCommand(simulator_setup_command);
}

void ErForceSimulator::setYellowRobots(const std::vector<RobotStateWithId>& robots)
{
    setRobots(robots, gameController::Team::YELLOW);
}

void ErForceSimulator::setBlueRobots(const std::vector<RobotStateWithId>& robots)
{
    setRobots(robots, gameController::Team::BLUE);
}

void ErForceSimulator::setRobots(const std::vector<RobotStateWithId>& robots,
                                 gameController::Team side)
{
    google::protobuf::Map<uint32_t, TbotsProto::RobotState> proto_robots;
    for (const auto& robot_state_with_id : robots)
    {
        proto_robots[robot_state_with_id.id] =
            *createRobotStateProto(robot_state_with_id.robot_state);
    }
    setRobots(proto_robots, side);
}

void ErForceSimulator::setRobots(
    const google::protobuf::Map<uint32_t, TbotsProto::RobotState>& robots,
    gameController::Team side)
{
    auto simulator_setup_command = std::make_unique<amun::Command>();

    robot::Specs ERForce;
    robotSetDefault(&ERForce);

    // Initialize Team Robots at the bottom of the field
    ::robot::Team* team;
    if (side == gameController::Team::BLUE)
    {
        team = simulator_setup_command->mutable_set_team_blue();
    }
    else
    {
        team = simulator_setup_command->mutable_set_team_yellow();
    }

    for (auto& [id, robot_state] : robots)
    {
        auto* robot = team->add_robot();
        robot->CopyFrom(ERForce);
        robot->set_id(id);
    }
    er_force_sim->handleSimulatorSetupCommand(simulator_setup_command);

    if (side == gameController::Team::BLUE)
    {
        simulator_setup_command->clear_set_team_blue();
    }
    else
    {
        simulator_setup_command->clear_set_team_yellow();
    }

    auto simulator_control = std::make_shared<sslsim::SimulatorControl>();
    auto command_simulator = std::make_unique<amun::CommandSimulator>();

    // Add each robot to be added to the teleport robot repeated field
    for (auto& [id, robot_state] : robots)
    {
        auto teleport_robot             = std::make_unique<sslsim::TeleportRobot>();
        gameController::BotId* robot_id = new gameController::BotId();
        robot_id->set_id(static_cast<int>(id));

        if (side == gameController::Team::BLUE)
        {
            robot_id->set_team(gameController::Team::BLUE);
        }
        else
        {
            robot_id->set_team(gameController::Team::YELLOW);
        }

        teleport_robot->set_x(static_cast<float>(
            robot_state.global_position().x_meters() * MILLIMETERS_PER_METER));
        teleport_robot->set_y(static_cast<float>(
            robot_state.global_position().y_meters() * MILLIMETERS_PER_METER));
        teleport_robot->set_allocated_id(robot_id);
        teleport_robot->set_present(true);

        teleport_robot->set_orientation(
            static_cast<float>(robot_state.global_orientation().radians()));

        teleport_robot->set_v_x(static_cast<float>(
            robot_state.global_velocity().x_component_meters() * MILLIMETERS_PER_METER));
        teleport_robot->set_v_y(static_cast<float>(
            robot_state.global_velocity().y_component_meters() * MILLIMETERS_PER_METER));
        teleport_robot->set_v_angular(static_cast<float>(
            robot_state.global_angular_velocity().radians_per_second()));

        *(simulator_control->add_teleport_robot()) = *teleport_robot;
    }

    // Send message to simulator to teleport robots
    *(command_simulator->mutable_ssl_control())     = *simulator_control;
    *(simulator_setup_command->mutable_simulator()) = *command_simulator;
    er_force_sim->handleSimulatorSetupCommand(simulator_setup_command);

    if (side == gameController::Team::BLUE)
    {
        blue_primitive_executor_map.clear();
    }
    else
    {
        yellow_primitive_executor_map.clear();
    }

    for (auto& [id, robot_state] : robots)
    {
        if (side == gameController::Team::BLUE)
        {
            auto robot_primitive_executor = std::make_shared<PrimitiveExecutor>(
<<<<<<< HEAD
                primitive_executor_time_step, id, robot_constants, TeamColour::BLUE);
=======
                Duration::fromSeconds(primitive_executor_time_step), robot_constants,
                TeamColour::BLUE, id);
>>>>>>> c280fd5c
            blue_primitive_executor_map.insert({id, robot_primitive_executor});
        }
        else
        {
            auto robot_primitive_executor = std::make_shared<PrimitiveExecutor>(
<<<<<<< HEAD
                primitive_executor_time_step, id, robot_constants, TeamColour::YELLOW);
=======
                Duration::fromSeconds(primitive_executor_time_step), robot_constants,
                TeamColour::YELLOW, id);
>>>>>>> c280fd5c
            yellow_primitive_executor_map.insert({id, robot_primitive_executor});
        }
    }
}

void ErForceSimulator::setYellowRobotPrimitiveSet(
    const TbotsProto::PrimitiveSet& primitive_set_msg,
    std::unique_ptr<TbotsProto::World> world_msg)
{
    auto sim_state                   = getSimulatorState();
    const auto& sim_robots           = sim_state.yellow_robots();
    const auto robot_to_vel_pair_map = getRobotIdToLocalVelocityMap(sim_robots);

    yellow_team_world_msg               = std::move(world_msg);
    const TbotsProto::World world_proto = *yellow_team_world_msg;
    for (auto& [robot_id, primitive] : primitive_set_msg.robot_primitives())
    {
        auto& [local_vel, angular_vel] = robot_to_vel_pair_map.at(robot_id);
        setRobotPrimitive(robot_id, primitive_set_msg, yellow_primitive_executor_map,
                          world_proto, local_vel, angular_vel);
    }
}

void ErForceSimulator::setBlueRobotPrimitiveSet(
    const TbotsProto::PrimitiveSet& primitive_set_msg,
    std::unique_ptr<TbotsProto::World> world_msg)
{
    auto sim_state                   = getSimulatorState();
    const auto& sim_robots           = sim_state.blue_robots();
    const auto robot_to_vel_pair_map = getRobotIdToLocalVelocityMap(sim_robots);

    blue_team_world_msg                 = std::move(world_msg);
    const TbotsProto::World world_proto = *blue_team_world_msg;
    for (auto& [robot_id, primitive] : primitive_set_msg.robot_primitives())
    {
        auto& [local_vel, angular_vel] = robot_to_vel_pair_map.at(robot_id);
        setRobotPrimitive(robot_id, primitive_set_msg, blue_primitive_executor_map,
                          world_proto, local_vel, angular_vel);
    }
}

void ErForceSimulator::setRobotPrimitive(
    RobotId id, const TbotsProto::PrimitiveSet& primitive_set_msg,
    std::unordered_map<unsigned int, std::shared_ptr<PrimitiveExecutor>>&
        robot_primitive_executor_map,
    const TbotsProto::World& world_msg, const Vector& local_velocity,
    const AngularVelocity angular_velocity)
{
    // Set to NEG_X because the world msg in this simulator is normalized
    // correctly
    auto robot_primitive_executor_iter = robot_primitive_executor_map.find(id);

    if (robot_primitive_executor_iter != robot_primitive_executor_map.end())
    {
<<<<<<< HEAD
        auto robot_primitive_executor = robot_primitive_executor_iter->second;
        unsigned int robot_id         = robot_primitive_executor_iter->first;

        const auto& friendly_robots = world_msg.friendly_team().team_robots();
        const auto robot_proto_it =
            std::find_if(friendly_robots.begin(), friendly_robots.end(),
                         [&](const auto& robot) { return robot.id() == robot_id; });
        if (robot_proto_it != friendly_robots.end())
        {
            robot_primitive_executor->updatePrimitiveSet(robot_id, primitive_set_msg);
            robot_primitive_executor->updateWorld(world_msg);
            // TODO:
//            robot_primitive_executor->updateLocalVelocity(local_velocity);
        }
        else
        {
            LOG(WARNING) << "Robot with ID " << id
                         << " not included in world proto message" << std::endl;
        }
=======
        auto primitive_executor = robot_primitive_executor_iter->second;
        primitive_executor->updatePrimitiveSet(primitive_set_msg);
        primitive_executor->updateWorld(world_msg);
        primitive_executor->updateVelocity(local_velocity, angular_velocity);
>>>>>>> c280fd5c
    }
    else
    {
        LOG(WARNING) << "Primitive Executor for robot with ID " << id << " not found"
                     << std::endl;
    }
}

SSLSimulationProto::RobotControl ErForceSimulator::updateSimulatorRobots(
    std::unordered_map<unsigned int, std::shared_ptr<PrimitiveExecutor>>&
        robot_primitive_executor_map,
    const TbotsProto::World& world_msg, gameController::Team side)
{
    SSLSimulationProto::RobotControl robot_control;

    auto sim_state = getSimulatorState();
    std::map<RobotId, std::pair<Vector, Angle>> current_velocity_map;
    if (side == gameController::Team::BLUE)
    {
        const auto& sim_robots = sim_state.blue_robots();
        current_velocity_map   = getRobotIdToLocalVelocityMap(sim_robots);
    }
    else
    {
        const auto& sim_robots = sim_state.yellow_robots();
        current_velocity_map   = getRobotIdToLocalVelocityMap(sim_robots);
    }

    for (auto& primitive_executor_with_id : robot_primitive_executor_map)
    {
        unsigned int robot_id    = primitive_executor_with_id.first;
        auto& primitive_executor = primitive_executor_with_id.second;
        std::unique_ptr<TbotsProto::DirectControlPrimitive> direct_control;

        if (ramping)
        {
<<<<<<< HEAD
            auto& primitive_executor = primitive_executor_with_id.second;
            // Set to NEG_X because the world msg in this simulator is
            // normalized correctly
            auto direct_control = primitive_executor->stepPrimitive(
                robot_id, RobotState(robot_proto_it->current_state()));

            auto command = *getRobotCommandFromDirectControl(
                robot_id, std::move(direct_control), robot_constants);
            *(robot_control.mutable_robot_commands()->Add()) = command;
=======
            auto direct_control_no_ramp = primitive_executor->stepPrimitive();
            direct_control              = getRampedVelocityPrimitive(
                current_velocity_map.at(robot_id).first,
                current_velocity_map.at(robot_id).second, *direct_control_no_ramp,
                primitive_executor_time_step);
>>>>>>> c280fd5c
        }
        else
        {
            direct_control = primitive_executor->stepPrimitive();
        }

        auto command = *getRobotCommandFromDirectControl(
            robot_id, std::move(direct_control), robot_constants);
        *(robot_control.mutable_robot_commands()->Add()) = command;
    }
    return robot_control;
}

std::unique_ptr<TbotsProto::DirectControlPrimitive>
ErForceSimulator::getRampedVelocityPrimitive(
    const Vector current_local_velocity,
    const AngularVelocity current_local_angular_velocity,
    TbotsProto::DirectControlPrimitive& target_velocity_primitive,
    const double& time_to_ramp)
{
    TbotsProto::MotorControl_DirectVelocityControl direct_velocity =
        target_velocity_primitive.motor_control().direct_velocity_control();

    // getting the target wheel velocity
    EuclideanSpace_t target_euclidean_velocity = {
        -direct_velocity.velocity().y_component_meters(),
        direct_velocity.velocity().x_component_meters(),
        direct_velocity.angular_velocity().radians_per_second()};

    WheelSpace_t target_wheel_velocity =
        euclidean_to_four_wheel.getWheelVelocity(target_euclidean_velocity);

    // getting the current wheel velocity
    EuclideanSpace_t current_euclidean_velocity = {
        -current_local_velocity.y(), current_local_velocity.x(),
        current_local_angular_velocity.toRadians()};

    WheelSpace_t current_wheel_velocity =
        euclidean_to_four_wheel.getWheelVelocity(current_euclidean_velocity);

    WheelSpace_t ramped_four_wheel = euclidean_to_four_wheel.rampWheelVelocity(
        current_wheel_velocity, target_wheel_velocity, time_to_ramp);

    EuclideanSpace_t ramped_euclidean =
        euclidean_to_four_wheel.getEuclideanVelocity(ramped_four_wheel);

    auto mutable_direct_velocity = target_velocity_primitive.mutable_motor_control()
                                       ->mutable_direct_velocity_control();
    *(mutable_direct_velocity->mutable_velocity()) =
        *createVectorProto({ramped_euclidean[1], -ramped_euclidean[0]});
    *(mutable_direct_velocity->mutable_angular_velocity()) =
        *createAngularVelocityProto(AngularVelocity::fromRadians(ramped_euclidean[2]));

    return std::make_unique<TbotsProto::DirectControlPrimitive>(
        target_velocity_primitive);
}

void ErForceSimulator::stepSimulation(const Duration& time_step)
{
    current_time = current_time + time_step;

    SSLSimulationProto::RobotControl yellow_robot_control =
        updateSimulatorRobots(yellow_primitive_executor_map, *yellow_team_world_msg,
                              gameController::Team::YELLOW);

    SSLSimulationProto::RobotControl blue_robot_control = updateSimulatorRobots(
        blue_primitive_executor_map, *blue_team_world_msg, gameController::Team::BLUE);

    auto yellow_radio_responses =
        er_force_sim->acceptYellowRobotControlCommand(yellow_robot_control);
    auto blue_radio_responses =
        er_force_sim->acceptBlueRobotControlCommand(blue_robot_control);

    blue_robot_with_ball.reset();
    yellow_robot_with_ball.reset();

    for (const auto& response : yellow_radio_responses)
    {
        if (response.has_ball_detected() && response.ball_detected())
        {
            yellow_robot_with_ball = response.id();
        }
    }

    for (const auto& response : blue_radio_responses)
    {
        if (response.has_ball_detected() && response.ball_detected())
        {
            blue_robot_with_ball = response.id();
        }
    }

    er_force_sim->stepSimulation(time_step.toSeconds());

    frame_number++;
}

std::vector<TbotsProto::RobotStatus> ErForceSimulator::getBlueRobotStatuses() const
{
    std::vector<TbotsProto::RobotStatus> robot_statuses;
    auto robot_status = TbotsProto::RobotStatus();
    auto power_status = TbotsProto::PowerStatus();

    if (blue_robot_with_ball.has_value())
    {
        robot_status.set_robot_id(blue_robot_with_ball.value());
        power_status.set_breakbeam_tripped(true);
    }
    else
    {
        robot_status.clear_robot_id();
        power_status.set_breakbeam_tripped(false);
    }

    *(robot_status.mutable_power_status()) = power_status;
    robot_statuses.push_back(robot_status);

    return robot_statuses;
}

std::vector<TbotsProto::RobotStatus> ErForceSimulator::getYellowRobotStatuses() const
{
    std::vector<TbotsProto::RobotStatus> robot_statuses;
    auto robot_status = TbotsProto::RobotStatus();
    auto power_status = TbotsProto::PowerStatus();

    if (yellow_robot_with_ball.has_value())
    {
        robot_status.set_robot_id(yellow_robot_with_ball.value());
        power_status.set_breakbeam_tripped(true);
    }
    else
    {
        robot_status.clear_robot_id();
        power_status.set_breakbeam_tripped(false);
    }

    *(robot_status.mutable_power_status()) = power_status;
    robot_statuses.push_back(robot_status);

    return robot_statuses;
}

std::vector<SSLProto::SSL_WrapperPacket> ErForceSimulator::getSSLWrapperPackets() const
{
    return er_force_sim->getWrapperPackets();
}

world::SimulatorState ErForceSimulator::getSimulatorState() const
{
    return er_force_sim->getSimulatorState();
}

Field ErForceSimulator::getField() const
{
    return field;
}

Timestamp ErForceSimulator::getTimestamp() const
{
    return current_time;
}

void ErForceSimulator::resetCurrentTime()
{
    current_time = Timestamp::fromSeconds(0);
}

std::map<RobotId, std::pair<Vector, AngularVelocity>>
ErForceSimulator::getRobotIdToLocalVelocityMap(
    const google::protobuf::RepeatedPtrField<world::SimRobot>& sim_robots)
{
    std::map<RobotId, std::pair<Vector, AngularVelocity>> robot_to_local_velocity;
    for (const auto& sim_robot : sim_robots)
    {
        const Vector local_vel =
            globalToLocalVelocity(Vector(sim_robot.v_x(), sim_robot.v_y()),
                                  Angle::fromRadians(sim_robot.angle()));
        const AngularVelocity angular_vel       = Angle::fromRadians(sim_robot.r_z());
        robot_to_local_velocity[sim_robot.id()] = {local_vel, angular_vel};
    }
    return robot_to_local_velocity;
}<|MERGE_RESOLUTION|>--- conflicted
+++ resolved
@@ -281,23 +281,15 @@
         if (side == gameController::Team::BLUE)
         {
             auto robot_primitive_executor = std::make_shared<PrimitiveExecutor>(
-<<<<<<< HEAD
-                primitive_executor_time_step, id, robot_constants, TeamColour::BLUE);
-=======
                 Duration::fromSeconds(primitive_executor_time_step), robot_constants,
                 TeamColour::BLUE, id);
->>>>>>> c280fd5c
             blue_primitive_executor_map.insert({id, robot_primitive_executor});
         }
         else
         {
             auto robot_primitive_executor = std::make_shared<PrimitiveExecutor>(
-<<<<<<< HEAD
-                primitive_executor_time_step, id, robot_constants, TeamColour::YELLOW);
-=======
                 Duration::fromSeconds(primitive_executor_time_step), robot_constants,
                 TeamColour::YELLOW, id);
->>>>>>> c280fd5c
             yellow_primitive_executor_map.insert({id, robot_primitive_executor});
         }
     }
@@ -352,32 +344,10 @@
 
     if (robot_primitive_executor_iter != robot_primitive_executor_map.end())
     {
-<<<<<<< HEAD
-        auto robot_primitive_executor = robot_primitive_executor_iter->second;
-        unsigned int robot_id         = robot_primitive_executor_iter->first;
-
-        const auto& friendly_robots = world_msg.friendly_team().team_robots();
-        const auto robot_proto_it =
-            std::find_if(friendly_robots.begin(), friendly_robots.end(),
-                         [&](const auto& robot) { return robot.id() == robot_id; });
-        if (robot_proto_it != friendly_robots.end())
-        {
-            robot_primitive_executor->updatePrimitiveSet(robot_id, primitive_set_msg);
-            robot_primitive_executor->updateWorld(world_msg);
-            // TODO:
-//            robot_primitive_executor->updateLocalVelocity(local_velocity);
-        }
-        else
-        {
-            LOG(WARNING) << "Robot with ID " << id
-                         << " not included in world proto message" << std::endl;
-        }
-=======
         auto primitive_executor = robot_primitive_executor_iter->second;
         primitive_executor->updatePrimitiveSet(primitive_set_msg);
         primitive_executor->updateWorld(world_msg);
         primitive_executor->updateVelocity(local_velocity, angular_velocity);
->>>>>>> c280fd5c
     }
     else
     {
@@ -414,23 +384,11 @@
 
         if (ramping)
         {
-<<<<<<< HEAD
-            auto& primitive_executor = primitive_executor_with_id.second;
-            // Set to NEG_X because the world msg in this simulator is
-            // normalized correctly
-            auto direct_control = primitive_executor->stepPrimitive(
-                robot_id, RobotState(robot_proto_it->current_state()));
-
-            auto command = *getRobotCommandFromDirectControl(
-                robot_id, std::move(direct_control), robot_constants);
-            *(robot_control.mutable_robot_commands()->Add()) = command;
-=======
             auto direct_control_no_ramp = primitive_executor->stepPrimitive();
             direct_control              = getRampedVelocityPrimitive(
                 current_velocity_map.at(robot_id).first,
                 current_velocity_map.at(robot_id).second, *direct_control_no_ramp,
                 primitive_executor_time_step);
->>>>>>> c280fd5c
         }
         else
         {
