--- conflicted
+++ resolved
@@ -13,15 +13,9 @@
     void SetUp() override
     {
         simulator_config = std::make_shared<const SimulatorConfig>();
-<<<<<<< HEAD
-        simulator =
-            std::make_shared<Simulator>(Field::createSSLDivisionBField(), robot_constants,
-                                        wheel_constants, simulator_config);
-=======
         simulator        = std::make_shared<Simulator>(Field::createSSLDivisionBField(),
                                                 simulator_config);
         simulator->resetCurrentFirmwareTime();
->>>>>>> a7a2d62a
     }
 
     std::shared_ptr<Simulator> simulator;
