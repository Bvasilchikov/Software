--- conflicted
+++ resolved
@@ -12,7 +12,6 @@
 #include "proto/robot_crash_msg.pb.h"
 #include "proto/robot_log_msg.pb.h"
 #include "proto/robot_status_msg.pb.h"
-#include "proto/visualization.pb.h"
 #include "proto/ssl_gc_referee_message.pb.h"
 #include "proto/ssl_vision_wrapper.pb.h"
 #include "proto/tbots_software_msgs.pb.h"
@@ -121,7 +120,6 @@
         .def("normalize", py::overload_cast<>(&Vector::normalize, py::const_))
         .def("normalize", py::overload_cast<double>(&Vector::normalize, py::const_))
         .def("rotate", &Vector::rotate)
-        .def("createFromAngle", &Vector::createFromAngle)
         .def("orientation", &Vector::orientation)
         .def("dot", &Vector::dot)
         // Overloaded
@@ -326,13 +324,8 @@
         .def("field", &World::field);
 
     // Listeners
-<<<<<<< HEAD
-    declareThreadedProtoUdpListener<TbotsProto::HRVOVisualization>(m, "HRVOVisualization");
-    declareThreadedProtoUdpListener<TbotsProto::SerializedProto>(m, "Serialized");
-=======
     declareThreadedProtoUdpListener<TbotsProto::HRVOVisualization>(m,
                                                                    "HRVOVisualization");
->>>>>>> c280fd5c
     declareThreadedProtoUdpListener<SSLProto::Referee>(m, "SSLReferee");
     declareThreadedProtoUdpListener<TbotsProto::RobotStatus>(m, "RobotStatus");
     declareThreadedProtoUdpListener<TbotsProto::RobotLog>(m, "RobotLog");
