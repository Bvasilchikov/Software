#include "software/world/ball.h"

#include <cmath>

#include "shared/constants.h"
#include "software/geom/algorithms/almost_equal.h"
#include "software/geom/algorithms/distance.h"
#include "software/physics/physics.h"

Ball::Ball(const Point &position, const Vector &velocity, const Timestamp &timestamp,
           const Vector &acceleration)
    : Ball(BallState(position, velocity), timestamp, acceleration)
{
}

Ball::Ball(const BallState &initial_state, const Timestamp &timestamp,
           const Vector &acceleration)
    : current_state_(initial_state), timestamp_(timestamp), acceleration_(acceleration)
{
}

Ball::Ball(const TbotsProto::Ball &ball_proto)
    : current_state_(BallState(ball_proto.current_state())),
      timestamp_(Timestamp::fromTimestampProto(ball_proto.timestamp()))
{
}

BallState Ball::currentState() const
{
    return current_state_;
}

void Ball::updateState(const BallState &new_state, const Timestamp &new_timestamp,
                       const Vector &new_acceleration)
{
    if (new_timestamp < timestamp())
    {
        throw std::invalid_argument(
            "Error: Trying to update ball state using a state older than the current state");
    }
    current_state_ = new_state;
    timestamp_     = new_timestamp;
    acceleration_  = new_acceleration;
}

Timestamp Ball::timestamp() const
{
    return timestamp_;
}

Point Ball::position() const
{
    return current_state_.position();
}

Vector Ball::velocity() const
{
    return current_state_.velocity();
}

Vector Ball::acceleration() const
{
    return acceleration_;
}

BallState Ball::estimateFutureState(const Duration &duration_in_future) const
{
    Duration effective_duration(duration_in_future);

    Vector future_velocity = calculateFutureVelocity(current_state_.velocity(),
                                                     acceleration_, duration_in_future);

    bool velocities_in_opposite_direction =
        std::abs(future_velocity.cross(current_state_.velocity())) < 1e-6;


    if (acceleration_.length() > 0 && velocities_in_opposite_direction)
    {
        // this is the time it takes for velocity to accelerate to a stop
        effective_duration = Duration::fromSeconds(current_state_.velocity().length() /
                                                   acceleration_.length());

        future_velocity = Vector();
    }

    const Point future_position =
        calculateFuturePosition(current_state_.position(), current_state_.velocity(),
                                acceleration_, effective_duration);

    return BallState(future_position, future_velocity);
}

<<<<<<< HEAD
std::optional<Duration> Ball::getTimeToMoveDistance(const double distance) const
{
    double a = -1 * std::max(1e-6, acceleration_.length());

    double descriminant =
        std::pow(current_state_.velocity().length(), 2) + 2 * a * distance;

    if (descriminant < 0)
    {
        return {};
    }

    // solving for t using quadratic formula applied to kinematic equation
    double t_total = (-current_state_.velocity().length() + std::sqrt(descriminant)) / a;

    return Duration::fromSeconds(t_total);
}

bool Ball::hasBallBeenKicked(const Angle &expected_kick_direction,
                             double min_kick_speed) const
=======
bool Ball::hasBallBeenKicked(const Angle &expected_kick_direction, double min_kick_speed,
                             const Angle &max_angle_difference) const
>>>>>>> c280fd5c
{
    Angle kick_orientation_difference =
        velocity().orientation().minDiff(expected_kick_direction);

    return (kick_orientation_difference.abs() < max_angle_difference &&
            velocity().length() >= min_kick_speed);
}

bool Ball::operator==(const Ball &other) const
{
    return this->position() == other.position() && this->velocity() == other.velocity();
}

bool Ball::operator!=(const Ball &other) const
{
    return !(*this == other);
}<|MERGE_RESOLUTION|>--- conflicted
+++ resolved
@@ -1,10 +1,6 @@
 #include "software/world/ball.h"
 
-#include <cmath>
-
 #include "shared/constants.h"
-#include "software/geom/algorithms/almost_equal.h"
-#include "software/geom/algorithms/distance.h"
 #include "software/physics/physics.h"
 
 Ball::Ball(const Point &position, const Vector &velocity, const Timestamp &timestamp,
@@ -65,56 +61,17 @@
 
 BallState Ball::estimateFutureState(const Duration &duration_in_future) const
 {
-    Duration effective_duration(duration_in_future);
-
-    Vector future_velocity = calculateFutureVelocity(current_state_.velocity(),
-                                                     acceleration_, duration_in_future);
-
-    bool velocities_in_opposite_direction =
-        std::abs(future_velocity.cross(current_state_.velocity())) < 1e-6;
-
-
-    if (acceleration_.length() > 0 && velocities_in_opposite_direction)
-    {
-        // this is the time it takes for velocity to accelerate to a stop
-        effective_duration = Duration::fromSeconds(current_state_.velocity().length() /
-                                                   acceleration_.length());
-
-        future_velocity = Vector();
-    }
-
     const Point future_position =
         calculateFuturePosition(current_state_.position(), current_state_.velocity(),
-                                acceleration_, effective_duration);
+                                acceleration_, duration_in_future);
+    const Vector future_velocity = calculateFutureVelocity(
+        current_state_.velocity(), acceleration_, duration_in_future);
 
     return BallState(future_position, future_velocity);
 }
 
-<<<<<<< HEAD
-std::optional<Duration> Ball::getTimeToMoveDistance(const double distance) const
-{
-    double a = -1 * std::max(1e-6, acceleration_.length());
-
-    double descriminant =
-        std::pow(current_state_.velocity().length(), 2) + 2 * a * distance;
-
-    if (descriminant < 0)
-    {
-        return {};
-    }
-
-    // solving for t using quadratic formula applied to kinematic equation
-    double t_total = (-current_state_.velocity().length() + std::sqrt(descriminant)) / a;
-
-    return Duration::fromSeconds(t_total);
-}
-
-bool Ball::hasBallBeenKicked(const Angle &expected_kick_direction,
-                             double min_kick_speed) const
-=======
 bool Ball::hasBallBeenKicked(const Angle &expected_kick_direction, double min_kick_speed,
                              const Angle &max_angle_difference) const
->>>>>>> c280fd5c
 {
     Angle kick_orientation_difference =
         velocity().orientation().minDiff(expected_kick_direction);
