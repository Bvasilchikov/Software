#include "control_executor.h"

#include <utility>

ControlExecutor::ControlExecutor(std::shared_ptr<Charger> charger,
                                 std::shared_ptr<Chicker> chicker,
                                 std::shared_ptr<Geneva> geneva)
    : charger(std::move(charger)), chicker(std::move(chicker)), geneva(std::move(geneva))
{
}

void ControlExecutor::execute(const TbotsProto_PowerControl& control)
{
    switch (control.chicker.which_chicker_command)
    {
        case TbotsProto_PowerControl_ChickerControl_kick_speed_m_per_s_tag:
            detachInterrupt(digitalPinToInterrupt(BREAK_BEAM_PIN));
            chicker->setKickSpeedMPerS(
                control.chicker.chicker_command.kick_speed_m_per_s);
<<<<<<< HEAD
            charger->setChargeDoneCallbackOnce(&chicker->kick);
            if (control.geneva_slot != geneva->getCurrentSlot())
            {
                geneva->setRotationDoneCallbackOnce(&charger->chargeCapacitors);
                geneva->setSlot(control.geneva_slot);
=======
            if (control.geneva.angle_deg != geneva->getCurrentAngle())
            {
                geneva->setRotationDoneCallbackOnce(&chicker->kick);
                geneva->setAngle(control.geneva.angle_deg);
>>>>>>> 4eb9539e
            }
            else
            {
                chicker->kick();
            }
            break;
        case TbotsProto_PowerControl_ChickerControl_chip_distance_meters_tag:
            detachInterrupt(digitalPinToInterrupt(BREAK_BEAM_PIN));
            chicker->setChipDistanceMeters(
                control.chicker.chicker_command.chip_distance_meters);
            chicker->chip();
            break;
        case TbotsProto_PowerControl_ChickerControl_auto_chip_or_kick_tag:
            detachInterrupt(digitalPinToInterrupt(BREAK_BEAM_PIN));
            switch (
                control.chicker.chicker_command.auto_chip_or_kick.which_auto_chip_or_kick)
            {
                case TbotsProto_AutoChipOrKick_autokick_speed_m_per_s_tag:
                    chicker->setKickSpeedMPerS(
                        control.chicker.chicker_command.auto_chip_or_kick
                            .auto_chip_or_kick.autokick_speed_m_per_s);
<<<<<<< HEAD
                    charger->setChargeDoneCallbackOnce(&chicker->autokick);
                    if (control.geneva_slot != geneva->getCurrentSlot())
                    {
                        geneva->setRotationDoneCallbackOnce(&charger->chargeCapacitors);
                        geneva->setSlot(control.geneva_slot);
=======
                    if (control.geneva.angle_deg != geneva->getCurrentAngle())
                    {
			geneva->setRotationDoneCallbackOnce(&chicker->autokick);
                        geneva->setAngle(control.geneva.angle_deg);
>>>>>>> 4eb9539e
                    }
                    else
                    {
                        chicker->autokick();
                    }
                    break;
                case TbotsProto_AutoChipOrKick_autochip_distance_meters_tag:
                    chicker->setChipDistanceMeters(
                        control.chicker.chicker_command.auto_chip_or_kick
                            .auto_chip_or_kick.autochip_distance_meters);
                    chicker->autochip();
                    break;
                default:
                    break;
            }
            break;
        default:
            switch (control.charge_mode)
            {
                case TbotsProto_PowerControl_ChargeMode_CHARGE:
                    charger->chargeCapacitors();
                    break;
                case TbotsProto_PowerControl_ChargeMode_DISCHARGE:
                case TbotsProto_PowerControl_ChargeMode_FLOAT:
                default:
                    break;
            }
            geneva->setSlot(control.geneva_slot);
            break;
    }
}<|MERGE_RESOLUTION|>--- conflicted
+++ resolved
@@ -17,18 +17,10 @@
             detachInterrupt(digitalPinToInterrupt(BREAK_BEAM_PIN));
             chicker->setKickSpeedMPerS(
                 control.chicker.chicker_command.kick_speed_m_per_s);
-<<<<<<< HEAD
-            charger->setChargeDoneCallbackOnce(&chicker->kick);
             if (control.geneva_slot != geneva->getCurrentSlot())
             {
                 geneva->setRotationDoneCallbackOnce(&charger->chargeCapacitors);
                 geneva->setSlot(control.geneva_slot);
-=======
-            if (control.geneva.angle_deg != geneva->getCurrentAngle())
-            {
-                geneva->setRotationDoneCallbackOnce(&chicker->kick);
-                geneva->setAngle(control.geneva.angle_deg);
->>>>>>> 4eb9539e
             }
             else
             {
@@ -50,18 +42,10 @@
                     chicker->setKickSpeedMPerS(
                         control.chicker.chicker_command.auto_chip_or_kick
                             .auto_chip_or_kick.autokick_speed_m_per_s);
-<<<<<<< HEAD
-                    charger->setChargeDoneCallbackOnce(&chicker->autokick);
                     if (control.geneva_slot != geneva->getCurrentSlot())
                     {
                         geneva->setRotationDoneCallbackOnce(&charger->chargeCapacitors);
                         geneva->setSlot(control.geneva_slot);
-=======
-                    if (control.geneva.angle_deg != geneva->getCurrentAngle())
-                    {
-			geneva->setRotationDoneCallbackOnce(&chicker->autokick);
-                        geneva->setAngle(control.geneva.angle_deg);
->>>>>>> 4eb9539e
                     }
                     else
                     {
