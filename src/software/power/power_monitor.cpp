#include "power_monitor.h"

#include <Wire.h>

<<<<<<< HEAD
#include "pins.h"

PowerMonitor::PowerMonitor()
{
    Wire.begin(13, 14);
=======
PowerMonitor::PowerMonitor()
{
    Wire.begin(PM_SDA, PM_SCL);
>>>>>>> 30971f4a

    monitor = std::make_shared<LTC4151>();
    monitor->init(LTC4151::L, LTC4151::L);
}

float PowerMonitor::getBatteryVoltage()
{
    return static_cast<float>(monitor->getInputVoltage());
}

float PowerMonitor::getCurrentDrawAmp()
{
    return static_cast<float>(monitor->getLoadCurrent(RESISTANCE_OHMS) / 1000.0);
}<|MERGE_RESOLUTION|>--- conflicted
+++ resolved
@@ -2,17 +2,9 @@
 
 #include <Wire.h>
 
-<<<<<<< HEAD
-#include "pins.h"
-
 PowerMonitor::PowerMonitor()
 {
     Wire.begin(13, 14);
-=======
-PowerMonitor::PowerMonitor()
-{
-    Wire.begin(PM_SDA, PM_SCL);
->>>>>>> 30971f4a
 
     monitor = std::make_shared<LTC4151>();
     monitor->init(LTC4151::L, LTC4151::L);
