--- conflicted
+++ resolved
@@ -20,12 +20,6 @@
      */
     static void chargeCapacitors();
     /**
-     * Sets up a callback for when charging is done. This callback is only called once
-     *
-     * @param charge_done_callback callback function to set
-     */
-    void setChargeDoneCallbackOnce(void (*charge_done_callback)());
-    /**
      * Returns the voltage of the capacitors
      *
      * @return voltage of capacitors
@@ -39,22 +33,7 @@
     bool getFlybackFault();
 
    private:
-<<<<<<< HEAD
-    /**
-     * Isr called by the charge timer. We don't use an interrupt on the CHRG_DONE pin
-     * due to it firing too early. This checks the flyback status and also calls the
-     * charge_done_callback.
-     */
-    static void chargeDone();
-    static hw_timer_t* charge_timer;
-    static void (*volatile charge_done_callback)();
-    static constexpr uint32_t CHARGE_TIME_SECONDS = 3 * MICROSECONDS_IN_SECOND;
-    static constexpr float RESOLUTION             = 4096.0;
-    static constexpr float SCALE_VOLTAGE          = 3.3;
-    static volatile bool flyback_fault;
-=======
     static constexpr float VOLTAGE_DIVIDER = 1003.0 / 13.0;
     static constexpr float RESOLUTION      = 4096.0;
     static constexpr float SCALE_VOLTAGE   = 3.3;
->>>>>>> fe7b981a
 };