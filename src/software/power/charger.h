--- conflicted
+++ resolved
@@ -33,16 +33,11 @@
 
    private:
     static void chargeDone();
-<<<<<<< HEAD
     static hw_timer_t* charge_timer;
     static void (*volatile charge_done_callback)();
     static constexpr uint32_t CHARGE_TIME_MICROSECONDS = 3 * MICROSECONDS_IN_SECOND;
-    static constexpr float RESOLUTION                  = 4096.0;
-    static constexpr float SCALE_VOLTAGE               = 3.3;
-=======
     static constexpr float VOLTAGE_DIVIDER        = 1003.0/13.0; 
     static constexpr float RESOLUTION             = 4096.0;
     static constexpr float SCALE_VOLTAGE          = 3.3;
->>>>>>> 4eb9539e
     static volatile bool flyback_fault;
 };