--- conflicted
+++ resolved
@@ -1,35 +1,11 @@
 #include "charger.h"
 
-<<<<<<< HEAD
-hw_timer_t* Charger::charge_timer                          = nullptr;
-volatile bool Charger::flyback_fault                       = false;
-void (*volatile IRAM_ATTR Charger::charge_done_callback)() = NULL;
-
-=======
->>>>>>> fe7b981a
 Charger::Charger()
 {
     pinMode(HV_SENSE, INPUT);
     pinMode(FLYBACK_FAULT, INPUT);
     pinMode(CHRG_DONE, INPUT);
     pinMode(CHRG, OUTPUT);
-<<<<<<< HEAD
-
-    charge_timer = timerBegin(CHARGE_TIMER, 80, true);
-    timerAttachInterrupt(charge_timer, &chargeDone, true);
-}
-
-void IRAM_ATTR Charger::chargeDone()
-{
-    flyback_fault = digitalRead(FLYBACK_FAULT);
-    if (charge_done_callback)
-    {
-        charge_done_callback();
-        charge_done_callback = NULL;
-    }
-    digitalWrite(CHRG, LOW);
-=======
->>>>>>> fe7b981a
 }
 
 void Charger::chargeCapacitors()
@@ -37,29 +13,12 @@
     if (!digitalRead(FLYBACK_FAULT))
     {
         digitalWrite(CHRG, HIGH);
-
-        timerWrite(charge_timer, 0);
-        timerAlarmWrite(charge_timer, CHARGE_TIME_SECONDS, false);
-        timerAlarmEnable(charge_timer);
     }
 }
 
-<<<<<<< HEAD
-void Charger::dischargeCapacitors()
-{
-    digitalWrite(CHRG, LOW);
-}
-
-void Charger::setChargeDoneCallbackOnce(void (*charge_done_callback)())
-{
-    Charger::charge_done_callback = charge_done_callback;
-}
-
-=======
->>>>>>> fe7b981a
 float Charger::getCapacitorVoltage()
 {
-    return analogRead(HV_SENSE) / RESOLUTION * SCALE_VOLTAGE;
+    return analogRead(HV_SENSE) / RESOLUTION * SCALE_VOLTAGE * VOLTAGE_DIVIDER;
 }
 
 bool Charger::getFlybackFault()
