--- conflicted
+++ resolved
@@ -33,11 +33,7 @@
         digitalWrite(CHRG, HIGH);
 
         timerWrite(charge_timer, 0);
-<<<<<<< HEAD
-        timerAlarmWrite(charge_timer, CHARGE_TIME_SECONDS, false);
-=======
         timerAlarmWrite(charge_timer, CHARGE_TIME_MICROSECONDS, false);
->>>>>>> 30971f4a
         timerAlarmEnable(charge_timer);
     }
 }
