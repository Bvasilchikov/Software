--- conflicted
+++ resolved
@@ -14,65 +14,14 @@
     log_output.reset(new ThreadedProtoUdpSender<TbotsProto::RobotLog>(
         std::string(ROBOT_MULTICAST_CHANNELS.at(channel)) + "%" + interface,
         ROBOT_LOGS_PORT, true));
-<<<<<<< HEAD
-    serialized_proto_log_output.reset(new ThreadedProtoUdpSender<TbotsProto::HRVOVisualization>(
-                            std::string(ROBOT_MULTICAST_CHANNELS.at(channel)) + "%" + interface,
-                            SERIALIZED_PROTO_LOGS_PORT, true));
-=======
 
     log_visualize_output.reset(new ThreadedProtoUdpSender<TbotsProto::HRVOVisualization>(
         std::string(ROBOT_MULTICAST_CHANNELS.at(channel)) + "%" + interface,
         HRVO_VISUALIZATION_PORT, true));
->>>>>>> c280fd5c
 }
 
 void NetworkSink::sendToNetwork(g3::LogMessageMover log_entry)
 {
-<<<<<<< HEAD
-    auto level = log_entry.get()._level;
-//    LOG(INFO) << "receiving level " << level.value;
-
-   if (level.value == VISUALIZE.value)
-   {
-       auto log_msg_proto = std::make_unique<TbotsProto::HRVOVisualization>();
-       std::string msg       = log_entry.get().message();
-       size_t file_name_pos  = msg.find(TYPE_DELIMITER);
-       std::string file_name = msg.substr(0, file_name_pos);
-
-       size_t proto_type_name_pos = msg.find(TYPE_DELIMITER, file_name_pos + 1);
-       std::string proto_type_name =
-           msg.substr(file_name_pos + TYPE_DELIMITER.length(),
-                      proto_type_name_pos - TYPE_DELIMITER.length());
-       std::string serialized_proto =
-           msg.substr(proto_type_name_pos + TYPE_DELIMITER.length());
-//       LOG(INFO) << "Received log visualize " << proto_type_name;
-       if (proto_type_name == "TbotsProto.HRVOVisualization")
-       {
-//           LOG(INFO) << "Parsing a HRVOVisualization";
-           log_msg_proto->ParseFromString(serialized_proto);
-
-           serialized_proto_log_output->sendProto(*log_msg_proto);
-//           LOG(INFO) << "Sent a HRVO Visualization";
-       } 
-   }
-   else
-   {
-        auto log_msg_proto = std::make_unique<TbotsProto::RobotLog>();
-        TbotsProto::LogLevel log_level_proto;
-
-        if (TbotsProto::LogLevel_Parse(log_entry.get().level(), &log_level_proto))
-        {
-            log_msg_proto->set_log_msg(log_entry.get().message());
-            log_msg_proto->set_robot_id(robot_id);
-            log_msg_proto->set_log_level(log_level_proto);
-            log_msg_proto->set_file_name(log_entry.get().file());
-            log_msg_proto->set_line_number(
-                static_cast<uint32_t>(std::stoul(log_entry.get().line())));
-
-            log_output->sendProto(*log_msg_proto);
-        }
-   } 
-=======
     g3::LogMessage new_log = log_entry.get();
     for (const g3::LogMessage& log : log_merger.log(new_log))
     {
@@ -134,5 +83,4 @@
 
         log_output->sendProto(*log_msg_proto);
     }
->>>>>>> c280fd5c
 }