--- conflicted
+++ resolved
@@ -109,17 +109,12 @@
     ],
     hdrs = [
         "network_sink.h",
-        "custom_logging_levels.h",
-        "constants.h",
     ],
     deps = [
         ":log_merger",
         "//proto:tbots_cc_proto",
         "//proto:visualization_cc_proto",
-<<<<<<< HEAD
-=======
         "//proto/message_translation:tbots_protobuf",
->>>>>>> c280fd5c
         "//shared:constants",
         "//software/logger:plotjuggler_sink",
         "//software/networking:threaded_proto_udp_sender",
@@ -142,7 +137,6 @@
         "//shared:constants",
         "//software/networking:threaded_udp_sender",
         "@g3log",
-        ":logger",
     ],
 )
 
@@ -154,7 +148,6 @@
     hdrs = [
         "custom_logging_levels.h",
         "protobuf_sink.h",
-        "constants.h",
     ],
     deps = [
         "//proto:any_cc_proto",
