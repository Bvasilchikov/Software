--- conflicted
+++ resolved
@@ -20,23 +20,6 @@
 
     if (level.value == VISUALIZE.value)
     {
-<<<<<<< HEAD
-        std::string msg = log_entry.get().message();
-        size_t pos      = msg.find(TYPE_DELIMITER);
-
-        std::string proto_type_name  = msg.substr(0, pos);
-        std::string serialized_proto = msg.substr(pos + TYPE_DELIMITER.length());
-
-        // If we don't already have a unix sender for this type, let's create it
-        if (unix_senders_.count(proto_type_name) == 0)
-        {
-            unix_senders_[proto_type_name] = std::make_unique<ThreadedUnixSender>(
-                runtime_dir_ + "/" + proto_type_name);
-        }
-
-        // Send the protobuf
-        unix_senders_[proto_type_name]->sendString(serialized_proto);
-=======
         std::string msg       = log_entry.get().message();
         size_t file_name_pos  = msg.find(TYPE_DELIMITER);
         std::string file_name = msg.substr(0, file_name_pos);
@@ -64,7 +47,6 @@
 
         // Send the protobuf
         unix_senders_[file_name]->sendString(serialized_proto);
->>>>>>> b2da8056
     }
     else
     {
