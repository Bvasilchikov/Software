--- conflicted
+++ resolved
@@ -9,27 +9,6 @@
 static constexpr unsigned int ROBOT_DEBOUNCE_DURATION_MILLISECONDS = 200;
 
 // Unix Socket Paths
-<<<<<<< HEAD
-const std::string TACTIC_OVERRIDE_PATH     = "/tactic_override";
-const std::string WORLD_PATH               = "/world";
-const std::string PRIMITIVE_PATH           = "/primitive";
-const std::string ROBOT_STATUS_PATH        = "/robot_status";
-const std::string DEFENDING_SIDE           = "/defending_side";
-const std::string SSL_WRAPPER_PATH         = "/ssl_wrapper";
-const std::string BLUE_SSL_WRAPPER_PATH    = "/blue_ssl_wrapper";
-const std::string YELLOW_SSL_WRAPPER_PATH  = "/yellow_ssl_wrapper";
-const std::string SSL_REFEREE_PATH         = "/ssl_referee";
-const std::string SENSOR_PROTO_PATH        = "/sensor_proto";
-const std::string WORLD_STATE_PATH         = "/world_state";
-const std::string BLUE_ROBOT_STATUS_PATH   = "/blue_robot_status";
-const std::string YELLOW_ROBOT_STATUS_PATH = "/yellow_robot_status";
-const std::string SIMULATION_TICK_PATH     = "/simulation_tick";
-const std::string YELLOW_WORLD_PATH        = "/yellow_world";
-const std::string BLUE_WORLD_PATH          = "/blue_world";
-const std::string BLUE_PRIMITIVE_SET       = "/blue_primitive_set";
-const std::string YELLOW_PRIMITIVE_SET     = "/yellow_primitive_set";
-const std::string SIMULATOR_STATE_PATH     = "/simulator_state_path";
-=======
 const std::string TACTIC_OVERRIDE_PATH                   = "/tactic_override";
 const std::string PLAY_OVERRIDE_PATH                     = "/play_override";
 const std::string WORLD_PATH                             = "/world";
@@ -54,7 +33,6 @@
 const std::string SIMULATOR_STATE_PATH                   = "/simulator_state";
 const std::string DYNAMIC_PARAMETER_UPDATE_REQUEST_PATH  = "/dynamic_parameter_request";
 const std::string DYNAMIC_PARAMETER_UPDATE_RESPONSE_PATH = "/dynamic_parameter_response";
->>>>>>> b2da8056
 
 const unsigned UNIX_BUFFER_SIZE = 20000;
 
