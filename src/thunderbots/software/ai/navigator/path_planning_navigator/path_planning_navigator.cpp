#include "ai/navigator/path_planning_navigator/path_planning_navigator.h"

#include <g3log/g3log.hpp>
#include <g3log/loglevels.hpp>

#include "ai/navigator/util.h"
#include "util/canvas_messenger/canvas_messenger.h"

std::vector<std::unique_ptr<Primitive>> PathPlanningNavigator::getAssignedPrimitives(
    const World &world, const std::vector<Obstacle> &additional_obstacles,
    const std::vector<std::unique_ptr<Intent>> &assignedIntents)
{
    this->world                = world;
    this->current_robot        = std::nullopt;
    this->additional_obstacles = additional_obstacles;

    auto assigned_primitives = std::vector<std::unique_ptr<Primitive>>();
    for (const auto &intent : assignedIntents)
    {
        intent->accept(*this);
        if (this->current_robot)
        {
            this->additional_obstacles.emplace_back(
                Obstacle::createVelocityObstacleWithScalingParams(
                    this->current_robot->position(), this->current_destination,
                    this->current_robot->velocity().len(), 1.2, .04));
            this->current_robot = std::nullopt;
        }
        assigned_primitives.emplace_back(std::move(current_primitive));
    }
    Util::CanvasMessenger::getInstance()->publishAndClearLayer(
        Util::CanvasMessenger::Layer::NAVIGATOR);
    return assigned_primitives;
}

std::vector<std::unique_ptr<Primitive>> PathPlanningNavigator::getAssignedPrimitives(
    const World &world, const std::vector<std::unique_ptr<Intent>> &assignedIntents)
{
    this->world                = world;
    this->current_robot        = std::nullopt;
    this->additional_obstacles = {};

    auto assigned_primitives = std::vector<std::unique_ptr<Primitive>>();
    for (const auto &intent : assignedIntents)
    {
        intent->accept(*this);
        if (this->current_robot)
        {
            this->additional_obstacles.emplace_back(
                Obstacle::createVelocityObstacleWithScalingParams(
                    this->current_robot->position(), this->current_destination,
                    this->current_robot->velocity().len(), 1.2, .04));
            this->current_robot = std::nullopt;
        }
        assigned_primitives.emplace_back(std::move(current_primitive));
    }

    return assigned_primitives;
}

void PathPlanningNavigator::visit(const CatchIntent &catch_intent)
{
    auto p            = std::make_unique<CatchPrimitive>(catch_intent);
    current_primitive = std::move(p);
}

void PathPlanningNavigator::visit(const ChipIntent &chip_intent)
{
    auto p            = std::make_unique<ChipPrimitive>(chip_intent);
    current_primitive = std::move(p);
}

void PathPlanningNavigator::visit(const DirectVelocityIntent &direct_velocity_intent)
{
    auto p            = std::make_unique<DirectVelocityPrimitive>(direct_velocity_intent);
    current_primitive = std::move(p);
}

void PathPlanningNavigator::visit(const DirectWheelsIntent &direct_wheels_intent)
{
    auto p            = std::make_unique<DirectWheelsPrimitive>(direct_wheels_intent);
    current_primitive = std::move(p);
}

void PathPlanningNavigator::visit(const DribbleIntent &dribble_intent)
{
    auto p            = std::make_unique<DribblePrimitive>(dribble_intent);
    current_primitive = std::move(p);
}

void PathPlanningNavigator::visit(const KickIntent &kick_intent)
{
    auto p            = std::make_unique<KickPrimitive>(kick_intent);
    current_primitive = std::move(p);
}

void PathPlanningNavigator::visit(const MoveIntent &move_intent)
{
    auto p      = std::make_unique<MovePrimitive>(move_intent);
    Point start = this->world.friendlyTeam().getRobotById(p->getRobotId())->position();
    Point dest  = p->getDestination();

    std::vector<Obstacle> obstacles;
    // Avoid obstacles specific to this MoveIntent
    for (auto area : move_intent.getAreasToAvoid())
    {
        auto obstacle_opt = obstacleFromAvoidArea(area);
        if (obstacle_opt)
        {
            obstacles.emplace_back(*obstacle_opt);
            // draw the avoid area
            drawObstacle(*obstacle_opt, Util::CanvasMessenger::AVOID_AREA_COLOR);
        }
    }

    for (auto &robot : world.enemyTeam().getAllRobots())
    {
        //@todo consider using velocity obstacles: Obstacle o =
        // Obstacle::createRobotObstacleWithScalingParams(robot, 1.2, 0);
        Obstacle o = Obstacle::createCircularRobotObstacle(robot, 1.2);
        obstacles.push_back(o);
        drawObstacle(o, Util::CanvasMessenger::ENEMY_TEAM_COLOR);
    }

    for (auto &robot : world.friendlyTeam().getAllRobots())
    {
        if (robot.id() == move_intent.getRobotId())
        {
            // store current robot
            this->current_robot = robot;
            // skip current robot
            continue;
        }
        Obstacle o = Obstacle::createCircularRobotObstacle(robot, 1.2);
        obstacles.push_back(o);
        drawObstacle(o, Util::CanvasMessenger::FRIENDLY_TEAM_COLOR);
    }

    auto path_planner =
        std::make_unique<ThetaStarPathPlanner>(this->world.field(), obstacles);

    auto path_points = path_planner->findPath(start, dest);

    if (path_points)
    {
        if ((*path_points).size() > 2)
        {
            current_destination = (*path_points)[1];
            auto move           = std::make_unique<MovePrimitive>(
                p->getRobotId(), current_destination, move_intent.getFinalAngle(),
                calculateTransitionSpeedBetweenSegments(
                    (*path_points)[0], (*path_points)[1], (*path_points)[2], 0),
                move_intent.isDribblerEnabled(), move_intent.getAutoKickType());
            current_primitive = std::move(move);
            Util::CanvasMessenger::getInstance()->drawRobotPath(*path_points);
            return;
        }
        if ((*path_points).size() == 2)
        {
            current_destination = (*path_points)[1];
            auto move           = std::make_unique<MovePrimitive>(
                p->getRobotId(), current_destination, move_intent.getFinalAngle(), 0,
                move_intent.isDribblerEnabled(), move_intent.getAutoKickType());
            current_primitive = std::move(move);
            Util::CanvasMessenger::getInstance()->drawRobotPath(*path_points);
            return;
        }
    }
    auto stop         = std::make_unique<StopPrimitive>(p->getRobotId(), false);
    current_primitive = std::move(stop);
}

void PathPlanningNavigator::visit(const MoveSpinIntent &move_spin_intent)
{
    auto p            = std::make_unique<MoveSpinPrimitive>(move_spin_intent);
    current_primitive = std::move(p);
}

void PathPlanningNavigator::visit(const PivotIntent &pivot_intent)
{
    auto p            = std::make_unique<PivotPrimitive>(pivot_intent);
    current_primitive = std::move(p);
}

void PathPlanningNavigator::visit(const StopIntent &stop_intent)
{
    auto p            = std::make_unique<StopPrimitive>(stop_intent);
    current_primitive = std::move(p);
}

std::optional<Obstacle> PathPlanningNavigator::obstacleFromAvoidArea(AvoidArea avoid_area)
{
    Rectangle rectangle({0, 0}, {0, 0});
    switch (avoid_area)
    {
        case AvoidArea::FRIENDLY_DEFENSE_AREA:
            // We extend the friendly defense area back by several meters to prevent
            // robots going around the back of the goal
            rectangle =
                Rectangle(world.field().friendlyDefenseArea().neCorner(),
                          Point(-10, world.field().friendlyDefenseArea().seCorner().y()));
            rectangle.expand(OBSTACLE_INFLATION_DIST);
            return Obstacle(rectangle);
        case AvoidArea::ENEMY_DEFENSE_AREA:
            // We extend the enemy defense area back by several meters to prevent
            // robots going around the back of the goal
            rectangle =
                Rectangle(world.field().enemyDefenseArea().nwCorner(),
                          Point(10, world.field().enemyDefenseArea().swCorner().y()));
            rectangle.expand(OBSTACLE_INFLATION_DIST);
            return Obstacle(rectangle);
        case AvoidArea::INFLATED_ENEMY_DEFENSE_AREA:
            rectangle = world.field().enemyDefenseArea();
            rectangle.expand(OBSTACLE_INFLATION_DIST + 0.2);
            return Obstacle(rectangle);
        case AvoidArea::CENTER_CIRCLE:
            return Obstacle::createCircleObstacle(
                world.field().centerPoint(), world.field().centreCircleRadius(), 1.2);
        case AvoidArea::HALF_METER_AROUND_BALL:
            return Obstacle::createCircleObstacle(world.ball().position(), 0.5, 1.2);
<<<<<<< HEAD
=======
        case AvoidArea::BALL:
            return Obstacle::createBallObstacle(world.ball(), 0.06, 0);
>>>>>>> 4f9126ba
        case AvoidArea::ENEMY_HALF:
            rectangle =
                Rectangle({0, world.field().width() / 2}, world.field().enemyCornerNeg());
            rectangle.expand(OBSTACLE_INFLATION_DIST);
            return Obstacle(rectangle);
        case AvoidArea::FRIENDLY_HALF:
            rectangle = Rectangle({0, world.field().width() / 2},
                                  world.field().friendlyCornerNeg());
            rectangle.expand(OBSTACLE_INFLATION_DIST);
            return Obstacle(rectangle);
        default:
            LOG(WARNING) << "Could not convert AvoidArea " << (int)avoid_area
                         << " to obstacle";
    }

    return std::nullopt;
}

void PathPlanningNavigator::drawObstacle(const Obstacle &obstacle,
                                         const Util::CanvasMessenger::Color &color)
{
    if (obstacle.getBoundaryPolygon())
    {
        Util::CanvasMessenger::getInstance()->drawPolygonOutline(
            Util::CanvasMessenger::Layer::NAVIGATOR, *obstacle.getBoundaryPolygon(),
            0.025, color);
    }
    else if (obstacle.getBoundaryCircle())
    {
        Util::CanvasMessenger::getInstance()->drawPolygonOutline(
            Util::CanvasMessenger::Layer::NAVIGATOR,
            circleToPolygon(*obstacle.getBoundaryCircle(), 12), 0.025, color);
    }
}<|MERGE_RESOLUTION|>--- conflicted
+++ resolved
@@ -218,11 +218,8 @@
                 world.field().centerPoint(), world.field().centreCircleRadius(), 1.2);
         case AvoidArea::HALF_METER_AROUND_BALL:
             return Obstacle::createCircleObstacle(world.ball().position(), 0.5, 1.2);
-<<<<<<< HEAD
-=======
         case AvoidArea::BALL:
             return Obstacle::createBallObstacle(world.ball(), 0.06, 0);
->>>>>>> 4f9126ba
         case AvoidArea::ENEMY_HALF:
             rectangle =
                 Rectangle({0, world.field().width() / 2}, world.field().enemyCornerNeg());
