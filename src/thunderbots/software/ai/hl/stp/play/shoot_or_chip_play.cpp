--- conflicted
+++ resolved
@@ -33,7 +33,6 @@
 
 bool ShootOrChipPlay::isApplicable(const World &world) const
 {
-<<<<<<< HEAD
     bool a = world.gameState().isPlaying() &&
            !Evaluation::teamHasPossession(world.enemyTeam(), world.ball());
 //    bool b = world.gameState().isOurIndirectFree() ||
@@ -43,10 +42,7 @@
     bool b = world.gameState().isOurIndirectFree() && !world.gameState().isPlaying();
     bool c = world.gameState().isOurDirectFree() && !world.gameState().isPlaying();
     return a || b || c;
-=======
-    return world.gameState().isPlaying() &&
-           Evaluation::teamHasPossession(world.friendlyTeam(), world.ball());
->>>>>>> 72553583
+
 }
 
 bool ShootOrChipPlay::invariantHolds(const World &world) const
