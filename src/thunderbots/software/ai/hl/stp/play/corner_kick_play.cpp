#include "ai/hl/stp/play/corner_kick_play.h"

#include <ai/hl/stp/evaluation/ball.h>

#include <g3log/g3log.hpp>

#include "ai/hl/stp/evaluation/ball.h"
#include "ai/hl/stp/evaluation/possession.h"
#include "ai/hl/stp/play/play_factory.h"
#include "ai/hl/stp/tactic/goalie_tactic.h"
#include "ai/hl/stp/tactic/move_tactic.h"
#include "ai/hl/stp/tactic/passer_tactic.h"
#include "ai/hl/stp/tactic/receiver_tactic.h"
#include "ai/passing/pass_generator.h"
#include "shared/constants.h"
#include "util/logger/custom_logging_levels.h"

using namespace Passing;

const std::string CornerKickPlay::name = "Corner Kick Play";

CornerKickPlay::CornerKickPlay() : MAX_TIME_TO_COMMIT_TO_PASS(Duration::fromSeconds(5))
{
    is_done = false;
}

std::string CornerKickPlay::getName() const
{
    return CornerKickPlay::name;
}

bool CornerKickPlay::isApplicable(const World &world) const
{
<<<<<<< HEAD
    //    return (world.gameState().isOurDirectFree() ||
    //    world.gameState().isOurIndirectFree()) && !world.gameState().isPlaying() &&
    //           Evaluation::ballInEnemyCorner(world.field(), world.ball(),
    //                                         BALL_IN_CORNER_RADIUS);
    return false;
=======
    // use this play for corner kicks (friendly direct on enemy field side)
    return world.gameState().isOurDirectFree() &&
            world.ball().position().x() > 0;
>>>>>>> 92071383
}

bool CornerKickPlay::invariantHolds(const World &world) const
{
    return (isApplicable(world) ||
            (world.gameState().isPlaying() &&
             Evaluation::teamHasPossession(world.enemyTeam(), world.ball()))) &&
           !is_done;
}

void CornerKickPlay::getNextTactics(TacticCoroutine::push_type &yield)
{
    /**
     * There are three main stages to this Play:
     * NOTE: "pass" below can mean a pass where the robot receives the ball and dribbles
     *       it, or when we try to pass but instantly kick it (a "one-touch" kick)
     * 1. Align the passer to the ball
     *  - In this stage we roughly line up the passer robot to be behind the ball, ready
     *    to take the kick
     *  - We also run two cherry-pickers, which move around the field in specified areas
     *    and try and find good points for the passer to pass to
     *  - We also run two "bait" robots that move to static positions to draw enemies
     *    away from where we're likely to pass to
     * 2. Decide on a pass:
     *  - During this stage we start by looking for the best pass possible, but over
     *    time decrease the minimum "quality" of pass we'll accept so we're eventually
     *    forced to at least accept one
     *  - During this time we continue to run the cherry pick and bait robots
     * 3. Execute the pass:
     *  - Once we've decided on a pass, we simply yield a passer/receiver and execute
     *    the pass
     *
     */

    // Figure out if we're taking the kick from the +y or -y corner
    bool kick_from_pos_corner = world.ball().position().y() > 0;

    auto goalie_tactic = std::make_shared<GoalieTactic>(
        world.ball(), world.field(), world.friendlyTeam(), world.enemyTeam());

    // We want the two cherry pickers to be in rectangles on the +y and -y sides of the
    // field in the +x half. We also further offset the rectangle from the goal line
    // for the cherry-picker closer to where we're taking the corner kick from
    Vector pos_y_goalline_x_offset(world.field().enemyDefenseArea().width(), 0);
    Vector neg_y_goalline_x_offset(world.field().enemyDefenseArea().width(), 0);
    if (kick_from_pos_corner)
    {
        pos_y_goalline_x_offset += {world.field().enemyDefenseArea().width(), 0};
    }
    else
    {
        // kick from neg corner
        neg_y_goalline_x_offset += {world.field().enemyDefenseArea().width(), 0};
    }
    Vector center_line_x_offset(1, 0);
    Rectangle pos_y_cherry_pick_rectangle(
        world.field().centerPoint() + center_line_x_offset,
        world.field().enemyCornerPos() - pos_y_goalline_x_offset);
    Rectangle neg_y_cherry_pick_rectangle(
        world.field().centerPoint() + center_line_x_offset,
        world.field().enemyCornerNeg() - neg_y_goalline_x_offset);

    // This tactic will move a robot into position to initially take the free-kick
    auto align_to_ball_tactic = std::make_shared<MoveTactic>();
    align_to_ball_tactic->addWhitelistedAvoidArea(AvoidArea::BALL);

    // These two tactics will set robots to roam around the field, trying to put
    // themselves into a good position to receive a pass
    auto cherry_pick_tactic_pos_y =
        std::make_shared<CherryPickTactic>(world, pos_y_cherry_pick_rectangle);
    auto cherry_pick_tactic_neg_y =
        std::make_shared<CherryPickTactic>(world, neg_y_cherry_pick_rectangle);

    // Setup two bait robots on the opposite side of the field to where the corner kick
    // is taking place to pull enemies away from the goal
    Point opposite_corner_to_kick = kick_from_pos_corner ? world.field().enemyCornerNeg()
                                                         : world.field().enemyCornerPos();
    Point bait_move_tactic_1_pos =
        opposite_corner_to_kick - Vector(world.field().enemyDefenseArea().width() * 0.5,
                                         copysign(0.5, opposite_corner_to_kick.y()));
    Point bait_move_tactic_2_pos =
        opposite_corner_to_kick - Vector(world.field().enemyDefenseArea().width() * 1.5,
                                         copysign(0.5, opposite_corner_to_kick.y()));
    auto bait_move_tactic_1 = std::make_shared<MoveTactic>(true);
    auto bait_move_tactic_2 = std::make_shared<MoveTactic>(true);
    bait_move_tactic_1->updateParams(
        bait_move_tactic_1_pos,
        (world.field().enemyGoal() - bait_move_tactic_1_pos).orientation(), 0.0);
    bait_move_tactic_2->updateParams(
        bait_move_tactic_2_pos,
        (world.field().enemyGoal() - bait_move_tactic_2_pos).orientation(), 0.0);

    PassGenerator pass_generator(world, world.ball().position());

    std::pair<Pass, double> best_pass_and_score_so_far =
        pass_generator.getBestPassSoFar();

    // Wait for a robot to be assigned to align to take the corner
    while (!align_to_ball_tactic->getAssignedRobot())
    {
        LOG(DEBUG) << "Nothing assigned to align to ball yet";
        updateAlignToBallTactic(align_to_ball_tactic);
        align_to_ball_tactic->addBlacklistedAvoidArea(AvoidArea::BALL);
        updateCherryPickTactics({cherry_pick_tactic_pos_y, cherry_pick_tactic_neg_y});
        updatePassGenerator(pass_generator);
        goalie_tactic->updateParams(world.ball(), world.field(), world.friendlyTeam(),
                                    world.enemyTeam());

        yield({goalie_tactic, align_to_ball_tactic, cherry_pick_tactic_pos_y,
               cherry_pick_tactic_neg_y, bait_move_tactic_1, bait_move_tactic_2});
    }


    // Set the passer on the pass generator
    pass_generator.setPasserRobotId(align_to_ball_tactic->getAssignedRobot()->id());
    LOG(DEBUG) << "Aligning with robot " << align_to_ball_tactic->getAssignedRobot()->id()
               << "as the passer";

    // Put the robot in roughly the right position to perform the kick
    LOG(DEBUG) << "Aligning to ball";
    do
    {
        updateAlignToBallTactic(align_to_ball_tactic);
        align_to_ball_tactic->addBlacklistedAvoidArea(AvoidArea::BALL);
        updateCherryPickTactics({cherry_pick_tactic_pos_y, cherry_pick_tactic_neg_y});
        updatePassGenerator(pass_generator);
        goalie_tactic->updateParams(world.ball(), world.field(), world.friendlyTeam(),
                                    world.enemyTeam());

        yield({goalie_tactic, align_to_ball_tactic, cherry_pick_tactic_pos_y,
               cherry_pick_tactic_neg_y, bait_move_tactic_1, bait_move_tactic_2});
    } while (!align_to_ball_tactic->done());

    LOG(DEBUG) << "Finished aligning to ball";

    // Align the kicker to take the corner kick and wait for a good pass
    // To get the best pass possible we start by aiming for a perfect one and then
    // decrease the minimum score over time
    double min_score                  = 1.0;
    Timestamp commit_stage_start_time = world.getMostRecentTimestamp();
    do
    {
        updateAlignToBallTactic(align_to_ball_tactic);
        align_to_ball_tactic->addBlacklistedAvoidArea(AvoidArea::BALL);
        updateCherryPickTactics({cherry_pick_tactic_pos_y, cherry_pick_tactic_neg_y});
        updatePassGenerator(pass_generator);
        goalie_tactic->updateParams(world.ball(), world.field(), world.friendlyTeam(),
                                    world.enemyTeam());

        yield({goalie_tactic, align_to_ball_tactic, cherry_pick_tactic_pos_y,
               cherry_pick_tactic_neg_y, bait_move_tactic_1, bait_move_tactic_2});

        best_pass_and_score_so_far = pass_generator.getBestPassSoFar();
        LOG(DEBUG) << "Best pass found so far is: " << best_pass_and_score_so_far.first;
        LOG(DEBUG) << "    with score: " << best_pass_and_score_so_far.second;

        Duration time_since_commit_stage_start =
            world.getMostRecentTimestamp() - commit_stage_start_time;
        min_score = 1 - std::min(time_since_commit_stage_start.getSeconds() /
                                     MAX_TIME_TO_COMMIT_TO_PASS.getSeconds(),
                                 1.0);
    } while (best_pass_and_score_so_far.second < min_score);

    // Commit to a pass
    Pass pass = best_pass_and_score_so_far.first;

    LOG(DEBUG) << "Committing to pass: " << best_pass_and_score_so_far.first;
    LOG(DEBUG) << "Score of pass we committed to: " << best_pass_and_score_so_far.second;

    // TODO (Issue #636): We should stop the PassGenerator and Cherry-pick tactic here
    //                    to save CPU cycles

    // Perform the pass and wait until the receiver is finished
    auto passer = std::make_shared<PasserTactic>(pass, world.ball(), false);
    auto receiver =
        std::make_shared<ReceiverTactic>(world.field(), world.friendlyTeam(),
                                         world.enemyTeam(), pass, world.ball(), false);
    do
    {
        passer->updateParams(pass, world.ball());
        receiver->updateParams(world.friendlyTeam(), world.enemyTeam(), pass,
                               world.ball());
        receiver->addWhitelistedAvoidArea(AvoidArea::BALL);
        goalie_tactic->updateParams(world.ball(), world.field(), world.friendlyTeam(),
                                    world.enemyTeam());

        yield({goalie_tactic, passer, receiver, bait_move_tactic_1, bait_move_tactic_2});
    } while (!receiver->done());

    is_done = true;
    LOG(DEBUG) << "Finished";
}

void CornerKickPlay::updateCherryPickTactics(
    std::vector<std::shared_ptr<CherryPickTactic>> tactics)
{
    for (auto &tactic : tactics)
    {
        tactic->updateParams(world);
    }
}

void CornerKickPlay::updateAlignToBallTactic(
    std::shared_ptr<MoveTactic> align_to_ball_tactic)
{
    Vector ball_to_center_vec = Vector(0, 0) - world.ball().position();
    // We want the kicker to get into position behind the ball facing the center
    // of the field
    align_to_ball_tactic->updateParams(
        world.ball().position() - ball_to_center_vec.norm(ROBOT_MAX_RADIUS_METERS * 2),
        ball_to_center_vec.orientation(), 0);
}

void CornerKickPlay::updatePassGenerator(PassGenerator &pass_generator)
{
    pass_generator.setWorld(world);
    pass_generator.setPasserPoint(world.ball().position());
}

// Register this play in the PlayFactory
static TPlayFactory<CornerKickPlay> factory;<|MERGE_RESOLUTION|>--- conflicted
+++ resolved
@@ -31,17 +31,10 @@
 
 bool CornerKickPlay::isApplicable(const World &world) const
 {
-<<<<<<< HEAD
-    //    return (world.gameState().isOurDirectFree() ||
-    //    world.gameState().isOurIndirectFree()) && !world.gameState().isPlaying() &&
-    //           Evaluation::ballInEnemyCorner(world.field(), world.ball(),
-    //                                         BALL_IN_CORNER_RADIUS);
-    return false;
-=======
-    // use this play for corner kicks (friendly direct on enemy field side)
-    return world.gameState().isOurDirectFree() &&
-            world.ball().position().x() > 0;
->>>>>>> 92071383
+        return (world.gameState().isOurDirectFree() ||
+        world.gameState().isOurIndirectFree()) && !world.gameState().isPlaying() &&
+               Evaluation::ballInEnemyCorner(world.field(), world.ball(),
+                                             BALL_IN_CORNER_RADIUS);
 }
 
 bool CornerKickPlay::invariantHolds(const World &world) const
