--- conflicted
+++ resolved
@@ -23,11 +23,7 @@
     // Set up our connection over udp to receive vision packets
     try
     {
-<<<<<<< HEAD
-        std::string vision_multicast_address;
-=======
         std::string vision_multicast_address = "224.5.23.2";
->>>>>>> 1f7734af
         node_handle.getParam("/vision_multicast_address", vision_multicast_address);
 
         ssl_vision_client = std::make_unique<SSLVisionClient>(
