--- conflicted
+++ resolved
@@ -51,13 +51,14 @@
 
     for (;;)
     {
+
+        uint32_t tick_start = osKernelGetTickCount();
         app_primitive_manager_runCurrentPrimitive(g_primitive_manager, g_world);
-<<<<<<< HEAD
-        uint32_t end_ticks = HAL_GetTick();
-        osDelay(10 - (end_ticks - start_ticks));
-=======
+        uint32_t tick_end = osKernelGetTickCount();
 
-        osDelay(10);
->>>>>>> 3317af0f
+        if (tick_end - tick_start > TICK_TIME)
+        {
+            TLOG_WARNING("Primitive executor falling behind!!");
+        }
     }
 }