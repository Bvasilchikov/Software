--- conflicted
+++ resolved
@@ -77,13 +77,6 @@
     if args.debug_build or args.select_debug_binaries:
         command += ["-c", "dbg"]
 
-<<<<<<< HEAD
-    # If its a binary, then run under gdb. We need to special case thunderscope
-    # because it relies on --debug_simulator and --debug_simulator and prompts
-    # the user to run the command under gdb instead.
-    if args.action in "run" and args.debug_build and "thunderscope" not in target:
-        command += ["--run_under=gdb"]
-=======
     # Select debug binaries to run
     if args.select_debug_binaries:
         if "sim" in args.select_debug_binaries:
@@ -104,7 +97,6 @@
             and "--debug_simulator" not in unknown_args
         ):
             command += ["--run_under=gdb"]
->>>>>>> dd3dee6e
 
     # Don't cache test results
     if args.action in "test":
