syntax = "proto3";

package TbotsProto;

import "proto/tbots_timestamp_msg.proto";
import "proto/geneva_slot.proto";
import "proto/geometry.proto";

message RobotStatus
{
    uint32 robot_id                           = 1;
    repeated ErrorCode error_code             = 2;
    ChipperKickerStatus chipper_kicker_status = 4;
    MotorStatus motor_status                  = 5;
    NetworkStatus network_status              = 6;
    PowerStatus power_status                  = 7;
    JetsonStatus jetson_status                = 8;
    ThunderloopStatus thunderloop_status      = 9;
    Timestamp time_sent                       = 10;
    uint64 last_handled_primitive_set         = 11;
}

message ThunderloopStatus
{
<<<<<<< HEAD
    uint64 network_service_poll_time_ns     = 1;
    uint64 primitive_executor_start_time_ns = 2;
    uint64 primitive_executor_step_time_ns  = 3;
    uint64 motor_service_poll_time_ns       = 4;
    uint64 power_service_poll_time_ns       = 5;
    uint64 iteration_time_ns                = 6;
=======
    double network_service_poll_time_ms     = 1;
    double primitive_executor_start_time_ms = 2;
    double primitive_executor_step_time_ms  = 3;
    double motor_service_poll_time_ms       = 4;
    double power_service_poll_time_ms       = 5;
    double iteration_time_ms                = 6;
>>>>>>> c280fd5c
}

message JetsonStatus
{
    // Jetson CPU temperature
    double cpu_temperature = 3;
}

/* Data about the status of the chipper and kicker */
message ChipperKickerStatus
{
    // Indicates the time elapsed since chipper was last fired in ms
    double ms_since_chipper_fired = 1;

    // Indicates the time elapsed since kicker was last fired in ms
    double ms_since_kicker_fired = 2;
}

/* Data about the status of the dribbler
 * Note that the rotation is from the perspective of rear of the motor,
 * looking down the shaft starting from the motor body
 */
message DribblerStatus
{
    // The current speed of the dribbler in RPM
    float dribbler_rpm = 1;

    // Dribbler temperature
    float dribbler_temperature = 2;

    repeated MotorFault motor_faults = 3;
    bool enabled                     = 4;
}

/* Error codes are to be displayed in the visualizer */
enum ErrorCode
{
    // Default message required for proto enums
    NO_ERROR = 0;

    // Level triggered events
    LOW_CAP            = 1;
    LOW_BATTERY        = 2;
    HIGH_BOARD_TEMP    = 3;
    DRIBBLER_MOTOR_HOT = 4;
}

enum MotorFault
{
    // Refer to Trinamic 6100 datasheet for precise definitions of motor faults.
    // https://trinamic.com/fileadmin/assets/Products/ICs_Documents/TMC6100_datasheet_Rev1.00.pdf
    // (Section 5.1, p22-23)
    RESET                             = 0;
    DRIVER_OVERTEMPERATURE_PREWARNING = 1;
    DRIVER_OVERTEMPERATURE            = 2;
    UNDERVOLTAGE_CHARGEPUMP           = 3;
    PHASE_U_SHORT_COUNTER_DETECTED    = 4;
    PHASE_U_SHORT_TO_GND_DETECTED     = 5;
    PHASE_U_SHORT_TO_VS_DETECTED      = 6;
    // for the sake of consistency with the TMC 6100, "7" is unused
    PHASE_V_SHORT_COUNTER_DETECTED = 8;
    PHASE_V_SHORT_TO_GND_DETECTED  = 9;
    PHASE_V_SHORT_TO_VS_DETECTED   = 10;
    // for the sake of consistency with the TMC 6100, "11" is unused
    PHASE_W_SHORT_COUNTER_DETECTED = 12;
    PHASE_W_SHORT_TO_GND_DETECTED  = 13;
    PHASE_W_SHORT_TO_VS_DETECTED   = 14;
}

message DriveUnit
{
    // The current RPM of the wheel
    float wheel_velocity = 1;
<<<<<<< HEAD
=======

    repeated MotorFault motor_faults = 2;
    bool enabled = 3;  // certain drive faults cause the motor to be disabled
>>>>>>> c280fd5c
}

/* Data from all four drive units and the dribbler */
message MotorStatus
{
    DriveUnit front_left             = 1;
    DriveUnit front_right            = 2;
    DriveUnit back_left              = 3;
    DriveUnit back_right             = 4;
    DribblerStatus dribbler          = 5;
    Vector local_velocity            = 6;
    AngularVelocity angular_velocity = 7;
}

/* Data about the network connection with the robots, including network-derived values */
message NetworkStatus
{
    // Indicates the time elapsed since the last vision packet was received in ms
    double ms_since_last_vision_received = 1;

    // Indicates the time elapsed since the last primitive packet was received in ms
    double ms_since_last_primitive_received = 2;
}

/* Battery and capacitor voltages */
message PowerStatus
{
    // The voltage on the robot’s battery, in volts.
    float battery_voltage   = 1;
    float capacitor_voltage = 2;
    // voltage on the robot’s capacitor, in volts.
    float current_draw      = 3;
    Geneva.Slot geneva_slot = 4;
    uint32 sequence_num     = 5;
    bool breakbeam_tripped  = 6;
}<|MERGE_RESOLUTION|>--- conflicted
+++ resolved
@@ -22,21 +22,12 @@
 
 message ThunderloopStatus
 {
-<<<<<<< HEAD
-    uint64 network_service_poll_time_ns     = 1;
-    uint64 primitive_executor_start_time_ns = 2;
-    uint64 primitive_executor_step_time_ns  = 3;
-    uint64 motor_service_poll_time_ns       = 4;
-    uint64 power_service_poll_time_ns       = 5;
-    uint64 iteration_time_ns                = 6;
-=======
     double network_service_poll_time_ms     = 1;
     double primitive_executor_start_time_ms = 2;
     double primitive_executor_step_time_ms  = 3;
     double motor_service_poll_time_ms       = 4;
     double power_service_poll_time_ms       = 5;
     double iteration_time_ms                = 6;
->>>>>>> c280fd5c
 }
 
 message JetsonStatus
@@ -110,12 +101,9 @@
 {
     // The current RPM of the wheel
     float wheel_velocity = 1;
-<<<<<<< HEAD
-=======
 
     repeated MotorFault motor_faults = 2;
     bool enabled = 3;  // certain drive faults cause the motor to be disabled
->>>>>>> c280fd5c
 }
 
 /* Data from all four drive units and the dribbler */
