syntax = "proto3";

package TbotsProto;

import "proto/robot_status_msg.proto";
import "proto/geneva_slot.proto";

<<<<<<< HEAD
=======
// This is used on the robots. Similar proto in primitive.proto but with m_per_s instead
// of pulse width
>>>>>>> e4f58377
message PowerPulseControl
{
    message AutoChipOrKick
    {
        oneof auto_chip_or_kick
        {
            uint32 autokick_pulse_width = 1;
            uint32 autochip_pulse_width = 2;
        }
    }

    message ChickerControl
    {
        oneof chicker_command
        {
            uint32 kick_pulse_width          = 1;
            uint32 chip_pulse_width          = 2;
            AutoChipOrKick auto_chip_or_kick = 3;
        }
    }

    ChickerControl chicker  = 1;
    Geneva.Slot geneva_slot = 2;
}

message PowerFrame
{
    uint32 length = 1;
    uint32 crc    = 2;
    oneof power_msg
    {
        PowerPulseControl power_control = 3;
        PowerStatus power_status        = 4;
    }
}<|MERGE_RESOLUTION|>--- conflicted
+++ resolved
@@ -5,11 +5,8 @@
 import "proto/robot_status_msg.proto";
 import "proto/geneva_slot.proto";
 
-<<<<<<< HEAD
-=======
 // This is used on the robots. Similar proto in primitive.proto but with m_per_s instead
 // of pulse width
->>>>>>> e4f58377
 message PowerPulseControl
 {
     message AutoChipOrKick
