#pragma once

#include "proto/message_translation/tbots_geometry.h"
#include "proto/tbots_software_msgs.pb.h"
#include "proto/vision.pb.h"
#include "proto/visualization.pb.h"
#include "proto/world.pb.h"
#include "software/ai/passing/pass_with_rating.h"
#include "software/world/world.h"

/**
 * Returns a TbotsProto::World proto given a World.
<<<<<<< HEAD
=======
 *
 * @param world The world msg to extract the TbotsProto::World from
 *
 * @return The unique_ptr to a TbotsProto::World proto containing the field, friendly
 * team, enemy team, ball, and the game state.
 */
std::unique_ptr<TbotsProto::World> createWorld(const World& world);

/**
 * Returns a TbotsProto::World proto with a sequence number given a World and a sequence
 * number.
>>>>>>> c280fd5c
 *
 * @param world The world msg to extract the TbotsProto::World from
 * @param sequence_number A sequence number for tracking the TbotsProto::World
 *
 * @return The unique_ptr to a TbotsProto::World proto containing the field, friendly
 * team, enemy team, ball, game state, and the sequence number.
 */
std::unique_ptr<TbotsProto::World> createWorldWithSequenceNumber(
    const World& world, const uint64_t sequence_number);

/**
 * Returns a TbotsProto::Team proto given a Team.
 *
 * @param team The Team msg to extract the TbotsProto::Team from
 *
 * @return The unique_ptr to a TbotsProto::Team proto containing a list of robots and
 * goalie ID
 */
std::unique_ptr<TbotsProto::Team> createTeam(const Team& team);

/**
 * Returns a TbotsProto::Robot proto given a Robot.
 *
 * @param robot The Robot msg to extract the TbotsProto::Robot from
 *
 * @return The unique_ptr to a TbotsProto::Robot proto containing the robot ID and robot
 * state
 */
std::unique_ptr<TbotsProto::Robot> createRobot(const Robot& robot);

/**
 * Returns a TbotsProto::Ball proto given a Ball.
 *
 * @param ball The Ball msg to extract the TbotsProto::Ball from
 *
 * @return The unique_ptr to a TbotsProto::Ball proto containing the ball state and the
 * ball acceleration
 */
std::unique_ptr<TbotsProto::Ball> createBall(const Ball& ball);

/**
 * Returns a TbotsProto::Field proto given a Field.
 *
 * @param field The Field msg to extract the TbotsProto::Field from
 *
 * @return The unique_ptr to a TbotsProto::Field proto containing the Ball ID and Ball
 * state
 */
std::unique_ptr<TbotsProto::Field> createField(const Field& field);

/**
 * Returns (Robot, Game, Ball) State given a (Robot, Game, Ball)
 *
 * @param The (Robot, Game, Ball) to convert to State proto
 *
 * @return The unique_ptr to a (Robot, Game, Ball) State after conversion
 */
std::unique_ptr<TbotsProto::RobotState> createRobotStateProto(const Robot& robot);
std::unique_ptr<TbotsProto::RobotState> createRobotStateProto(
    const RobotState& robot_state);
std::unique_ptr<TbotsProto::GameState> createGameState(const GameState& game_state);
std::unique_ptr<TbotsProto::BallState> createBallState(const Ball& ball);

/**
 * Returns a TbotsProto::Timestamp proto given a timestamp.
 *
 * @param timestamp The Timestamp msg to extract the TbotsProto::Timestamp from
 *
 * @return The unique_ptr to a TbotsProto::Timestamp proto containing the timestamp with
 * the same time zone as the timestamp argument.
 */
std::unique_ptr<TbotsProto::Timestamp> createTimestamp(const Timestamp& timestamp);

/**
 * Returns a TbotsProto::NamedValue proto given a name and value.
 *
 * @param name The name of the value to plot
 * @param value The NamedValue msg to extract the TbotsProto::NamedValue from
 *
 * @return The unique_ptr to a TbotsProto::NamedValue proto containing data with
 *         specified name and value
 */
std::unique_ptr<TbotsProto::NamedValue> createNamedValue(const std::string name,
                                                         float value);

/**
 * Returns a TbotsProto::PlotJugglerValue proto containing the name
 * value pairs of the map.
 *
 * Could use LOG(PLOTJUGGLER) to plot the values. Example:
 *  LOG(PLOTJUGGLER) << *createPlotJugglerValue({
 *      {"vx", velocity.x()},
 *      {"vy", velocity.y()}
 *  });
 *
 * @param values The map of name value pairs to plot
 *
 * @return The unique_ptr to a TbotsProto::PlotJugglerValue proto containing data with
 *        specified names and values
 */
std::unique_ptr<TbotsProto::PlotJugglerValue> createPlotJugglerValue(
    const std::map<std::string, double>& values);

/**
 * Returns a timestamp msg with the time that this function was called
 *
 * @return The unique_ptr to a TbotsProto::Timestamp with the current UTC time
 */
std::unique_ptr<TbotsProto::Timestamp> createCurrentTimestamp();

/**
 * Return RobotState given the TbotsProto::RobotState protobuf
 *
 * @param robot_state The RobotState proto to create a RobotState from
 * @return the RobotState
 */
RobotState createRobotState(const TbotsProto::RobotState robot_state);

/**
 * Return BallState given the TbotsProto::BallState protobuf
 *
 * @param robot_state The BallState proto to create a RobotState from
 * @return the BallState
 */
BallState createBallState(const TbotsProto::BallState ball_state);

/**
 * Returns a pass visualization given a vector of the best passes
 *
 * @param A vector of passes across their fields  with their ratings
 *
 * @return The unique_ptr to a PassVisualization proto
 */
std::unique_ptr<TbotsProto::PassVisualization> createPassVisualization(
    const std::vector<PassWithRating>& passes_with_rating);

/**
 * Returns the WorldStateReceivedTrigger given the world state received trigger
 *
 * @return The unique_ptr to a TbotsProto::WorldStateReceivedTrigger proto containing
 *         a boolean value for whether world state proto has been received
 *
 */
std::unique_ptr<TbotsProto::WorldStateReceivedTrigger> createWorldStateReceivedTrigger();

/**
 * Returns a cost visualization given a vector of costs
 *
 * @param costs A vector of costs to visualize
 * @param num_rows The number of rows to display in the cost visualization
 * @param num_cols The number of columns to display in the cost visualization
 *
 * @return The unique_ptr to a CostVisualization proto
 */
std::unique_ptr<TbotsProto::CostVisualization> createCostVisualization(
    const std::vector<double>& costs, int num_rows, int num_cols);<|MERGE_RESOLUTION|>--- conflicted
+++ resolved
@@ -10,8 +10,6 @@
 
 /**
  * Returns a TbotsProto::World proto given a World.
-<<<<<<< HEAD
-=======
  *
  * @param world The world msg to extract the TbotsProto::World from
  *
@@ -23,7 +21,6 @@
 /**
  * Returns a TbotsProto::World proto with a sequence number given a World and a sequence
  * number.
->>>>>>> c280fd5c
  *
  * @param world The world msg to extract the TbotsProto::World from
  * @param sequence_number A sequence number for tracking the TbotsProto::World
