--- conflicted
+++ resolved
@@ -98,14 +98,6 @@
     TbotsProto_Geneva_Slot geneva_slot, int32_t geneva_encoder_value_a,
     int32_t geneva_encoder_value_b, bool breakbeam_tripped, bool flyback_fault)
 {
-<<<<<<< HEAD
-    TbotsProto_PowerStatus status = {.battery_voltage   = battery_voltage,
-                                     .capacitor_voltage = capacitor_voltage,
-                                     .current_draw      = current_draw,
-                                     .geneva_angle_deg  = geneva_angle_deg,
-                                     .breakbeam_tripped = breakbeam_tripped,
-                                     .flyback_fault     = flyback_fault};
-=======
     TbotsProto_PowerStatus status = {.battery_voltage        = battery_voltage,
                                      .capacitor_voltage      = capacitor_voltage,
                                      .current_draw           = current_draw,
@@ -114,7 +106,6 @@
                                      .geneva_encoder_value_b = geneva_encoder_value_b,
                                      .breakbream_tripped     = breakbeam_tripped,
                                      .flyback_fault          = flyback_fault};
->>>>>>> fe7b981a
     return status;
 }
 
