syntax = "proto3";

package TbotsProto;

import "proto/geometry.proto";
import "proto/geneva_slot.proto";
import "google/protobuf/descriptor.proto";

extend google.protobuf.EnumValueOptions
{
    optional bool dynamic = 1000;
}

enum BallCollisionType
{
    ALLOW = 0;
    AVOID = 1;
}

message Obstacles
{
    repeated Polygon polygon = 1;
    repeated Circle circle   = 2;
}

enum MotionConstraint
{
    // The box around the friendly goal
    FRIENDLY_DEFENSE_AREA = 0;
    // The box around the enemy goal
    ENEMY_DEFENSE_AREA = 1;
    // The inflated box around the enemy defense area
    INFLATED_ENEMY_DEFENSE_AREA = 2;
    // The center circle
    CENTER_CIRCLE = 3;
    // The enemy half of the field
    ENEMY_HALF = 4;
    // The friendly half of the field
    FRIENDLY_HALF = 5;
    // Region around the playable zone
    AVOID_FIELD_BOUNDARY_ZONE = 6;
    // A half meter radius around the ball
    HALF_METER_AROUND_BALL = 7 [(dynamic) = true];
    // Path between ball and placement point in ball placement
    AVOID_BALL_PLACEMENT_INTERFERENCE = 8 [(dynamic) = true];
}

message MotionControl
{
    Path path                                    = 1;
    double normalized_path_length                = 2;
    repeated MotionConstraint motion_constraints = 3;
    Point requested_destination                  = 4;
    repeated Obstacles static_obstacles          = 5;
}

enum DribblerMode
{
    OFF        = 0;
    INDEFINITE = 1;
    MAX_FORCE  = 2;
}

enum MaxAllowedSpeedMode
{
    // The physical limit of the robots
    PHYSICAL_LIMIT = 0;
    // Move at speed limit for the stop command
    STOP_COMMAND = 1;
    // Move at speed at which collisions are allowed
    COLLISIONS_ALLOWED = 2;
}

message AutoChipOrKick
{
    oneof auto_chip_or_kick
    {
        float autokick_speed_m_per_s   = 1;
        float autochip_distance_meters = 2;
    };
}

message PowerControl
{
    message ChickerControl
    {
        oneof chicker_command
        {
            float kick_speed_m_per_s         = 1;
            float chip_distance_meters       = 2;
            AutoChipOrKick auto_chip_or_kick = 3;
        };
    }

    message GenevaControl
    {
        float angle_deg          = 1;
        float rotation_speed_rpm = 2;
    }

    ChickerControl chicker  = 1;
    Geneva.Slot geneva_slot = 2;
}

message Primitive
{
    oneof primitive
    {
        EstopPrimitive estop                  = 1;
        MovePrimitive move                    = 2;
        StopPrimitive stop                    = 3;
        DirectControlPrimitive direct_control = 4;
    }
    double cost = 5;
}

message EstopPrimitive {}

message MovePrimitive
{
    MotionControl motion_control          = 1;
    float final_speed_m_per_s             = 2;
    Angle final_angle                     = 3;
    int32 dribbler_speed_rpm              = 4;
    float max_speed_m_per_s               = 5;
    AutoChipOrKick auto_chip_or_kick      = 6;
    float target_spin_rev_per_s           = 7;
    BallCollisionType ball_collision_type = 8;
}

message StopPrimitive
{
    enum StopType
    {
        BRAKE = 0;
        COAST = 1;
    }
    StopType stop_type = 1;
}

message MotorControl
{
    message DirectPerWheelControl
    {
        float front_left_wheel_velocity  = 1;
        float back_left_wheel_velocity   = 2;
        float front_right_wheel_velocity = 3;
        float back_right_wheel_velocity  = 4;
    }

    message DirectVelocityControl
    {
        Vector velocity                  = 1;
        AngularVelocity angular_velocity = 2;
    }

    oneof drive_control
    {
        DirectPerWheelControl direct_per_wheel_control = 1;
        DirectVelocityControl direct_velocity_control  = 2;
    }

<<<<<<< HEAD
    int32 dribbler_speed_rpm = 4;
=======
    float dribbler_speed_rpm = 4;
>>>>>>> fe7b981a
}

message DirectControlPrimitive
{
    MotorControl motor_control = 1;
    PowerControl power_control = 2;
}<|MERGE_RESOLUTION|>--- conflicted
+++ resolved
@@ -160,11 +160,7 @@
         DirectVelocityControl direct_velocity_control  = 2;
     }
 
-<<<<<<< HEAD
     int32 dribbler_speed_rpm = 4;
-=======
-    float dribbler_speed_rpm = 4;
->>>>>>> fe7b981a
 }
 
 message DirectControlPrimitive
