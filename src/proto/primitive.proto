--- conflicted
+++ resolved
@@ -45,11 +45,8 @@
     AVOID_BALL_PLACEMENT_INTERFERENCE = 8 [(dynamic) = true];
     // The enemy half of the field without the centre circle
     ENEMY_HALF_WITHOUT_CENTRE_CIRCLE = 9;
-<<<<<<< HEAD
-=======
     // The friendly goal
     FRIENDLY_GOAL = 10;
->>>>>>> e4f58377
 }
 
 message MotionControl
@@ -76,10 +73,6 @@
     STOP_COMMAND = 1;
     // Move at speed at which collisions are allowed
     COLLISIONS_ALLOWED = 2;
-    // Move at speed at which we can grab the ball
-    DRIBBLE_GET_POSSESSION = 3;
-    // Move at speed at which we can safely dribble the ball
-    DRIBBLE_DRIBBLING = 4;
 }
 
 message AutoChipOrKick
@@ -136,17 +129,9 @@
     AutoChipOrKick auto_chip_or_kick      = 6;
     float target_spin_rev_per_s           = 7;
     BallCollisionType ball_collision_type = 8;
-<<<<<<< HEAD
-    float robot_max_ang_speed_rad_per_s = 9;
-    float robot_max_acceleration_m_per_s_2 = 10;
-    float robot_max_ang_acceleration_rad_per_s_2 = 11;
-    float hrvo_start_deceleration_dist = 12;
-    bool run_hrvo = 13;
-=======
     // Whether the robot should face the direction of intermediate path points
     // (if there is any) or just the final destination
     optional bool should_drive_forward = 9;
->>>>>>> e4f58377
 }
 
 message StopPrimitive {}
