--- conflicted
+++ resolved
@@ -2,9 +2,9 @@
 
 on:
   push:
-    branches: [ master, robocup_2022 ]
+    branches: [ master ]
   pull_request:
-    branches: [ master, robocup_2022 ]
+    branches: [ master ]
 
 concurrency:
   group: ${{ github.workflow }}-${{ github.event.pull_request.number }}
@@ -56,10 +56,7 @@
             -//software/simulated_tests/...  \
             -//software/ai/hl/...            \
             -//software/field_tests/...      \
-<<<<<<< HEAD
-=======
             -//software/ai/navigator/...
->>>>>>> c280fd5c
 
   jetson-nano-tests:
     name: Jetson Nano Software Tests
@@ -109,13 +106,8 @@
           bazel test --show_timestamps       \
             //software:unix_full_system           \
             //software/simulated_tests/...   \
-<<<<<<< HEAD
-            //software/ai/hl/...             \
-
-=======
             //software/ai/hl/... \
             //software/ai/navigator/...
->>>>>>> c280fd5c
 
       - name: Upload simulated test proto logs
         uses: actions/upload-artifact@v3
@@ -135,16 +127,12 @@
         # Run a second time without checking for errors
         continue-on-error: true
         run: |
+          cd src
           bazel test --show_timestamps       \
             //software:unix_full_system           \
             //software/simulated_tests/...   \
-<<<<<<< HEAD
-            //software/ai/hl/...             \
-
-=======
             //software/ai/hl/... \
             //software/ai/navigator/...
->>>>>>> c280fd5c
 
       - name: Simulated Test Run 3 (Check for errors)
         # Run Simulated Tests a third time and finally check for failures
@@ -153,27 +141,5 @@
           bazel test --show_timestamps       \
             //software:unix_full_system           \
             //software/simulated_tests/...   \
-<<<<<<< HEAD
-            //software/ai/hl/...             \
-
-
-  ubuntu-18-software-tests:
-    name: Ubuntu 18 Software Tests
-    runs-on: ubuntu-18.04
-    steps:
-      # checks-out the repository under $GITHUB_WORKSPACE
-      - uses: actions/checkout@v2
-
-      - name: Environment Setup
-        run: |
-          "${GITHUB_WORKSPACE}"/environment_setup/setup_software.sh
-
-      - name: Software Geom Test
-        run: |
-          cd src
-          bazel test --show_timestamps       \
-            //software/geom/...
-=======
             //software/ai/hl/... \
             //software/ai/navigator/...
->>>>>>> c280fd5c
